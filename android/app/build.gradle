--- conflicted
+++ resolved
@@ -45,11 +45,7 @@
     defaultConfig {
         // TODO: Specify your own unique Application ID (https://developer.android.com/studio/build/application-id.html).
         applicationId "com.unicornsonlsd.finamp"
-<<<<<<< HEAD
-        minSdkVersion 24
-=======
         minSdkVersion 26
->>>>>>> 4463bff0
         targetSdkVersion 33
         versionCode flutterVersionCode.toInteger()
         versionName flutterVersionName
