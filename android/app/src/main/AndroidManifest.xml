--- conflicted
+++ resolved
@@ -51,13 +51,12 @@
     </receiver>
 
     <meta-data
-<<<<<<< HEAD
             android:name="com.google.android.gms.car.application"
             android:resource="@xml/automotive_app_desc" />
-=======
+
+    <meta-data
       android:name="io.flutter.embedding.android.EnableImpeller"
       android:value="true" />
->>>>>>> dac61265
 
     <!-- Don't delete the meta-data below.
              This is used by the Flutter tool to generate GeneratedPluginRegistrant.java -->
