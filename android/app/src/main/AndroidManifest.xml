<manifest xmlns:android="http://schemas.android.com/apk/res/android" package="com.unicornsonlsd.finamp">
  <uses-permission android:name="android.permission.INTERNET"/>
  <uses-permission android:name="android.permission.WAKE_LOCK"/>
  <uses-permission android:name="android.permission.FOREGROUND_SERVICE"/>
  <uses-permission android:name="android.permission.FOREGROUND_SERVICE_MEDIA_PLAYBACK"/>
  <uses-permission android:name="android.permission.READ_EXTERNAL_STORAGE"/>
  <uses-permission android:name="android.permission.WRITE_EXTERNAL_STORAGE"/>
  <uses-permission android:name="android.permission.VIBRATE"/>
  <!-- io.flutter.app.FlutterApplication is an android.app.Application that
         calls FlutterMain.startInitialization(this); in its onCreate method.
         In most cases you can leave this as-is, but you if you want to provide
         additional functionality it is fine to subclass or reimplement
         FlutterApplication and put your custom class here. -->
  <application android:name="${applicationName}" android:label="Finamp" android:icon="@mipmap/ic_launcher" android:usesCleartextTraffic="true" android:requestLegacyExternalStorage="true" android:allowBackup="false" android:fullBackupContent="false">
    <activity android:name="com.ryanheise.audioservice.AudioServiceActivity" android:launchMode="singleTop" android:theme="@style/LaunchTheme" android:configChanges="orientation|keyboardHidden|keyboard|screenSize|smallestScreenSize|locale|layoutDirection|fontScale|screenLayout|density|uiMode" android:hardwareAccelerated="true" android:windowSoftInputMode="adjustResize" android:exported="true">
      <!-- Specifies an Android theme to apply to this Activity as soon as
                 the Android process has started. This theme is visible to the user
                 while the Flutter UI initializes. After that, this theme continues
                 to determine the Window background behind the Flutter UI. -->
      <meta-data android:name="io.flutter.embedding.android.NormalTheme" android:resource="@style/NormalTheme" />
      <!-- Displays an Android View that continues showing the launch screen
                 Drawable until Flutter paints its first frame, then this splash
                 screen fades out. A splash screen is useful to avoid any visual
                 gap between the end of Android's launch screen and the painting of
                 Flutter's first frame. -->
      <meta-data android:name="io.flutter.embedding.android.SplashScreenDrawable" android:resource="@drawable/launch_background" />
      <intent-filter>
        <action android:name="android.intent.action.MAIN"/>
        <category android:name="android.intent.category.APP_MUSIC"/>
        <category android:name="android.intent.category.LAUNCHER"/>
      </intent-filter>
      <intent-filter>
        <action android:name="android.media.action.MEDIA_PLAY_FROM_SEARCH" />
        <category android:name="android.intent.category.DEFAULT" />
      </intent-filter>
    </activity>
<<<<<<< HEAD
    <provider
            android:name=".MediaItemContentProvider"
            android:authorities="com.unicornsonlsd.finamp"
            android:exported="true" />

    <service android:name="com.ryanheise.audioservice.AudioService" android:exported="true">
=======
    <service android:name="com.ryanheise.audioservice.AudioService" android:foregroundServiceType="mediaPlayback"
        android:exported="true">
>>>>>>> d58f87a2
      <intent-filter>
        <action android:name="android.media.browse.MediaBrowserService" />
      </intent-filter>
    </service>

    <receiver android:name="com.ryanheise.audioservice.MediaButtonReceiver" android:exported="true">
      <intent-filter>
        <action android:name="android.intent.action.MEDIA_BUTTON" android:exported="true"/>
      </intent-filter>
    </receiver>

    <meta-data
            android:name="com.google.android.gms.car.application"
            android:resource="@xml/automotive_app_desc" />

    <!-- Don't delete the meta-data below.
             This is used by the Flutter tool to generate GeneratedPluginRegistrant.java -->
    <meta-data android:name="flutterEmbedding" android:value="2" />
  </application>

  <uses-feature
          android:name="android.hardware.type.automotive"
          android:required="true" />
  <uses-feature
          android:name="android.hardware.wifi"
          android:required="false" />
  <uses-feature
          android:name="android.hardware.screen.portrait"
          android:required="false" />
  <uses-feature
          android:name="android.hardware.screen.landscape"
          android:required="false" />
</manifest><|MERGE_RESOLUTION|>--- conflicted
+++ resolved
@@ -34,17 +34,11 @@
         <category android:name="android.intent.category.DEFAULT" />
       </intent-filter>
     </activity>
-<<<<<<< HEAD
     <provider
             android:name=".MediaItemContentProvider"
             android:authorities="com.unicornsonlsd.finamp"
             android:exported="true" />
-
-    <service android:name="com.ryanheise.audioservice.AudioService" android:exported="true">
-=======
-    <service android:name="com.ryanheise.audioservice.AudioService" android:foregroundServiceType="mediaPlayback"
-        android:exported="true">
->>>>>>> d58f87a2
+    <service android:name="com.ryanheise.audioservice.AudioService" android:foregroundServiceType="mediaPlayback" android:exported="true">
       <intent-filter>
         <action android:name="android.media.browse.MediaBrowserService" />
       </intent-filter>
