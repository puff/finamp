buildscript {
<<<<<<< HEAD
    ext.kotlin_version = '1.8.20'
=======
    ext.kotlin_version = '1.8.10'
>>>>>>> e72d58d0
    repositories {
        google()
        mavenCentral()
    }

    dependencies {
        classpath 'com.android.tools.build:gradle:7.3.0'
        classpath "org.jetbrains.kotlin:kotlin-gradle-plugin:$kotlin_version"
    }
}

allprojects {
    repositories {
        google()
        mavenCentral()
    }
}

rootProject.buildDir = '../build'
subprojects {
    project.buildDir = "${rootProject.buildDir}/${project.name}"
}
subprojects {
    project.evaluationDependsOn(':app')
}

tasks.register("clean", Delete) {
    delete rootProject.buildDir
}<|MERGE_RESOLUTION|>--- conflicted
+++ resolved
@@ -1,9 +1,5 @@
 buildscript {
-<<<<<<< HEAD
     ext.kotlin_version = '1.8.20'
-=======
-    ext.kotlin_version = '1.8.10'
->>>>>>> e72d58d0
     repositories {
         google()
         mavenCentral()
