name: finamp
description: A new Flutter project.

# The following line prevents the package from being accidentally published to
# pub.dev using `pub publish`. This is preferred for private packages.
publish_to: "none" # Remove this line if you wish to publish to pub.dev

# The following defines the version and build number for your application.
# A version number is three numbers separated by dots, like 1.2.43
# followed by an optional build number separated by a +.
# Both the version and the builder number may be overridden in flutter
# build by specifying --build-name and --build-number, respectively.
# In Android, build-name is used as versionName while build-number used as versionCode.
# Read more about Android versioning at https://developer.android.com/studio/publish/versioning
# In iOS, build-name is used as CFBundleShortVersionString while build-number used as CFBundleVersion.
# Read more about iOS versioning at
# https://developer.apple.com/library/archive/documentation/General/Reference/InfoPlistKeyReference/Articles/CoreFoundationKeys.html
version: 0.6.19+40

environment:
  sdk: ">=2.19.4 <3.0.0"

dependencies:
  flutter:
    sdk: flutter
  flutter_localizations:
    sdk: flutter

  json_annotation: ^4.8.0
  chopper: ^7.0.3
  get_it: ^7.2.0
  just_audio: ^0.9.35
  audio_service: ^0.18.12
  audio_session: ^0.1.16
  rxdart: ^0.27.7
  simple_gesture_detector: ^0.2.0
  path_provider: ^2.0.14
  hive: ^2.2.3
  hive_flutter: ^1.1.0
  file_sizes: ^1.0.6
  logging: ^1.1.1
  collection: ^1.18.0
  clipboard: ^0.1.3
  file_picker: ^5.2.8
  permission_handler: ^11.0.0
  provider: ^6.0.5
  uuid: ^3.0.7
  infinite_scroll_pagination: ^4.0.0
  flutter_sticky_header: ^0.6.5
<<<<<<< HEAD
  device_info_plus: ^8.2.0
  package_info_plus: ^3.1.0
  octo_image: ^2.0.0
  share_plus: ^7.0.2
=======
  device_info_plus: ^9.0.3
  package_info_plus: ^4.1.0
  octo_image: ^2.0.0
  share_plus: ^7.1.0
>>>>>>> e72d58d0

  # The following adds the Cupertino Icons font to your application.
  # Use with the CupertinoIcons class for iOS style icons.
  cupertino_icons: ^1.0.5
  path: ^1.8.2
<<<<<<< HEAD
  android_id: ^0.3.3
=======
  android_id: ^0.3.5
>>>>>>> e72d58d0
  intl: ^0.18.0
  auto_size_text: ^3.0.0
  palette_generator:
    git:
      url: https://github.com/jmshrv/packages.git
      branch: pallete-generator-isolates
      ref: 4992c3b
      path: packages/palette_generator
  flutter_tabler_icons:
    git:
      url: https://github.com/jmshrv/flutter_tabler_icons.git
      branch: update_icons
      ref: 3ae0836
  flutter_riverpod: ^2.3.4
  # locale_names:
  #   git:
  #     url: https://github.com/Mantano/locale_names.git
  #     ref: 74e55fd
  locale_names:
    git:
      url: https://github.com/lamarios/locale_names.git
      ref: cea057c220f4ee7e09e8f1fc7036110245770948
<<<<<<< HEAD
  flutter_vibrate: ^1.3.0
  flutter_downloader: ^1.11.5
=======
  mini_music_visualizer: ^1.0.2
>>>>>>> e72d58d0

dev_dependencies:
  flutter_test:
    sdk: flutter
  build_runner: ^2.3.3
  chopper_generator: ^7.0.1
  hive_generator: ^2.0.0
  json_serializable: ^6.6.1
  flutter_launcher_icons: ^0.13.1
  flutter_lints: ^2.0.1

# For information on the generic Dart part of this file, see the
# following page: https://dart.dev/tools/pub/pubspec

# The following section is specific to Flutter.
flutter:
  # The following line ensures that the Material Icons font is
  # included with your application, so that you can use the icons in
  # the material Icons class.
  uses-material-design: true

  # To add assets to your application, add an assets section, like this:
  assets:
    - images/finamp.png
  #   - images/a_dot_ham.jpeg

  generate: true

  # An image asset can refer to one or more resolution-specific "variants", see
  # https://flutter.dev/assets-and-images/#resolution-aware.

  # For details regarding adding assets from package dependencies, see
  # https://flutter.dev/assets-and-images/#from-packages

  # To add custom fonts to your application, add a fonts section here,
  # in this "flutter" section. Each entry in this list should have a
  # "family" key with the font family name, and a "fonts" key with a
  # list giving the asset and other descriptors for the font. For
  # example:
  # fonts:
  #   - family: Schyler
  #     fonts:
  #       - asset: fonts/Schyler-Regular.ttf
  #       - asset: fonts/Schyler-Italic.ttf
  #         style: italic
  #   - family: Trajan Pro
  #     fonts:
  #       - asset: fonts/TrajanPro.ttf
  #       - asset: fonts/TrajanPro_Bold.ttf
  #         weight: 700
  #
  # For details regarding fonts from package dependencies,
  # see https://flutter.dev/custom-fonts/#from-packages
  fonts:
    - family: LexendDeca
      fonts:
        - asset: assets/fonts/LexendDeca-Thin.ttf
          weight: 100
        - asset: assets/fonts/LexendDeca-ExtraLight.ttf
          weight: 200
        - asset: assets/fonts/LexendDeca-Light.ttf
          weight: 300
        - asset: assets/fonts/LexendDeca-Regular.ttf
          weight: 400
        - asset: assets/fonts/LexendDeca-Medium.ttf
          weight: 500
        - asset: assets/fonts/LexendDeca-SemiBold.ttf
          weight: 600
        - asset: assets/fonts/LexendDeca-Bold.ttf
          weight: 700
        - asset: assets/fonts/LexendDeca-ExtraBold.ttf
          weight: 800
        - asset: assets/fonts/LexendDeca-Black.ttf
          weight: 900

flutter_icons:
  android: true
  ios: true
  image_path: "assets/icon/icon_combined.png"
  adaptive_icon_foreground: "assets/icon/icon_foreground.png"
  adaptive_icon_background: "#000B25"
  remove_alpha_ios: true<|MERGE_RESOLUTION|>--- conflicted
+++ resolved
@@ -47,27 +47,16 @@
   uuid: ^3.0.7
   infinite_scroll_pagination: ^4.0.0
   flutter_sticky_header: ^0.6.5
-<<<<<<< HEAD
-  device_info_plus: ^8.2.0
-  package_info_plus: ^3.1.0
-  octo_image: ^2.0.0
-  share_plus: ^7.0.2
-=======
   device_info_plus: ^9.0.3
   package_info_plus: ^4.1.0
   octo_image: ^2.0.0
   share_plus: ^7.1.0
->>>>>>> e72d58d0
 
   # The following adds the Cupertino Icons font to your application.
   # Use with the CupertinoIcons class for iOS style icons.
   cupertino_icons: ^1.0.5
   path: ^1.8.2
-<<<<<<< HEAD
-  android_id: ^0.3.3
-=======
   android_id: ^0.3.5
->>>>>>> e72d58d0
   intl: ^0.18.0
   auto_size_text: ^3.0.0
   palette_generator:
@@ -90,12 +79,9 @@
     git:
       url: https://github.com/lamarios/locale_names.git
       ref: cea057c220f4ee7e09e8f1fc7036110245770948
-<<<<<<< HEAD
   flutter_vibrate: ^1.3.0
   flutter_downloader: ^1.11.5
-=======
   mini_music_visualizer: ^1.0.2
->>>>>>> e72d58d0
 
 dev_dependencies:
   flutter_test:
