--- conflicted
+++ resolved
@@ -18,11 +18,7 @@
 version: 0.9.0+100
 
 environment:
-<<<<<<< HEAD
   sdk: ">=3.2.0 <4.0.0"
-=======
-  sdk: ">=3.0.0"
->>>>>>> 2f05b7ac
 
 dependencies:
   flutter:
@@ -76,27 +72,10 @@
       branch: pallete-generator-isolates
       ref: 4992c3b
       path: packages/palette_generator
-<<<<<<< HEAD
-  flutter_tabler_icons:
-    git:
-      url: https://github.com/jmshrv/flutter_tabler_icons.git
-      branch: update_icons
-      ref: 3ae0836
+  flutter_tabler_icons: ^1.12.0
   flutter_riverpod: ^2.4.9
   riverpod_annotation: ^2.3.3
   locale_names: ^1.1.1
-=======
-  flutter_tabler_icons: ^1.12.0
-  flutter_riverpod: ^2.3.4
-  # locale_names:
-  #   git:
-  #     url: https://github.com/Mantano/locale_names.git
-  #     ref: 74e55fd
-  locale_names:
-    git:
-      url: https://github.com/lamarios/locale_names.git
-      ref: cea057c220f4ee7e09e8f1fc7036110245770948
->>>>>>> 2f05b7ac
   flutter_vibrate: ^1.3.0
   mini_music_visualizer: ^1.0.2
   balanced_text: ^0.0.3
