--- conflicted
+++ resolved
@@ -78,11 +78,8 @@
   flutter_vibrate: ^1.3.0
   flutter_downloader: ^1.11.5
   mini_music_visualizer: ^1.0.2
-<<<<<<< HEAD
   android_content_provider: ^0.4.1
-=======
   balanced_text: ^0.0.3
->>>>>>> 2f05b7ac
 
 dev_dependencies:
   flutter_test:
@@ -107,12 +104,9 @@
   # To add assets to your application, add an assets section, like this:
   assets:
     - images/finamp.png
-<<<<<<< HEAD
     - images/album_white.png
-=======
     - images/finamp_cropped.png
     - images/jellyfin-icon-transparent.png
->>>>>>> 2f05b7ac
   #   - images/a_dot_ham.jpeg
 
   generate: true
