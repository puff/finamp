name: finamp
description: A new Flutter project.

# The following line prevents the package from being accidentally published to
# pub.dev using `pub publish`. This is preferred for private packages.
publish_to: 'none' # Remove this line if you wish to publish to pub.dev

# The following defines the version and build number for your application.
# A version number is three numbers separated by dots, like 1.2.43
# followed by an optional build number separated by a +.
# Both the version and the builder number may be overridden in flutter
# build by specifying --build-name and --build-number, respectively.
# In Android, build-name is used as versionName while build-number used as versionCode.
# Read more about Android versioning at https://developer.android.com/studio/publish/versioning
# In iOS, build-name is used as CFBundleShortVersionString while build-number used as CFBundleVersion.
# Read more about iOS versioning at
# https://developer.apple.com/library/archive/documentation/General/Reference/InfoPlistKeyReference/Articles/CoreFoundationKeys.html
version: 0.6.8+25

environment:
  sdk: ">=2.17.0 <3.0.0"

dependencies:
  flutter:
    sdk: flutter
  flutter_localizations:
    sdk: flutter

  json_annotation: ^4.5.0
  chopper: ^4.0.5
  get_it: ^7.2.0
  just_audio: ^0.9.21
  audio_service: ^0.18.4
  audio_session: ^0.1.6+1
  rxdart: ^0.27.3
  simple_gesture_detector: ^0.2.0
  flutter_downloader:
    git:
      url: https://github.com/UnicornsOnLSD/flutter_downloader.git
      ref: "2517721"
  path_provider: ^2.0.10
  hive: ^2.2.1
  hive_flutter: ^1.1.0
  file_sizes: ^1.0.6
  logging: ^1.0.2
  clipboard: ^0.1.3
  file_picker: ^4.5.1
  permission_handler: ^9.2.0
  provider: ^6.0.2
  uuid: ^3.0.6
  infinite_scroll_pagination: ^3.1.0
  flutter_sticky_header: ^0.6.2
  device_info_plus: ^3.2.3
  package_info_plus: ^1.4.2
  octo_image: ^1.0.2
  share_plus: ^4.0.7

  # The following adds the Cupertino Icons font to your application.
  # Use with the CupertinoIcons class for iOS style icons.
  cupertino_icons: ^1.0.4
  path: ^1.8.1
  flutter_blurhash: ^0.7.0
  android_id: ^0.0.5
  intl: ^0.17.0
  auto_size_text: ^3.0.0
<<<<<<< HEAD
  google_fonts: ^3.0.1
=======
  flutter_riverpod: ^1.0.4
>>>>>>> 08c7d5d7

dev_dependencies:
  flutter_test:
    sdk: flutter
  build_runner: ^2.1.11
  chopper_generator: ^4.0.5
  hive_generator: ^1.1.3
  json_serializable: ^6.2.0
  flutter_launcher_icons: ^0.9.2
  flutter_lints: ^2.0.1

# For information on the generic Dart part of this file, see the
# following page: https://dart.dev/tools/pub/pubspec

# The following section is specific to Flutter.
flutter:

  # The following line ensures that the Material Icons font is
  # included with your application, so that you can use the icons in
  # the material Icons class.
  uses-material-design: true

  # To add assets to your application, add an assets section, like this:
  assets:
    - images/finamp.png
  #   - images/a_dot_ham.jpeg

  generate: true

  # An image asset can refer to one or more resolution-specific "variants", see
  # https://flutter.dev/assets-and-images/#resolution-aware.

  # For details regarding adding assets from package dependencies, see
  # https://flutter.dev/assets-and-images/#from-packages

  # To add custom fonts to your application, add a fonts section here,
  # in this "flutter" section. Each entry in this list should have a
  # "family" key with the font family name, and a "fonts" key with a
  # list giving the asset and other descriptors for the font. For
  # example:
  # fonts:
  #   - family: Schyler
  #     fonts:
  #       - asset: fonts/Schyler-Regular.ttf
  #       - asset: fonts/Schyler-Italic.ttf
  #         style: italic
  #   - family: Trajan Pro
  #     fonts:
  #       - asset: fonts/TrajanPro.ttf
  #       - asset: fonts/TrajanPro_Bold.ttf
  #         weight: 700
  #
  # For details regarding fonts from package dependencies,
  # see https://flutter.dev/custom-fonts/#from-packages

flutter_icons:
  android: true
  ios: true
  image_path: "assets/icon/icon_combined.png"
  adaptive_icon_foreground: "assets/icon/icon_foreground.png"
  adaptive_icon_background: "#000B25"
  remove_alpha_ios: true<|MERGE_RESOLUTION|>--- conflicted
+++ resolved
@@ -63,11 +63,8 @@
   android_id: ^0.0.5
   intl: ^0.17.0
   auto_size_text: ^3.0.0
-<<<<<<< HEAD
+  flutter_riverpod: ^1.0.4
   google_fonts: ^3.0.1
-=======
-  flutter_riverpod: ^1.0.4
->>>>>>> 08c7d5d7
 
 dev_dependencies:
   flutter_test:
