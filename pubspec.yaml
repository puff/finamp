name: finamp
<<<<<<< HEAD
description: An open source Jellyfin music player
=======
description: A Jellyfin music client for mobile
>>>>>>> 5a33802d

# The following line prevents the package from being accidentally published to
# pub.dev using `pub publish`. This is preferred for private packages.
publish_to: "none" # Remove this line if you wish to publish to pub.dev

# The following defines the version and build number for your application.
# A version number is three numbers separated by dots, like 1.2.43
# followed by an optional build number separated by a +.
# Both the version and the builder number may be overridden in flutter
# build by specifying --build-name and --build-number, respectively.
# In Android, build-name is used as versionName while build-number used as versionCode.
# Read more about Android versioning at https://developer.android.com/studio/publish/versioning
# In iOS, build-name is used as CFBundleShortVersionString while build-number used as CFBundleVersion.
# Read more about iOS versioning at
# https://developer.apple.com/library/archive/documentation/General/Reference/InfoPlistKeyReference/Articles/CoreFoundationKeys.html
version: 0.9.6+106

environment:
  sdk: ">=3.3.0 <4.0.0"

dependencies:
  flutter:
    sdk: flutter
  flutter_localizations:
    sdk: flutter

  background_downloader: ^8.4.1
  json_annotation: ^4.8.1
  chopper: ^7.1.1
  get_it: ^7.2.0
  just_audio: ^0.9.37
  just_audio_media_kit: ^2.0.4
  media_kit_libs_linux: ^1.1.3
  media_kit_libs_windows_audio: ^1.0.9
  smtc_windows: ^0.1.2
  audio_service: ^0.18.13
  audio_service_mpris: ^0.1.3
  audio_service_platform_interface: ^0.1.1
  audio_session: ^0.1.18
  rxdart: ^0.27.7
  simple_gesture_detector: ^0.2.0
  path_provider: ^2.0.14
  hive: ^2.2.3
  hive_flutter: ^1.1.0
  file_sizes: ^1.0.6
  logging: ^1.1.1
  collection: ^1.18.0
  clipboard: ^0.1.3
  file_picker: ^6.1.1
  permission_handler: ^11.3.1
  provider: ^6.0.5
  uuid: ^3.0.7
  infinite_scroll_pagination: ^4.0.0
  flutter_sticky_header: ^0.6.5
  device_info_plus: ^10.0.1
  package_info_plus: ^6.0.0
  octo_image: ^2.0.0
  # Main split view package does not seem actively maintained.  Use fork with ability to specify
  # handle visual vs grabbable sizes separately.
  split_view:
    git:
      url: https://github.com/odriverobotics/split_view.git
      ref: 8b2b0f0e1c8470183cb2df40815a05bfdb3fe219
  share_plus: ^8.0.2
  isar: ^3.1.0
  isar_flutter_libs: ^3.1.0

  path: ^1.9.0
  intl: ^0.18.1
  auto_size_text: ^3.0.0
  marquee: ^2.2.3
  palette_generator:
    git:
      url: https://github.com/jmshrv/packages.git
      branch: pallete-generator-isolates
      ref: 4992c3b
      path: packages/palette_generator
  flutter_tabler_icons: ^1.12.0
  flutter_riverpod: ^2.4.9
  riverpod_annotation: ^2.3.3
  locale_names: ^1.1.1
  flutter_vibrate: ^1.3.0
  mini_music_visualizer: ^1.0.2
  # fix not showing elipses when maxLines==1
  balanced_text:
    git:
      url: https://github.com/Komodo5197/flutter-balanced-text.git
      ref: e387fcaef4fabf7a24e8c7d9dbb9c967ab1582f4
  flutter_to_airplay: ^2.0.4
<<<<<<< HEAD
  flutter_blurhash: ^0.8.2
  scroll_to_index: ^3.0.1
=======
  scroll_to_index: 3.0.1
>>>>>>> 5a33802d

dev_dependencies:
  flutter_test:
    sdk: flutter
  build_runner: ^2.3.3
  chopper_generator: 7.1.1
  hive_generator: ^2.0.0
  json_serializable: ^6.7.1
  flutter_launcher_icons: ^0.13.1
  flutter_lints: ^3.0.1
  riverpod_generator: ^2.3.9
  custom_lint:
  riverpod_lint: ^2.3.7
  # isar_generator requires analyzer <6.0.0 by default, but 6.x.0 doesn't have breaking changes
  # Using fork of 3.1.0+1 with pubspec updated to analyzer: "^6.0.0"
  isar_generator:
    git:
      url: https://github.com/ndelanou/isar.git
      ref: 70a5abd2b36d265a2eef0141f98f312a8710e60c
      path: packages/isar_generator
  msix: ^3.16.7

# For information on the generic Dart part of this file, see the
# following page: https://dart.dev/tools/pub/pubspec

# The following section is specific to Flutter.
flutter:
  # The following line ensures that the Material Icons font is
  # included with your application, so that you can use the icons in
  # the material Icons class.
  uses-material-design: true

  # To add assets to your application, add an assets section, like this:
  assets:
    - images/finamp.png
    - images/finamp_cropped.png
    - images/jellyfin-icon-transparent.png
  #   - images/a_dot_ham.jpeg

  generate: true

  # An image asset can refer to one or more resolution-specific "variants", see
  # https://flutter.dev/assets-and-images/#resolution-aware.

  # For details regarding adding assets from package dependencies, see
  # https://flutter.dev/assets-and-images/#from-packages

  # To add custom fonts to your application, add a fonts section here,
  # in this "flutter" section. Each entry in this list should have a
  # "family" key with the font family name, and a "fonts" key with a
  # list giving the asset and other descriptors for the font. For
  # example:
  # fonts:
  #   - family: Schyler
  #     fonts:
  #       - asset: fonts/Schyler-Regular.ttf
  #       - asset: fonts/Schyler-Italic.ttf
  #         style: italic
  #   - family: Trajan Pro
  #     fonts:
  #       - asset: fonts/TrajanPro.ttf
  #       - asset: fonts/TrajanPro_Bold.ttf
  #         weight: 700
  #
  # For details regarding fonts from package dependencies,
  # see https://flutter.dev/custom-fonts/#from-packages

flutter_icons:
  android: true
  ios: true
  image_path: "assets/icon/icon_combined.png"
  adaptive_icon_foreground: "assets/icon/icon_foreground.png"
  adaptive_icon_background: "#000B25"
  remove_alpha_ios: true

msix_config:
  display_name: Finamp
  publisher_display_name: Jellyfin
  identity_name: com.unicornsonlsd.finamp
  msix_version: 0.9.5.0
  logo_path: ./images/finamp_cropped.png
  capabilities: internetClientServer
  enable_at_startup: true
  certificate_path: ./windows/runner/resources/MSIX_LOCAL_CERTIFICATE.pfx
  certificate_password: finamp<|MERGE_RESOLUTION|>--- conflicted
+++ resolved
@@ -1,9 +1,5 @@
 name: finamp
-<<<<<<< HEAD
 description: An open source Jellyfin music player
-=======
-description: A Jellyfin music client for mobile
->>>>>>> 5a33802d
 
 # The following line prevents the package from being accidentally published to
 # pub.dev using `pub publish`. This is preferred for private packages.
@@ -93,12 +89,8 @@
       url: https://github.com/Komodo5197/flutter-balanced-text.git
       ref: e387fcaef4fabf7a24e8c7d9dbb9c967ab1582f4
   flutter_to_airplay: ^2.0.4
-<<<<<<< HEAD
   flutter_blurhash: ^0.8.2
   scroll_to_index: ^3.0.1
-=======
-  scroll_to_index: 3.0.1
->>>>>>> 5a33802d
 
 dev_dependencies:
   flutter_test:
@@ -178,7 +170,7 @@
   display_name: Finamp
   publisher_display_name: Jellyfin
   identity_name: com.unicornsonlsd.finamp
-  msix_version: 0.9.5.0
+  msix_version: 0.9.6.0
   logo_path: ./images/finamp_cropped.png
   capabilities: internetClientServer
   enable_at_startup: true
