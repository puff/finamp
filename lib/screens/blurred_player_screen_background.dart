import 'dart:ui' as ui;

import 'package:flutter/material.dart';
import 'package:flutter/rendering.dart';
import 'package:flutter_riverpod/flutter_riverpod.dart';
import 'package:octo_image/octo_image.dart';

import '../services/current_album_image_provider.dart';

/// Same as [_PlayerScreenAlbumImage], but with a BlurHash instead. We also
/// filter the BlurHash so that it works as a background image.
class BlurredPlayerScreenBackground extends ConsumerWidget {
  /// should never be less than 1.0
  final double opacityFactor;
  final ImageProvider? customImageProvider;

  const BlurredPlayerScreenBackground({
    super.key,
    this.customImageProvider,
    this.opacityFactor = 1.0,
  });

  @override
  Widget build(BuildContext context, WidgetRef ref) {
    final imageProvider =
        customImageProvider ?? ref.watch(currentAlbumImageProvider);

<<<<<<< HEAD
    return Positioned.fill(
      child: ColorFiltered(
        // Force total opacity to always be 100%
        colorFilter: const ColorFilter.matrix(<double>[
          1, 0, 0, 0, 0, // R
          0, 1, 0, 0, 0, // G
          0, 0, 1, 0, 0, // B
          0, 0, 0, 2, 0, // A
        ]),
        child: AnimatedSwitcher(
            duration: const Duration(milliseconds: 1000),
            child: ClipRect(
              // Don't transition between images with identical files/urls
              key: ValueKey(imageProvider.toString()),
              child: imageProvider == null
                  ? const SizedBox.shrink()
                  : OctoImage(
                      image: imageProvider,
                      fit: BoxFit.cover,
                      fadeInDuration: const Duration(seconds: 0),
                      fadeOutDuration: const Duration(seconds: 0),
                      placeholderBuilder: (_) => const SizedBox.shrink(),
                      errorBuilder: (_, __, ___) => const SizedBox.shrink(),
                      imageBuilder: (context, child) => ColorFiltered(
                        colorFilter: ColorFilter.mode(
                            Theme.of(context).brightness == Brightness.dark
                                ? Colors.black.withOpacity(clampDouble(
                                    0.675 * opacityFactor, 0.0, 1.0))
                                : Colors.white.withOpacity(clampDouble(
                                    0.75 * opacityFactor, 0.0, 1.0)),
                            BlendMode.srcOver),
                        child: ImageFiltered(
                          imageFilter: ImageFilter.blur(
                            sigmaX: 85,
                            sigmaY: 85,
                            tileMode: TileMode.mirror,
                          ),
                          child: SizedBox.expand(child: child),
                        ),
                      ),
                    ),
            )),
      ),
    );
=======
    return AnimatedSwitcher(
        duration: const Duration(milliseconds: 1000),
        switchOutCurve: const Threshold(0.0),
        child: imageProvider == null
            ? const SizedBox.shrink()
            : OctoImage(
                // Don't transition between images with identical files/urls
                key: ValueKey(imageProvider.toString()),
                image: imageProvider,
                fit: BoxFit.cover,
                color: Theme.of(context).brightness == Brightness.dark
                    ? Colors.black.withOpacity(
                        ui.clampDouble(0.675 * opacityFactor, 0.0, 1.0))
                    : Colors.white.withOpacity(
                        ui.clampDouble(0.75 * opacityFactor, 0.0, 1.0)),
                colorBlendMode: BlendMode.srcOver,
                filterQuality: FilterQuality.none,
                errorBuilder: (_, __, ___) => const SizedBox.shrink(),
                imageBuilder: (context, child) => CachePaint(
                    imageKey: imageProvider.toString(),
                    child: ImageFiltered(
                      imageFilter: ui.ImageFilter.blur(
                        sigmaX: 85,
                        sigmaY: 85,
                        tileMode: TileMode.mirror,
                      ),
                      child: SizedBox.expand(child: child),
                    ))));
  }
}

class CachePaint extends SingleChildRenderObjectWidget {
  const CachePaint({super.key, super.child, required this.imageKey});

  final String imageKey;

  @override
  void updateRenderObject(BuildContext context, RenderCachePaint renderObject) {
    renderObject.screenSize = MediaQuery.sizeOf(context);
  }

  @override
  RenderCachePaint createRenderObject(BuildContext context) {
    return RenderCachePaint(imageKey, MediaQuery.sizeOf(context));
  }
}

class RenderCachePaint extends RenderProxyBox {
  RenderCachePaint(this._imageKey, this._screenSize);

  final String _imageKey;

  String get _cacheKey => _imageKey + _screenSize.toString();

  Size _screenSize;

  set screenSize(Size value) {
    if (value != _screenSize) {
      _disposeCache();
    }
    _screenSize = value;
  }

  static final Map<String, (List<RenderCachePaint>, ui.Image?)> _cache = {};

  @override
  bool get isRepaintBoundary => true;

  @override
  void paint(PaintingContext context, ui.Offset offset) {
    if (_cache[_cacheKey] != null) {
      if (!_cache[_cacheKey]!.$1.contains(this)) {
        // Add use to list of widgets using image
        _cache[_cacheKey]!.$1.add(this);
      }
      if (_cache[_cacheKey]!.$2 != null) {
        // Use cached child
        context.canvas.drawImage(_cache[_cacheKey]!.$2!, offset, Paint());
      } else {
        // Image is currently building, so paint child and move on.
        super.paint(context, offset);
      }
    } else {
      // Create cache entry
      _cache[_cacheKey] = ([this], null);
      // Paint our child
      super.paint(context, offset);
      // Save image of child to cache
      final OffsetLayer offsetLayer = layer! as OffsetLayer;
      Future.sync(() async {
        _cache[_cacheKey] = (
          _cache[_cacheKey]!.$1,
          await offsetLayer.toImage(offset & _screenSize)
        );
        // Schedule repaint next frame because the image is lighter than the full
        // child during compositing, which is more frequent than paints.
        for (var element in _cache[_cacheKey]!.$1) {
          element.markNeedsPaint();
        }
      });
    }
  }

  void _disposeCache() {
    _cache[_cacheKey]?.$1.remove(this);
    if (_cache[_cacheKey]?.$1.isEmpty ?? false) {
      // If we are last user of image, dispose
      _cache[_cacheKey]?.$2?.dispose();
      _cache.remove(_cacheKey);
    }
  }

  @override
  void dispose() {
    _disposeCache();
    super.dispose();
>>>>>>> 91e3e145
  }
}<|MERGE_RESOLUTION|>--- conflicted
+++ resolved
@@ -23,55 +23,10 @@
   @override
   Widget build(BuildContext context, WidgetRef ref) {
     final imageProvider =
-        customImageProvider ?? ref.watch(currentAlbumImageProvider);
+        customImageProvider ?? ref.watch(currentAlbumImageProvider).value;
 
-<<<<<<< HEAD
     return Positioned.fill(
-      child: ColorFiltered(
-        // Force total opacity to always be 100%
-        colorFilter: const ColorFilter.matrix(<double>[
-          1, 0, 0, 0, 0, // R
-          0, 1, 0, 0, 0, // G
-          0, 0, 1, 0, 0, // B
-          0, 0, 0, 2, 0, // A
-        ]),
-        child: AnimatedSwitcher(
-            duration: const Duration(milliseconds: 1000),
-            child: ClipRect(
-              // Don't transition between images with identical files/urls
-              key: ValueKey(imageProvider.toString()),
-              child: imageProvider == null
-                  ? const SizedBox.shrink()
-                  : OctoImage(
-                      image: imageProvider,
-                      fit: BoxFit.cover,
-                      fadeInDuration: const Duration(seconds: 0),
-                      fadeOutDuration: const Duration(seconds: 0),
-                      placeholderBuilder: (_) => const SizedBox.shrink(),
-                      errorBuilder: (_, __, ___) => const SizedBox.shrink(),
-                      imageBuilder: (context, child) => ColorFiltered(
-                        colorFilter: ColorFilter.mode(
-                            Theme.of(context).brightness == Brightness.dark
-                                ? Colors.black.withOpacity(clampDouble(
-                                    0.675 * opacityFactor, 0.0, 1.0))
-                                : Colors.white.withOpacity(clampDouble(
-                                    0.75 * opacityFactor, 0.0, 1.0)),
-                            BlendMode.srcOver),
-                        child: ImageFiltered(
-                          imageFilter: ImageFilter.blur(
-                            sigmaX: 85,
-                            sigmaY: 85,
-                            tileMode: TileMode.mirror,
-                          ),
-                          child: SizedBox.expand(child: child),
-                        ),
-                      ),
-                    ),
-            )),
-      ),
-    );
-=======
-    return AnimatedSwitcher(
+      child: AnimatedSwitcher(
         duration: const Duration(milliseconds: 1000),
         switchOutCurve: const Threshold(0.0),
         child: imageProvider == null
@@ -98,7 +53,7 @@
                         tileMode: TileMode.mirror,
                       ),
                       child: SizedBox.expand(child: child),
-                    ))));
+                    )))));
   }
 }
 
@@ -187,6 +142,5 @@
   void dispose() {
     _disposeCache();
     super.dispose();
->>>>>>> 91e3e145
   }
 }