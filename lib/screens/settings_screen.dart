--- conflicted
+++ resolved
@@ -53,15 +53,12 @@
                   .pushNamed(TranscodingSettingsScreen.routeName),
             ),
             ListTile(
-<<<<<<< HEAD
-=======
               leading: const Icon(Icons.download),
               title: Text(AppLocalizations.of(context)!.downloadSettings),
               onTap: () => Navigator.of(context)
                   .pushNamed(DownloadsSettingsScreen.routeName),
             ),
             ListTile(
->>>>>>> e09bbde1
               leading: const Icon(Icons.music_note),
               title: Text(AppLocalizations.of(context)!.audioService),
               onTap: () => Navigator.of(context)
@@ -85,12 +82,6 @@
               title: Text(AppLocalizations.of(context)!.layoutAndTheme),
               onTap: () => Navigator.of(context)
                   .pushNamed(LayoutSettingsScreen.routeName),
-            ),
-            ListTile(
-              leading: const Icon(Icons.folder),
-              title: Text(AppLocalizations.of(context)!.downloadLocations),
-              onTap: () => Navigator.of(context)
-                  .pushNamed(DownloadsSettingsScreen.routeName),
             ),
             ListTile(
               leading: const Icon(Icons.library_music),
