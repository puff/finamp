import 'dart:async';
import 'dart:io';
import 'dart:math';

import 'package:balanced_text/balanced_text.dart';
import 'package:finamp/color_schemes.g.dart';
import 'package:finamp/components/Buttons/simple_button.dart';
import 'package:finamp/components/AlbumScreen/song_menu.dart';
import 'package:finamp/components/PlayerScreen/player_screen_appbar_title.dart';
<<<<<<< HEAD
import 'package:finamp/models/finamp_models.dart';
import 'package:finamp/services/feedback_helper.dart';
import 'package:finamp/services/finamp_settings_helper.dart';
=======
import 'package:finamp/screens/lyrics_screen.dart';
import 'package:finamp/services/current_track_metadata_provider.dart';
import 'package:finamp/services/feedback_helper.dart';
import 'package:finamp/services/metadata_provider.dart';
>>>>>>> 5a33802d
import 'package:finamp/services/queue_service.dart';
import 'package:finamp/services/theme_provider.dart';
import 'package:flutter/material.dart';
import 'package:flutter_gen/gen_l10n/app_localizations.dart';
import 'package:flutter_riverpod/flutter_riverpod.dart';
import 'package:flutter_tabler_icons/flutter_tabler_icons.dart';
import 'package:flutter_to_airplay/flutter_to_airplay.dart';
import 'package:flutter_vibrate/flutter_vibrate.dart';
import 'package:get_it/get_it.dart';
import 'package:simple_gesture_detector/simple_gesture_detector.dart';

import '../components/PlayerScreen/control_area.dart';
import '../components/PlayerScreen/player_screen_album_image.dart';
import '../components/PlayerScreen/player_split_screen_scaffold.dart';
import '../components/PlayerScreen/queue_button.dart';
import '../components/PlayerScreen/queue_list.dart';
import '../components/PlayerScreen/song_name_content.dart';
import '../components/finamp_app_bar_button.dart';
import 'blurred_player_screen_background.dart';

class PlayerScreen extends ConsumerWidget {
  const PlayerScreen({super.key});

  static const routeName = "/nowplaying";

  final double _defaultToolbarHeight = 53.0;
  final int _defaultMaxToolbarLines = 2;

  @override
  Widget build(BuildContext context, WidgetRef ref) {
    final imageTheme =
        ref.watch(playerScreenThemeProvider(Theme.of(context).brightness));
    final queueService = GetIt.instance<QueueService>();

    double toolbarHeight = _defaultToolbarHeight;
    int maxToolbarLines = _defaultMaxToolbarLines;

    // If in landscape, only show 2 lines in toolbar instead of 3
    if (MediaQuery.of(context).orientation == Orientation.landscape) {
      toolbarHeight = 36.0;
      maxToolbarLines = 1;
    }

    // close the player screen if the queue is empty
<<<<<<< HEAD
    StreamSubscription<FinampQueueInfo?>? listener;
    listener = queueService.getQueueStream().listen((currentQueue) {
      if (!context.mounted) {
        listener?.cancel();
        return;
      }
      if (currentQueue == null || currentQueue.currentTrack == null) {
=======
    queueService.getQueueStream().listen((currentQueue) {
      if (currentQueue == null ||
          currentQueue.currentTrack == null && context.mounted) {
>>>>>>> 5a33802d
        Navigator.of(context).popUntil((route) {
          return ![
            PlayerScreen.routeName,
            QueueList.routeName,
<<<<<<< HEAD
            SongMenu.routeName
=======
            SongMenu.routeName,
            LyricsScreen.routeName,
>>>>>>> 5a33802d
          ].contains(route.settings.name);
        });
      }
    });

    return AnimatedTheme(
      duration: getThemeTransitionDuration(context),
      data: ThemeData(
        colorScheme: imageTheme.copyWith(
          brightness: Theme.of(context).brightness,
        ),
        iconTheme: Theme.of(context).iconTheme.copyWith(
              color: imageTheme.primary,
            ),
      ),
      child: StreamBuilder<FinampQueueInfo?>(
          stream: queueService.getQueueStream(),
          initialData: queueService.getQueue(),
          builder: (context, snapshot) {
            if (snapshot.hasData &&
                snapshot.data!.saveState == SavedQueueState.loading) {
              return buildLoadingScreen(context, null);
            } else if (snapshot.hasData &&
                snapshot.data!.saveState == SavedQueueState.failed) {
              return buildLoadingScreen(context, queueService.retryQueueLoad);
            } else if (snapshot.hasData &&
                snapshot.data!.currentTrack != null) {
              return _PlayerScreenContent(
                  airplayTheme: imageTheme.primary,
                  toolbarHeight: toolbarHeight,
                  maxToolbarLines: maxToolbarLines);
            } else {
              return const SizedBox.shrink();
            }
          }),
    );
  }

  Widget buildLoadingScreen(BuildContext context, Function()? retryCallback) {
    double imageSize = min(MediaQuery.of(context).size.width,
            MediaQuery.of(context).size.height) /
        2;

    return SimpleGestureDetector(
      onTap: retryCallback,
      child: Scaffold(
        backgroundColor: Color.alphaBlend(
            Theme.of(context).brightness == Brightness.dark
                ? IconTheme.of(context).color!.withOpacity(0.35)
                : IconTheme.of(context).color!.withOpacity(0.5),
            Theme.of(context).brightness == Brightness.dark
                ? Colors.black
                : Colors.white),
        // Required for sleep timer input
        resizeToAvoidBottomInset: false,
        extendBodyBehindAppBar: true,
        body: SafeArea(
          minimum: EdgeInsets.only(top: _defaultToolbarHeight),
          child: SizedBox.expand(
            child: Column(
                crossAxisAlignment: CrossAxisAlignment.center,
                children: [
                  const Spacer(),
                  (retryCallback != null)
                      ? Icon(
                          Icons.refresh,
                          size: imageSize,
                        )
                      : SizedBox(
                          width: imageSize,
                          height: imageSize,
                          child: const CircularProgressIndicator.adaptive()),
                  const Spacer(),
                  BalancedText(
                      (retryCallback != null)
                          ? AppLocalizations.of(context)!.queueRetryMessage
                          : AppLocalizations.of(context)!.queueLoadingMessage,
                      textAlign: TextAlign.center,
                      style: const TextStyle(
                        fontSize: 20,
                        height: 26 / 20,
                      )),
                  const Spacer(flex: 2),
                ]),
          ),
        ),
      ),
    );
  }
}

<<<<<<< HEAD
class _PlayerScreenContent extends StatelessWidget {
  const _PlayerScreenContent(
      {super.key,
      required this.airplayTheme,
      required this.toolbarHeight,
      required this.maxToolbarLines});
=======
class _PlayerScreenContent extends ConsumerWidget {
  const _PlayerScreenContent({super.key, required this.airplayTheme});
>>>>>>> 5a33802d

  final Color airplayTheme;
  final double toolbarHeight;
  final int maxToolbarLines;

  @override
<<<<<<< HEAD
  Widget build(BuildContext context) {
=======
  Widget build(BuildContext context, WidgetRef ref) {
    double toolbarHeight = 53.0;
    int maxToolbarLines = 2;
    // If in landscape, only show 2 lines in toolbar instead of 3
    if (MediaQuery.of(context).orientation == Orientation.landscape) {
      toolbarHeight = 36.0;
      maxToolbarLines = 1;
    }

>>>>>>> 5a33802d
    var controller = PlayerHideableController();

    final metadata = ref.watch(currentTrackMetadataProvider).unwrapPrevious();

    final isLyricsLoading = metadata.isLoading || metadata.isRefreshing;
    final isLyricsAvailable = (metadata.valueOrNull?.hasLyrics ?? false) &&
        (metadata.valueOrNull?.lyrics != null || metadata.isLoading) &&
        !metadata.hasError;

    return SimpleGestureDetector(
      onVerticalSwipe: (direction) {
        if (direction == SwipeDirection.down) {
          if (!FinampSettingsHelper.finampSettings.disableGesture) {
            Navigator.of(context).pop();
          }
        } else if (direction == SwipeDirection.up) {
          // This should never actually be called until widget finishes build and controller is initialized
          if (!FinampSettingsHelper.finampSettings.disableGesture ||
              !controller.shouldShow(PlayerHideable.queueButton)) {
            showQueueBottomSheet(context);
          }
        }
      },
      onHorizontalSwipe: (direction) {
        if (direction == SwipeDirection.left && isLyricsAvailable) {
          if (!FinampSettingsHelper.finampSettings.disableGesture) {
            Navigator.of(context).push(_buildSlideRouteTransition(
                this, const LyricsScreen(),
                routeSettings:
                    const RouteSettings(name: LyricsScreen.routeName)));
          }
        }
      },
      child: Scaffold(
        appBar: AppBar(
          backgroundColor: Colors.transparent,
          elevation: 0,
          scrolledUnderElevation:
              0.0, // disable tint/shadow when content is scrolled under the app bar
          centerTitle: true,
          toolbarHeight: toolbarHeight,
          title: PlayerScreenAppBarTitle(
            maxLines: maxToolbarLines,
          ),
          leading: usingPlayerSplitScreen
              ? null
              : FinampAppBarButton(
                  onPressed: () => Navigator.of(context).pop(),
                ),
          actions: [
            if (Platform.isIOS)
              Padding(
                padding: const EdgeInsets.symmetric(horizontal: 8.0),
                child: AnimatedSwitcher(
                  duration: const Duration(milliseconds: 1000),
                  switchOutCurve: const Threshold(0.0),
                  child: AirPlayRoutePickerView(
                    key: ValueKey(airplayTheme),
                    tintColor: airplayTheme,
                    activeTintColor: jellyfinBlueColor,
                    onShowPickerView: () =>
                        FeedbackHelper.feedback(FeedbackType.selection),
                  ),
                ),
              ),
          ],
        ),
        // Required for sleep timer input
        resizeToAvoidBottomInset: false, extendBodyBehindAppBar: true,
        body: Stack(
          children: [
            if (FinampSettingsHelper.finampSettings.useCoverAsBackground)
              const BlurredPlayerScreenBackground(),
            SafeArea(
              minimum: EdgeInsets.only(top: toolbarHeight),
              child: LayoutBuilder(builder: (context, constraints) {
                if (MediaQuery.of(context).orientation ==
                    Orientation.landscape) {
                  controller.updateLayoutLandscape(
                      Size(constraints.maxWidth, constraints.maxHeight));
                  return Row(
                    children: [
                      Expanded(
                        child: Padding(
                            padding:
                                EdgeInsets.all(constraints.maxHeight * 0.03),
                            child: const PlayerScreenAlbumImage()),
                      ),
                      ConstrainedBox(
                        constraints: BoxConstraints(
                            maxWidth: controller.getTarget().width),
                        child: Column(
                          children: [
                            const Spacer(flex: 4),
                            SongNameContent(controller),
                            const Spacer(flex: 4),
                            ControlArea(controller),
                            if (controller
                                .shouldShow(PlayerHideable.queueButton))
                              const Spacer(flex: 10),
                            if (controller
                                .shouldShow(PlayerHideable.queueButton))
                              _buildBottomActions(context, controller),
                            const Spacer(
                              flex: 4,
                            ),
                          ],
                        ),
                      ),
                    ],
                  );
                } else {
                  controller.updateLayoutPortrait(
                      Size(constraints.maxWidth, constraints.maxHeight));
                  return Column(
                    mainAxisAlignment: MainAxisAlignment.spaceEvenly,
                    children: [
                      SizedBox(
                          height: min(
                              constraints.maxHeight -
                                  controller.getTarget().height,
                              constraints.maxWidth),
                          width: constraints.maxWidth,
                          child: const PlayerScreenAlbumImage()),
                      SongNameContent(controller),
                      ControlArea(controller),
                      if (controller.shouldShow(PlayerHideable.queueButton))
                        _buildBottomActions(
                          context,
                          controller,
                          isLyricsLoading: isLyricsLoading,
                          isLyricsAvailable: isLyricsAvailable,
                        ),
                      if (!controller.shouldShow(PlayerHideable.queueButton))
                        const SizedBox(
                          height: 5,
                        )
                    ],
                  );
                }
              }),
            ),
          ],
        ),
      ),
    );
  }

  PageRouteBuilder _buildSlideRouteTransition(
    Widget sourceWidget,
    Widget targetWidget, {
    RouteSettings? routeSettings,
  }) {
    return PageRouteBuilder(
      settings: routeSettings,
      pageBuilder: (context, animation, secondaryAnimation) => targetWidget,
      transitionsBuilder: (context, animation, secondaryAnimation, child) {
        const curve = Curves.ease;
        const beginEnter = Offset(1.0, 0.0);
        const endEnter = Offset.zero;
        const beginExit = Offset(0.0, 0.0);
        const endExit = Offset(-1.0, 0.0);

        final tweenEnter = Tween(begin: beginEnter, end: endEnter);
        final tweenExit = Tween(begin: beginExit, end: endExit);
        final curvedAnimation = CurvedAnimation(
          parent: animation,
          curve: curve,
        );

        return Stack(
          children: [
            SlideTransition(
              position: tweenExit.animate(curvedAnimation),
              child: sourceWidget,
            ),
            SlideTransition(
              position: tweenEnter.animate(curvedAnimation),
              child: child,
            ),
          ],
        );
      },
    );
  }

  Widget _buildBottomActions(
    BuildContext context,
    PlayerHideableController controller, {
    bool isLyricsLoading = true,
    bool isLyricsAvailable = false,
  }) {
    IconData getLyricsIcon() {
      if (!isLyricsLoading && !isLyricsAvailable) {
        return TablerIcons.microphone_2_off;
      } else {
        return TablerIcons.microphone_2;
      }
    }

    return Row(
      mainAxisAlignment: MainAxisAlignment.center,
      children: [
        const Spacer(
          flex: 1,
        ),
        Expanded(
            flex: 16,
            child: Row(
              mainAxisAlignment: MainAxisAlignment.spaceBetween,
              children: [
                const SizedBox(
                  width: 80,
                  // child: Text("Output")
                  child: SizedBox.shrink(),
                ),
                const SizedBox(width: 80, child: QueueButton()),
                SizedBox(
                  width: 80,
                  child: SimpleButton(
                    inactive: !isLyricsAvailable,
                    text: "Lyrics",
                    icon: getLyricsIcon(),
                    onPressed: () {
                      Navigator.of(context).push(_buildSlideRouteTransition(
                          this, const LyricsScreen(),
                          routeSettings: const RouteSettings(
                              name: LyricsScreen.routeName)));
                    },
                  ),
                ),
              ],
            )),
        const Spacer(
          flex: 1,
        ),
      ],
    );
  }
}

enum PlayerHideable {
  bigPlayButton(14, 14, 1),
  queueButton(0, 27, 2),
  progressSlider(0, 14, 4),
  twoLineTitle(0, 27, 3),
  codecInfo(0, 20, 3),
  loopShuffleButtons(96, 0, 0),
  unhideableElements(144, 162, 0),
  controlsPaddingSmall(0, 8, 2),
  controlsPaddingBig(0, 12, 1);

  // The width/height added to the overall player screen when this item is shown.
  // Calculated by shrinking player screen control area until overflow both with
  // element shown and with element hidden, and then comparing those values.  These
  // are added together to predict the size of a player screen layout before it actually
  // gets built.
  final double width;
  final double height;

  // The maximum amount to shrink the cover image, per side, in order to show this element.
  // Needs to be multiplied by finampSettings.prioritizeCoverFactor.
  final double maxShrink;

  const PlayerHideable(this.width, this.height, this.maxShrink);
}

/// Controls what elements of the player screen are shown/hidden.
class PlayerHideableController {
  final verticalHideOrder = [
    PlayerHideable.controlsPaddingBig,
    PlayerHideable.bigPlayButton,
    PlayerHideable.queueButton,
    PlayerHideable.controlsPaddingSmall,
    PlayerHideable.codecInfo,
    PlayerHideable.twoLineTitle,
    PlayerHideable.progressSlider
  ];

  List<PlayerHideable> _visible = [];
  Size _target = const Size(0, 0);

  /// Update player screen hidden elements based on usable area in portrait mode.
  void updateLayoutPortrait(Size size) {
    _reset();
    var minAlbumPadding =
        FinampSettingsHelper.finampSettings.playerScreenCoverMinimumPadding;

    var targetWidth = size.width;
    _updateLayoutFromWidth(targetWidth);

    // Update _visible based on a target height.  Removes elements in order of priority
    // until target is met.
    for (var element in verticalHideOrder) {
      // Allow shrinking album by up to (element.maxShrink)% of screen width per side beyond the user specified minimum value
      // if it allows us to show more controls.
      var maxDesiredPadding = minAlbumPadding +
          element.maxShrink *
              FinampSettingsHelper.finampSettings.prioritizeCoverFactor;
      // Calculate max allowable control height to avoid shrinking album cover beyond maxPadding.
      var targetHeight =
          size.height - size.width * (1 - (maxDesiredPadding / 100.0) * 2);
      if (_getSize().height < targetHeight) {
        break;
      }
      _visible.remove(element);
    }
    var desiredHeight =
        size.height - size.width * (1 - (minAlbumPadding / 100.0) * 2);
    _target = Size(targetWidth, max(_getSize().height, desiredHeight));
  }

  /// Update player screen hidden elements based on usable area in landscape mode.
  void updateLayoutLandscape(Size size) {
    _reset();
    // We never want to allocate extra width to album covers while some controls
    // are hidden.
    var desiredControlsWidth =
        min(max(_getSize().width, size.width / 2), size.width - size.height);

    // Never expand the controls beyond 65% unless the remaining space is just album padding
    var widthPercent =
        FinampSettingsHelper.finampSettings.prioritizeCoverFactor * 2 + 49;
    var maxControlsWidth =
        max(size.width * (widthPercent / 100), size.width - size.height);
    _updateLayoutFromWidth(maxControlsWidth);

    var targetHeight = size.height;
    // Prevent allocating extra space between 50% and maxControlsWidth if we're just
    // going to shrink the play button anyway.
    if (_getSize().height >= targetHeight) {
      _visible.remove(PlayerHideable.bigPlayButton);
    }
    // Force controls width to always be at least 50% of screen.
    var minPercent =
        FinampSettingsHelper.finampSettings.prioritizeCoverFactor * 2 + 34;
    var minControlsWidth = max(_getSize().width, (minPercent / 100));
    // If the minimum and maximum sizes do not form a valid range, prioritize the minimum
    // and shrink the album to avoid the controls clipping.
    double targetWidth = desiredControlsWidth.clamp(
        minControlsWidth, max(minControlsWidth, maxControlsWidth));
    _target = Size(targetWidth, targetHeight);

    // Update _visible based on a target height.  Removes elements in order of priority
    // until target is met.
    for (var element in verticalHideOrder) {
      if (_getSize().height < targetHeight) {
        return;
      }
      _visible.remove(element);
    }
  }

  /// Update _visible based on a target width.  Only shrink player button if it would fit the constraints,
  /// otherwise only hide loop & shuffle buttons if that would fit the constraints, otherwise do both.
  void _updateLayoutFromWidth(double target) {
    var maxWidth = _getSize().width;
    if (maxWidth >= target) {
      if (maxWidth - PlayerHideable.bigPlayButton.width < target) {
        _visible.remove(PlayerHideable.bigPlayButton);
      } else if (maxWidth - PlayerHideable.loopShuffleButtons.width < target) {
        _visible.remove(PlayerHideable.loopShuffleButtons);
      } else {
        _visible.remove(PlayerHideable.bigPlayButton);
        _visible.remove(PlayerHideable.loopShuffleButtons);
      }
    }
  }

  /// Reset to use maximum size
  void _reset() {
    _visible = List.from(PlayerHideable.values);
    _target = const Size(0, 0);
    if (FinampSettingsHelper.finampSettings.hideQueueButton) {
      _visible.remove(PlayerHideable.queueButton);
    }
    if (FinampSettingsHelper.finampSettings.suppressPlayerPadding) {
      _visible.remove(PlayerHideable.controlsPaddingSmall);
      _visible.remove(PlayerHideable.controlsPaddingBig);
    }
  }

  /// Gets predicted size of player controls based on current _visible items.
  Size _getSize() {
    double height = 0;
    double width = 0;
    for (var element in _visible) {
      height += element.height;
      width += element.width;
    }
    return Size(width, height);
  }

  /// Get player controls target size
  Size getTarget() {
    return _target;
  }

  /// Get whether a player control element should be shown or hidden based on screen size.
  bool shouldShow(PlayerHideable element) {
    assert(_target.width > 0 && _target.height > 0);
    return _visible.contains(element);
  }
}<|MERGE_RESOLUTION|>--- conflicted
+++ resolved
@@ -7,16 +7,12 @@
 import 'package:finamp/components/Buttons/simple_button.dart';
 import 'package:finamp/components/AlbumScreen/song_menu.dart';
 import 'package:finamp/components/PlayerScreen/player_screen_appbar_title.dart';
-<<<<<<< HEAD
+import 'package:finamp/screens/lyrics_screen.dart';
+import 'package:finamp/services/current_track_metadata_provider.dart';
 import 'package:finamp/models/finamp_models.dart';
 import 'package:finamp/services/feedback_helper.dart';
 import 'package:finamp/services/finamp_settings_helper.dart';
-=======
-import 'package:finamp/screens/lyrics_screen.dart';
-import 'package:finamp/services/current_track_metadata_provider.dart';
-import 'package:finamp/services/feedback_helper.dart';
 import 'package:finamp/services/metadata_provider.dart';
->>>>>>> 5a33802d
 import 'package:finamp/services/queue_service.dart';
 import 'package:finamp/services/theme_provider.dart';
 import 'package:flutter/material.dart';
@@ -61,29 +57,20 @@
     }
 
     // close the player screen if the queue is empty
-<<<<<<< HEAD
     StreamSubscription<FinampQueueInfo?>? listener;
     listener = queueService.getQueueStream().listen((currentQueue) {
       if (!context.mounted) {
         listener?.cancel();
         return;
       }
-      if (currentQueue == null || currentQueue.currentTrack == null) {
-=======
-    queueService.getQueueStream().listen((currentQueue) {
       if (currentQueue == null ||
           currentQueue.currentTrack == null && context.mounted) {
->>>>>>> 5a33802d
         Navigator.of(context).popUntil((route) {
           return ![
             PlayerScreen.routeName,
             QueueList.routeName,
-<<<<<<< HEAD
-            SongMenu.routeName
-=======
             SongMenu.routeName,
             LyricsScreen.routeName,
->>>>>>> 5a33802d
           ].contains(route.settings.name);
         });
       }
@@ -175,36 +162,19 @@
   }
 }
 
-<<<<<<< HEAD
-class _PlayerScreenContent extends StatelessWidget {
+class _PlayerScreenContent extends ConsumerWidget {
   const _PlayerScreenContent(
       {super.key,
       required this.airplayTheme,
       required this.toolbarHeight,
       required this.maxToolbarLines});
-=======
-class _PlayerScreenContent extends ConsumerWidget {
-  const _PlayerScreenContent({super.key, required this.airplayTheme});
->>>>>>> 5a33802d
 
   final Color airplayTheme;
   final double toolbarHeight;
   final int maxToolbarLines;
 
   @override
-<<<<<<< HEAD
-  Widget build(BuildContext context) {
-=======
   Widget build(BuildContext context, WidgetRef ref) {
-    double toolbarHeight = 53.0;
-    int maxToolbarLines = 2;
-    // If in landscape, only show 2 lines in toolbar instead of 3
-    if (MediaQuery.of(context).orientation == Orientation.landscape) {
-      toolbarHeight = 36.0;
-      maxToolbarLines = 1;
-    }
-
->>>>>>> 5a33802d
     var controller = PlayerHideableController();
 
     final metadata = ref.watch(currentTrackMetadataProvider).unwrapPrevious();
