--- conflicted
+++ resolved
@@ -44,11 +44,8 @@
   Widget build(BuildContext context, WidgetRef ref) {
     final imageTheme =
         ref.watch(playerScreenThemeProvider(Theme.of(context).brightness));
-<<<<<<< HEAD
-=======
     // Rebuild player screen if settings change
     ref.watch(FinampSettingsHelper.finampSettingsProvider);
->>>>>>> 177e5960
     final queueService = GetIt.instance<QueueService>();
 
     // close the player screen if the queue is empty
