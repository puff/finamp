--- conflicted
+++ resolved
@@ -13,14 +13,11 @@
 import '../components/PlayerScreen/queue_list.dart';
 import '../services/current_album_image_provider.dart';
 import '../services/finamp_settings_helper.dart';
-<<<<<<< HEAD
 import 'package:finamp/services/queue_service.dart';
 import 'package:get_it/get_it.dart';
 import '../models/finamp_models.dart';
 
-=======
 import '../services/player_screen_theme_provider.dart';
->>>>>>> bb6dc1d8
 
 const _toolbarHeight = 75.0;
 
@@ -30,12 +27,8 @@
   static const routeName = "/nowplaying";
 
   @override
-<<<<<<< HEAD
-  Widget build(BuildContext context) {
-=======
   Widget build(BuildContext context, WidgetRef ref) {
     final imageTheme = ref.watch(playerScreenThemeProvider);
->>>>>>> bb6dc1d8
 
     return SimpleGestureDetector(
       onVerticalSwipe: (direction) {
