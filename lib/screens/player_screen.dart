import 'dart:ui';

import 'package:flutter/material.dart';
import 'package:flutter_riverpod/flutter_riverpod.dart';
import 'package:octo_image/octo_image.dart';
import 'package:simple_gesture_detector/simple_gesture_detector.dart';

import '../components/PlayerScreen/control_area.dart';
import '../components/PlayerScreen/progress_slider.dart';
import '../components/PlayerScreen/song_info.dart';
import '../components/finamp_app_bar_button.dart';
import '../services/current_album_image_provider.dart';
import '../services/finamp_settings_helper.dart';

const _toolbarHeight = 75.0;

class PlayerScreen extends StatelessWidget {
  const PlayerScreen({Key? key}) : super(key: key);

  static const routeName = "/nowplaying";

  @override
  Widget build(BuildContext context) {
    return SimpleGestureDetector(
      onVerticalSwipe: (direction) {
        if (!FinampSettingsHelper.finampSettings.disableGesture &&
            direction == SwipeDirection.down) {
          Navigator.of(context).pop();
        }
      },
<<<<<<< HEAD
      child: Theme(
        data: ThemeData(
          fontFamily: "LexendDeca",
          brightness: Theme.of(context).brightness,
        ),
        child: Scaffold(
          appBar: AppBar(
            backgroundColor: Colors.transparent,
            elevation: 0,
            centerTitle: true,
            leadingWidth: 48 + 24,
            toolbarHeight: _toolbarHeight,
            // actions: const [
            //   SleepTimerButton(),
            //   AddToPlaylistButton(),
            // ],
            // title: Baseline(
            //   baselineType: TextBaseline.alphabetic,
            //   baseline: 0,
            //   child: Text.rich(
            //     textAlign: TextAlign.center,
            //     TextSpan(
            //       style: GoogleFonts.montserrat(),
            //       children: [
            //         TextSpan(
            //           text: "Playing From\n",
            //           style: TextStyle(
            //               fontSize: 12,
            //               color: Colors.white.withOpacity(0.7),
            //               height: 3),
            //         ),
            //         const TextSpan(
            //           text: "Your Likes",
            //           style: TextStyle(
            //             fontSize: 16,
            //             color: Colors.white,
            //           ),
            //         )
            //       ],
            //     ),
            //   ),
            // ),
            title: Baseline(
              baselineType: TextBaseline.alphabetic,
              baseline: 0,
              child: Column(
                children: [
                  Text(
                    "Playing From",
                    style: TextStyle(
                      fontSize: 12,
                      fontWeight: FontWeight.w300,
                      color: Colors.white.withOpacity(0.7),
                    ),
                  ),
                  const Padding(padding: EdgeInsets.symmetric(vertical: 2)),
                  const Text(
                    "Somewhere",
                    style: TextStyle(
                      fontSize: 16,
                      color: Colors.white,
                    ),
                  ),
                ],
              ),
            ),
            leading: FinampAppBarButton(
              onPressed: () => Navigator.of(context).pop(),
            ),
          ),
          // Required for sleep timer input
          resizeToAvoidBottomInset: false, extendBodyBehindAppBar: true,
          body: Stack(
            children: [
              if (FinampSettingsHelper
                  .finampSettings.showCoverAsPlayerBackground)
                const _BlurredPlayerScreenBackground(),
              SafeArea(
                minimum: const EdgeInsets.only(top: _toolbarHeight),
                child: Column(
                  mainAxisAlignment: MainAxisAlignment.spaceEvenly,
                  children: const [
                    SongInfo(),
                    ControlArea()
=======
      onHorizontalSwipe: (direction) {
        if (!FinampSettingsHelper.finampSettings.disableGesture) {
          switch (direction) {
            case SwipeDirection.left:
              audioHandler.skipToNext();
              break;
            case SwipeDirection.right:
              audioHandler.skipToPrevious();
              break;
            default:
              break;
          }
        }
      },
      child: Scaffold(
        appBar: AppBar(
          backgroundColor: Colors.transparent,
          elevation: 0,
          actions: const [
            SleepTimerButton(),
            AddToPlaylistButton(),
          ],
        ),
        // Required for sleep timer input
        resizeToAvoidBottomInset: false,
        extendBodyBehindAppBar: true,
        body: Stack(
          children: [
            if (FinampSettingsHelper.finampSettings.showCoverAsPlayerBackground)
              const _BlurredPlayerScreenBackground(),
            const SafeArea(
              child: Center(
                child: Column(
                  mainAxisAlignment: MainAxisAlignment.spaceEvenly,
                  children: [
                    Expanded(
                      child: _PlayerScreenAlbumImage(),
                    ),
                    Expanded(
                      child: Padding(
                        padding: EdgeInsets.symmetric(horizontal: 16),
                        child: Column(
                          mainAxisSize: MainAxisSize.max,
                          mainAxisAlignment: MainAxisAlignment.spaceEvenly,
                          crossAxisAlignment: CrossAxisAlignment.start,
                          children: [
                            SongName(),
                            ProgressSlider(),
                            PlayerButtons(),
                            Stack(
                              alignment: Alignment.center,
                              children: [
                                Align(
                                  alignment: Alignment.centerLeft,
                                  child: PlaybackMode(),
                                ),
                                Align(
                                  alignment: Alignment.center,
                                  child: _PlayerScreenFavoriteButton(),
                                ),
                                Align(
                                  alignment: Alignment.centerRight,
                                  child: QueueButton(),
                                )
                              ],
                            )
                          ],
                        ),
                      ),
                    )
>>>>>>> 7c257cc0
                  ],
                ),
              ),
            ],
          ),
        ),
      ),
    );
  }
}

/// Same as [_PlayerScreenAlbumImage], but with a BlurHash instead. We also
/// filter the BlurHash so that it works as a background image.
class _BlurredPlayerScreenBackground extends ConsumerWidget {
  const _BlurredPlayerScreenBackground({Key? key}) : super(key: key);

  @override
  Widget build(BuildContext context, WidgetRef ref) {
    final imageProvider = ref.watch(currentAlbumImageProvider);

    return ClipRect(
      child: imageProvider == null
          ? const SizedBox.shrink()
          : OctoImage(
              image: imageProvider,
              fit: BoxFit.cover,
              placeholderBuilder: (_) => const SizedBox.shrink(),
              errorBuilder: (_, __, ___) => const SizedBox.shrink(),
              imageBuilder: (context, child) => ColorFiltered(
                colorFilter: ColorFilter.mode(
                    Theme.of(context).brightness == Brightness.dark
                        ? Colors.black.withOpacity(0.75)
                        : Colors.white.withOpacity(0.50),
                    BlendMode.srcOver),
                child: ImageFiltered(
                  imageFilter: ImageFilter.blur(
                    sigmaX: 85,
                    sigmaY: 85,
                    tileMode: TileMode.mirror,
                  ),
                  child: SizedBox.expand(child: child),
                ),
              ),
            ),
    );
  }
}<|MERGE_RESOLUTION|>--- conflicted
+++ resolved
@@ -6,7 +6,6 @@
 import 'package:simple_gesture_detector/simple_gesture_detector.dart';
 
 import '../components/PlayerScreen/control_area.dart';
-import '../components/PlayerScreen/progress_slider.dart';
 import '../components/PlayerScreen/song_info.dart';
 import '../components/finamp_app_bar_button.dart';
 import '../services/current_album_image_provider.dart';
@@ -25,10 +24,12 @@
       onVerticalSwipe: (direction) {
         if (!FinampSettingsHelper.finampSettings.disableGesture &&
             direction == SwipeDirection.down) {
-          Navigator.of(context).pop();
+          if (!FinampSettingsHelper.finampSettings.disableGesture &&
+              direction == SwipeDirection.down) {
+            Navigator.of(context).pop();
+          }
         }
       },
-<<<<<<< HEAD
       child: Theme(
         data: ThemeData(
           fontFamily: "LexendDeca",
@@ -106,86 +107,11 @@
               if (FinampSettingsHelper
                   .finampSettings.showCoverAsPlayerBackground)
                 const _BlurredPlayerScreenBackground(),
-              SafeArea(
-                minimum: const EdgeInsets.only(top: _toolbarHeight),
+              const SafeArea(
+                minimum: EdgeInsets.only(top: _toolbarHeight),
                 child: Column(
                   mainAxisAlignment: MainAxisAlignment.spaceEvenly,
-                  children: const [
-                    SongInfo(),
-                    ControlArea()
-=======
-      onHorizontalSwipe: (direction) {
-        if (!FinampSettingsHelper.finampSettings.disableGesture) {
-          switch (direction) {
-            case SwipeDirection.left:
-              audioHandler.skipToNext();
-              break;
-            case SwipeDirection.right:
-              audioHandler.skipToPrevious();
-              break;
-            default:
-              break;
-          }
-        }
-      },
-      child: Scaffold(
-        appBar: AppBar(
-          backgroundColor: Colors.transparent,
-          elevation: 0,
-          actions: const [
-            SleepTimerButton(),
-            AddToPlaylistButton(),
-          ],
-        ),
-        // Required for sleep timer input
-        resizeToAvoidBottomInset: false,
-        extendBodyBehindAppBar: true,
-        body: Stack(
-          children: [
-            if (FinampSettingsHelper.finampSettings.showCoverAsPlayerBackground)
-              const _BlurredPlayerScreenBackground(),
-            const SafeArea(
-              child: Center(
-                child: Column(
-                  mainAxisAlignment: MainAxisAlignment.spaceEvenly,
-                  children: [
-                    Expanded(
-                      child: _PlayerScreenAlbumImage(),
-                    ),
-                    Expanded(
-                      child: Padding(
-                        padding: EdgeInsets.symmetric(horizontal: 16),
-                        child: Column(
-                          mainAxisSize: MainAxisSize.max,
-                          mainAxisAlignment: MainAxisAlignment.spaceEvenly,
-                          crossAxisAlignment: CrossAxisAlignment.start,
-                          children: [
-                            SongName(),
-                            ProgressSlider(),
-                            PlayerButtons(),
-                            Stack(
-                              alignment: Alignment.center,
-                              children: [
-                                Align(
-                                  alignment: Alignment.centerLeft,
-                                  child: PlaybackMode(),
-                                ),
-                                Align(
-                                  alignment: Alignment.center,
-                                  child: _PlayerScreenFavoriteButton(),
-                                ),
-                                Align(
-                                  alignment: Alignment.centerRight,
-                                  child: QueueButton(),
-                                )
-                              ],
-                            )
-                          ],
-                        ),
-                      ),
-                    )
->>>>>>> 7c257cc0
-                  ],
+                  children: [SongInfo(), ControlArea()],
                 ),
               ),
             ],
