--- conflicted
+++ resolved
@@ -164,7 +164,6 @@
   final VoidCallback? onPressed;
   final Widget icon;
 
-<<<<<<< HEAD
   @override
   Widget build(BuildContext context) {
     return IconButton(
@@ -181,47 +180,6 @@
       ),
       onPressed: onPressed,
     );
-=======
-    return StreamBuilder<MediaItem?>(
-        stream: audioHandler.mediaItem,
-        builder: (context, snapshot) {
-          final item = snapshot.data?.extras?["itemJson"] == null
-              ? null
-              : BaseItemDto.fromJson(snapshot.data!.extras!["itemJson"]);
-
-          return Padding(
-            padding: const EdgeInsets.all(8.0),
-            child: item == null
-                ? AspectRatio(
-                    aspectRatio: 1,
-                    child: ClipRRect(
-                      borderRadius: AlbumImage.borderRadius,
-                      child: Container(color: Theme.of(context).cardColor),
-                    ),
-                  )
-                : AlbumImage(
-                    item: item,
-                    imageProviderCallback: (imageProvider) =>
-                        // We need a post frame callback because otherwise this
-                        // widget rebuilds on the same frame
-                        WidgetsBinding.instance.addPostFrameCallback((_) => ref
-                            .read(_albumImageProvider.notifier)
-                            .state = imageProvider),
-                    // Here we awkwardly get the next 3 queue items so that we
-                    // can precache them (so that the image is already loaded
-                    // when the next song comes on).
-                    itemsToPrecache: audioHandler.queue.value
-                        .sublist(min(
-                            (audioHandler.playbackState.value.queueIndex ?? 0) +
-                                1,
-                            audioHandler.queue.value.length))
-                        .take(3)
-                        .map((e) => BaseItemDto.fromJson(e.extras!["itemJson"]))
-                        .toList(),
-                  ),
-          );
-        });
->>>>>>> d8f098ed
   }
 }
 
