--- conflicted
+++ resolved
@@ -167,7 +167,6 @@
 
   @override
   Widget build(BuildContext context) {
-<<<<<<< HEAD
     return IconButton(
       padding: EdgeInsets.zero,
       icon: Container(
@@ -182,32 +181,6 @@
       ),
       onPressed: onPressed,
     );
-=======
-    final audioHandler = GetIt.instance<MusicPlayerBackgroundTask>();
-
-    return StreamBuilder<MediaItem?>(
-        stream: audioHandler.mediaItem,
-        builder: (context, snapshot) {
-          final item = snapshot.data?.extras?["itemJson"] == null
-              ? null
-              : BaseItemDto.fromJson(snapshot.data!.extras!["itemJson"]);
-
-          return Padding(
-            padding: const EdgeInsets.all(8.0),
-            child: item == null
-                ? AspectRatio(
-                    aspectRatio: 1,
-                    child: ClipRRect(
-                      borderRadius: AlbumImage.borderRadius,
-                      child: Container(color: Theme.of(context).cardColor),
-                    ),
-                  )
-                : AlbumImage(
-                    key: ValueKey(item.imageBlurHashes?.primary?.values.first),
-                    item: item),
-          );
-        });
->>>>>>> 3b8e0ae1
   }
 }
 
