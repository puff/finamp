--- conflicted
+++ resolved
@@ -5,11 +5,8 @@
 import 'package:flutter/material.dart';
 import 'package:flutter_riverpod/flutter_riverpod.dart';
 import 'package:get_it/get_it.dart';
-<<<<<<< HEAD
+import 'package:octo_image/octo_image.dart';
 import 'package:google_fonts/google_fonts.dart';
-=======
-import 'package:octo_image/octo_image.dart';
->>>>>>> 08c7d5d7
 import 'package:simple_gesture_detector/simple_gesture_detector.dart';
 
 import '../components/PlayerScreen/song_info.dart';
@@ -162,7 +159,6 @@
   }
 }
 
-<<<<<<< HEAD
 class PlayerScreenAppBarItemButton extends StatelessWidget {
   const PlayerScreenAppBarItemButton({
     Key? key,
@@ -189,44 +185,6 @@
       ),
       onPressed: onPressed,
     );
-=======
-/// This widget is just an AlbumImage in a StreamBuilder to get the song id.
-class _PlayerScreenAlbumImage extends ConsumerWidget {
-  const _PlayerScreenAlbumImage({Key? key}) : super(key: key);
-
-  @override
-  Widget build(BuildContext context, WidgetRef ref) {
-    final audioHandler = GetIt.instance<MusicPlayerBackgroundTask>();
-
-    return StreamBuilder<MediaItem?>(
-        stream: audioHandler.mediaItem,
-        builder: (context, snapshot) {
-          final item = snapshot.data?.extras?["itemJson"] == null
-              ? null
-              : BaseItemDto.fromJson(snapshot.data!.extras!["itemJson"]);
-
-          return Padding(
-            padding: const EdgeInsets.all(8.0),
-            child: item == null
-                ? AspectRatio(
-                    aspectRatio: 1,
-                    child: ClipRRect(
-                      borderRadius: AlbumImage.borderRadius,
-                      child: Container(color: Theme.of(context).cardColor),
-                    ),
-                  )
-                : AlbumImage(
-                    item: item,
-                    imageProviderCallback: (imageProvider) =>
-                        // We need a post frame callback because otherwise this
-                        // widget rebuilds on the same frame
-                        WidgetsBinding.instance.addPostFrameCallback((_) => ref
-                            .read(_albumImageProvider.notifier)
-                            .state = imageProvider),
-                  ),
-          );
-        });
->>>>>>> 08c7d5d7
   }
 }
 
