--- conflicted
+++ resolved
@@ -1,9 +1,6 @@
-<<<<<<< HEAD
 import 'package:finamp/screens/customization_settings_screen.dart';
-=======
 import 'package:finamp/components/LayoutSettingsScreen/show_artists_top_songs.dart';
 import 'package:finamp/screens/player_settings_screen.dart';
->>>>>>> 2cb066d9
 import 'package:flutter/material.dart';
 import 'package:flutter_gen/gen_l10n/app_localizations.dart';
 import 'package:flutter_tabler_icons/flutter_tabler_icons.dart';
@@ -31,17 +28,16 @@
       body: ListView(
         children: [
           ListTile(
-<<<<<<< HEAD
             leading: const Icon(TablerIcons.sparkles),
             title: Text(AppLocalizations.of(context)!.customizationSettingsTitle),
             onTap: () =>
                 Navigator.of(context).pushNamed(CustomizationSettingsScreen.routeName),
-=======
+          ),
+          ListTile(
             leading: const Icon(Icons.play_circle_outline),
             title: Text(AppLocalizations.of(context)!.playerScreen),
             onTap: () =>
                 Navigator.of(context).pushNamed(PlayerSettingsScreen.routeName),
->>>>>>> 2cb066d9
           ),
           ListTile(
             leading: const Icon(Icons.tab),
@@ -50,24 +46,15 @@
                 Navigator.of(context).pushNamed(TabsSettingsScreen.routeName),
           ),
           const Divider(),
-<<<<<<< HEAD
-          const ThemeSelector(),
-=======
->>>>>>> 2cb066d9
           const ContentViewTypeDropdownListTile(),
           for (final type in ContentGridViewCrossAxisCountType.values)
             ContentGridViewCrossAxisCountListTile(type: type),
           const ShowTextOnGridViewSelector(),
-<<<<<<< HEAD
-          const ShowCoverAsPlayerBackgroundSelector(),
-          const HideSongArtistsIfSameAsAlbumArtistsSelector(),
-=======
           const UseCoverAsBackgroundToggle(),
           const ShowArtistChipImageToggle(),
           const HideSongArtistsIfSameAsAlbumArtistsSelector(),
           const ShowArtistsTopSongsSelector(),
           const ThemeSelector(),
->>>>>>> 2cb066d9
         ],
       ),
     );
