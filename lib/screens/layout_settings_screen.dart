--- conflicted
+++ resolved
@@ -5,10 +5,7 @@
 import '../components/LayoutSettingsScreen/content_grid_view_cross_axis_count_list_tile.dart';
 import '../components/LayoutSettingsScreen/content_view_type_dropdown_list_tile.dart';
 import '../components/LayoutSettingsScreen/show_text_on_grid_view_selector.dart';
-<<<<<<< HEAD
-=======
 import '../components/LayoutSettingsScreen/show_cover_as_player_background_selector.dart';
->>>>>>> 5d79364c
 import '../components/LayoutSettingsScreen/hide_song_artists_if_same_as_album_artists_selector.dart';
 
 class LayoutSettingsScreen extends StatelessWidget {
@@ -28,10 +25,7 @@
           for (final type in ContentGridViewCrossAxisCountType.values)
             ContentGridViewCrossAxisCountListTile(type: type),
           const ShowTextOnGridViewSelector(),
-<<<<<<< HEAD
-=======
           const ShowCoverAsPlayerBackgroundSelector(),
->>>>>>> 5d79364c
           const HideSongArtistsIfSameAsAlbumArtistsSelector(),
           const ThemeSelector(),
           const Divider(),
