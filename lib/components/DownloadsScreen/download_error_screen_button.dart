--- conflicted
+++ resolved
@@ -3,35 +3,12 @@
 import 'package:get_it/get_it.dart';
 
 import '../../screens/downloads_error_screen.dart';
-<<<<<<< HEAD
 import '../../services/isar_downloads.dart';
-=======
-import '../../services/downloads_helper.dart';
->>>>>>> 4463bff0
 
 class DownloadErrorScreenButton extends StatelessWidget {
   const DownloadErrorScreenButton({Key? key}) : super(key: key);
 
   @override
-<<<<<<< HEAD
-=======
-  State<DownloadErrorScreenButton> createState() =>
-      _DownloadErrorScreenButtonState();
-}
-
-class _DownloadErrorScreenButtonState extends State<DownloadErrorScreenButton> {
-  final _downloadsHelper = GetIt.instance<DownloadsHelper>();
-  late Future<List<DownloadTask>?> downloadErrorScreenButtonFuture;
-
-  @override
-  void initState() {
-    super.initState();
-    downloadErrorScreenButtonFuture =
-        _downloadsHelper.getDownloadsWithStatus(DownloadTaskStatus.failed);
-  }
-
-  @override
->>>>>>> 4463bff0
   Widget build(BuildContext context) {
     final isarDownloads = GetIt.instance<IsarDownloads>();
 
