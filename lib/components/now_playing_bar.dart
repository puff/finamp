import 'dart:math';

import 'package:audio_service/audio_service.dart';
import 'package:finamp/color_schemes.g.dart';
import 'package:finamp/components/AddToPlaylistScreen/add_to_playlist_button.dart';
import 'package:finamp/models/finamp_models.dart';
import 'package:finamp/services/current_track_metadata_provider.dart';
import 'package:finamp/services/feedback_helper.dart';
import 'package:finamp/services/queue_service.dart';
import 'package:finamp/services/theme_provider.dart';
import 'package:flutter/material.dart';
import 'package:flutter_gen/gen_l10n/app_localizations.dart';
import 'package:flutter_riverpod/flutter_riverpod.dart';
import 'package:flutter_tabler_icons/flutter_tabler_icons.dart';
import 'package:flutter_vibrate/flutter_vibrate.dart';
import 'package:get_it/get_it.dart';
import 'package:simple_gesture_detector/simple_gesture_detector.dart';

import '../models/jellyfin_models.dart' as jellyfin_models;
import '../screens/player_screen.dart';
import '../services/current_album_image_provider.dart';
import '../services/finamp_settings_helper.dart';
import '../services/media_state_stream.dart';
import '../services/music_player_background_task.dart';
import '../services/process_artist.dart';
import 'PlayerScreen/player_split_screen_scaffold.dart';
import 'album_image.dart';

class NowPlayingBar extends ConsumerWidget {
  const NowPlayingBar({
    super.key,
  });

  static const horizontalPadding = 8.0;
  static const albumImageSize = 70.0;

  BoxDecoration? getShadow(BuildContext context) => BoxDecoration(
          borderRadius: const BorderRadius.all(Radius.circular(12.0)),
          boxShadow: [
            BoxShadow(
                blurRadius: 12.0,
                spreadRadius: 8.0,
                color: Theme.of(context).brightness == Brightness.light
                    ? darkColorScheme.background.withOpacity(0.15)
                    : darkColorScheme.background.withOpacity(0.7))
          ]);

  Color getProgressBackgroundColor(BuildContext context) {
    return FinampSettingsHelper.finampSettings.showProgressOnNowPlayingBar ?
      Color.alphaBlend(
        Theme.of(context).brightness == Brightness.dark
          ? IconTheme.of(context)
              .color!
              .withOpacity(0.35)
          : IconTheme.of(context)
              .color!
              .withOpacity(0.5),
        Theme.of(context).brightness ==
                Brightness.dark
            ? Colors.black
            : Colors.white
      ) : 
      IconTheme.of(context).color!.withOpacity(0.85);
  }

  Widget buildLoadingQueueBar(BuildContext context, Function()? retryCallback) {
    final progressBackgroundColor = getProgressBackgroundColor(context).withOpacity(0.5);

    return SimpleGestureDetector(
        onVerticalSwipe: (direction) {
          if (direction == SwipeDirection.up && retryCallback != null) {
            retryCallback();
          }
        },
        onTap: retryCallback,
        child: Padding(
          padding: const EdgeInsets.only(left: 12.0, bottom: 12.0, right: 12.0),
          child: Container(
            decoration: getShadow(context),
            child: Material(
              shadowColor: Theme.of(context).colorScheme.primary.withOpacity(
                  Theme.of(context).brightness == Brightness.light
                      ? 0.75
                      : 0.3),
              borderRadius: BorderRadius.circular(12.0),
              clipBehavior: Clip.antiAlias,
              color: Theme.of(context).brightness == Brightness.dark
                  ? IconTheme.of(context).color!.withOpacity(0.1)
                  : Theme.of(context).cardColor,
              elevation: 8.0,
              child: Container(
                width: MediaQuery.of(context).size.width,
                height: albumImageSize,
                padding: EdgeInsets.zero,
                child: Container(
                  clipBehavior: Clip.antiAlias,
                  decoration: ShapeDecoration(
                    color: progressBackgroundColor,
                    shape: RoundedRectangleBorder(
                      borderRadius: BorderRadius.circular(12.0),
                    ),
                  ),
                  child: Row(
                    mainAxisSize: MainAxisSize.min,
                    mainAxisAlignment: MainAxisAlignment.start,
                    crossAxisAlignment: CrossAxisAlignment.center,
                    children: [
                      Container(
                          width: albumImageSize,
                          height: albumImageSize,
                          decoration: const ShapeDecoration(
                            shape: Border(),
                            color: Color.fromRGBO(0, 0, 0, 0.3),
                          ),
                          child: (retryCallback != null)
                              ? const Icon(Icons.refresh, size: albumImageSize)
                              : const Center(
                                  child: CircularProgressIndicator.adaptive())),
                      Expanded(
                        child: Container(
                            height: albumImageSize,
                            padding: const EdgeInsets.only(left: 12, right: 4),
                            alignment: Alignment.centerLeft,
                            child: Text((retryCallback != null)
                                ? AppLocalizations.of(context)!
                                    .queueRetryMessage
                                : AppLocalizations.of(context)!
                                    .queueLoadingMessage)),
                      ),
                    ],
                  ),
                ),
              ),
            ),
          ),
        ));
  }

  Widget buildNowPlayingBar(
      BuildContext context, FinampQueueItem currentTrack) {

    final audioHandler = GetIt.instance<MusicPlayerBackgroundTask>();

    Duration? playbackPosition;

    final currentTrackBaseItem = currentTrack.item.extras?["itemJson"] != null
        ? jellyfin_models.BaseItemDto.fromJson(
            currentTrack.item.extras!["itemJson"] as Map<String, dynamic>)
        : null;

    final progressBackgroundColor = getProgressBackgroundColor(context);
        
    return SafeArea(
      child: Padding(
        padding: const EdgeInsets.only(left: 12.0, bottom: 12.0, right: 12.0),
        child: SimpleGestureDetector(
          onTap: () => Navigator.of(context).pushNamed(PlayerScreen.routeName),
          child: Dismissible(
            key: const Key("NowPlayingBarDismiss"),
            direction: FinampSettingsHelper.finampSettings.disableGesture
                ? DismissDirection.none
                : DismissDirection.down,
            confirmDismiss: (direction) async {
              if (direction == DismissDirection.down) {
                final queueService = GetIt.instance<QueueService>();
                await queueService.stopPlayback();
              }
              return false;
            },
            dismissThresholds: const {DismissDirection.down: 0.7},
            child: Container(
              clipBehavior: Clip.antiAlias,
              decoration: getShadow(context),
              //TODO use a PageView instead of a Dismissible, and only wrap dynamic items (not the buttons)
              child: Dismissible(
                key: const Key("NowPlayingBar"),
                direction: FinampSettingsHelper.finampSettings.disableGesture
                    ? DismissDirection.none
                    : DismissDirection.horizontal,
                confirmDismiss: (direction) async {
                  if (direction == DismissDirection.endToStart) {
                    await audioHandler.skipToNext();
                  } else {
                    await audioHandler.skipToPrevious(forceSkip: true);
                  }
                  return false;
                },
<<<<<<< HEAD
                child: StreamBuilder<MediaState>(
                  stream: mediaStateStream
                      .where((event) => event.mediaItem != null),
                  initialData: MediaState(audioHandler.mediaItem.valueOrNull,
                      audioHandler.playbackState.value),
                  builder: (context, snapshot) {
                    final MediaState mediaState = snapshot.data!;
                    // If we have a media item and the player hasn't finished, show
                    // the now playing bar.
                    if (mediaState.mediaItem != null) {
                      //TODO move into separate component and share with queue list
                      return Container(
                        width: MediaQuery.of(context).size.width,
                        height: albumImageSize,
                        padding: EdgeInsets.zero,
                        child: Container(
                          clipBehavior: Clip.antiAlias,
                          decoration: ShapeDecoration(
                            color: Color.alphaBlend(
                                Theme.of(context).brightness == Brightness.dark
                                    ? IconTheme.of(context)
                                        .color!
                                        .withOpacity(0.35)
                                    : IconTheme.of(context)
                                        .color!
                                        .withOpacity(0.5),
                                Theme.of(context).brightness == Brightness.dark
                                    ? Colors.black
                                    : Colors.white),
                            shape: RoundedRectangleBorder(
                              borderRadius: BorderRadius.circular(12.0),
                            ),
                          ),
                          child: Row(
                            mainAxisSize: MainAxisSize.min,
                            mainAxisAlignment: MainAxisAlignment.start,
                            crossAxisAlignment: CrossAxisAlignment.center,
                            children: [
                              Stack(
                                alignment: Alignment.center,
                                children: [
                                  AlbumImage(
                                    placeholderBuilder: (_) =>
                                        const SizedBox.shrink(),
                                    imageListenable: currentAlbumImageProvider,
                                    borderRadius: BorderRadius.zero,
                                  ),
                                  Container(
                                      width: albumImageSize,
                                      height: albumImageSize,
                                      decoration: const ShapeDecoration(
                                        shape: Border(),
                                        color: Color.fromRGBO(0, 0, 0, 0.3),
                                      ),
                                      child: IconButton(
                                        onPressed: () {
                                          Vibrate.feedback(
                                              FeedbackType.light);
                                          audioHandler.togglePlayback();
                                        },
                                        icon: mediaState.playbackState.playing
                                            ? const Icon(
                                                TablerIcons.player_pause,
                                                size: 32,
                                              )
                                            : const Icon(
                                                TablerIcons.player_play,
                                                size: 32,
                                              ),
                                        color: Colors.white,
                                      )),
                                ],
=======
                child: Material(
                  shadowColor: Theme.of(context)
                      .colorScheme
                      .primary
                      .withOpacity(
                          Theme.of(context).brightness == Brightness.light
                              ? 0.75
                              : 0.3),
                  borderRadius: BorderRadius.circular(12.0),
                  clipBehavior: Clip.antiAlias,
                  color: Theme.of(context).brightness == Brightness.dark
                      ? IconTheme.of(context).color!.withOpacity(0.1)
                      : Theme.of(context).cardColor,
                  elevation: 8.0,
                  child: StreamBuilder<MediaState>(
                    stream: mediaStateStream
                        .where((event) => event.mediaItem != null),
                    initialData: MediaState(audioHandler.mediaItem.valueOrNull,
                        audioHandler.playbackState.value),
                    builder: (context, snapshot) {
                      final MediaState mediaState = snapshot.data!;
                      // If we have a media item and the player hasn't finished, show
                      // the now playing bar.
                      if (mediaState.mediaItem != null) {
                        //TODO move into separate component and share with queue list
                        return Container(
                          width: MediaQuery.of(context).size.width,
                          height: albumImageSize,
                          padding: EdgeInsets.zero,
                          child: Container(
                            clipBehavior: Clip.antiAlias,
                            decoration: ShapeDecoration(
                              color: progressBackgroundColor,
                              shape: RoundedRectangleBorder(
                                borderRadius: BorderRadius.circular(12.0),
>>>>>>> cec5b3d9
                              ),
                            ),
                            child: Row(
                              mainAxisSize: MainAxisSize.min,
                              mainAxisAlignment: MainAxisAlignment.start,
                              crossAxisAlignment: CrossAxisAlignment.center,
                              children: [
                                Stack(
                                  alignment: Alignment.center,
                                  children: [
<<<<<<< HEAD
                                    Positioned(
                                      left: 0,
                                      top: 0,
                                      child: StreamBuilder<Duration>(
                                          stream: AudioService.position,
                                          initialData: audioHandler
                                              .playbackState.value.position,
                                          builder: (context, snapshot) {
                                            if (snapshot.hasData) {
                                              playbackPosition = snapshot.data;
                                              final screenSize =
                                                  MediaQuery.of(context).size;
                                              return Container(
                                                // rather hacky workaround, using LayoutBuilder would be nice but I couldn't get it to work...
                                                width: max(0, (screenSize.width -
                                                        2 * horizontalPadding -
                                                        albumImageSize) *
                                                    (playbackPosition!
                                                            .inMilliseconds /
                                                        (mediaState.mediaItem
                                                                    ?.duration ??
                                                                const Duration(
                                                                    seconds: 0))
                                                            .inMilliseconds)),
                                                height: 70.0,
                                                decoration: ShapeDecoration(
                                                  color: IconTheme.of(context)
                                                      .color!
                                                      .withOpacity(0.75),
                                                  shape:
                                                      const RoundedRectangleBorder(
                                                    borderRadius:
                                                        BorderRadius.only(
                                                      topRight:
                                                          Radius.circular(12),
                                                      bottomRight:
                                                          Radius.circular(12),
                                                    ),
                                                  ),
                                                ),
                                              );
                                            } else {
                                              return Container();
                                            }
                                          }),
=======
                                    AlbumImage(
                                      placeholderBuilder: (_) =>
                                          const SizedBox.shrink(),
                                      imageListenable:
                                          currentAlbumImageProvider,
                                      borderRadius: BorderRadius.zero,
>>>>>>> cec5b3d9
                                    ),
                                    Container(
                                        width: albumImageSize,
                                        height: albumImageSize,
                                        decoration: const ShapeDecoration(
                                          shape: Border(),
                                          color: Color.fromRGBO(0, 0, 0, 0.3),
                                        ),
                                        child: IconButton(
                                          onPressed: () {
                                            FeedbackHelper.feedback(
                                                FeedbackType.light);
                                            audioHandler.togglePlayback();
                                          },
                                          icon: mediaState.playbackState.playing
                                              ? const Icon(
                                                  TablerIcons.player_pause,
                                                  size: 32,
                                                )
                                              : const Icon(
                                                  TablerIcons.player_play,
                                                  size: 32,
                                                ),
                                          color: Colors.white,
                                        )),
                                  ],
                                ),
                                Expanded(
                                  child: Stack(
                                    children: [
                                      if (FinampSettingsHelper.finampSettings.showProgressOnNowPlayingBar)
                                        Positioned(
                                          left: 0,
                                          top: 0,
                                          child: StreamBuilder<Duration>(
                                              stream: AudioService.position,
                                              initialData: audioHandler
                                                  .playbackState.value.position,
                                              builder: (context, snapshot) {
                                                if (snapshot.hasData) {
                                                  playbackPosition =
                                                      snapshot.data;
                                                  final screenSize =
                                                      MediaQuery.of(context).size;
                                                  return Container(
                                                    // rather hacky workaround, using LayoutBuilder would be nice but I couldn't get it to work...
                                                    width: max(
                                                        0,
                                                        (screenSize.width -
                                                                3 *
                                                                    horizontalPadding -
                                                                albumImageSize) *
                                                            (playbackPosition!
                                                                    .inMilliseconds /
                                                                (mediaState.mediaItem
                                                                            ?.duration ??
                                                                        const Duration(
                                                                            seconds:
                                                                                0))
                                                                    .inMilliseconds)),
                                                    height: albumImageSize,
                                                    decoration: ShapeDecoration(
                                                      color: IconTheme.of(context)
                                                        .color!
                                                        .withOpacity(0.75),
                                                      shape:
                                                          const RoundedRectangleBorder(
                                                        borderRadius:
                                                            BorderRadius.only(
                                                          topRight:
                                                              Radius.circular(12),
                                                          bottomRight:
                                                              Radius.circular(12),
                                                        ),
                                                      ),
                                                    ),
                                                  );
                                                } else {
                                                  return Container();
                                                }
                                              }),
                                        ),
                                      Row(
                                        mainAxisSize: MainAxisSize.max,
                                        mainAxisAlignment:
                                            MainAxisAlignment.spaceBetween,
                                        children: [
                                          Expanded(
                                            child: Container(
                                              height: albumImageSize,
                                              padding: const EdgeInsets.only(
                                                  left: 12, right: 4),
                                              child: Column(
                                                mainAxisSize: MainAxisSize.min,
                                                mainAxisAlignment:
                                                    MainAxisAlignment.center,
                                                crossAxisAlignment:
                                                    CrossAxisAlignment.start,
                                                children: [
                                                  Text(
                                                    currentTrack.item.title,
                                                    style: const TextStyle(
                                                        color: Colors.white,
                                                        fontSize: 16,
                                                        fontWeight:
                                                            FontWeight.w500,
                                                        overflow: TextOverflow
                                                            .ellipsis),
                                                  ),
                                                  const SizedBox(height: 4),
                                                  Row(
                                                    mainAxisAlignment:
                                                        MainAxisAlignment
                                                            .spaceBetween,
                                                    children: [
                                                      Expanded(
                                                        child: Text(
                                                          processArtist(
                                                              currentTrack
                                                                  .item.artist,
                                                              context),
                                                          style: TextStyle(
                                                              color: Colors
                                                                  .white
                                                                  .withOpacity(
                                                                      0.85),
                                                              fontSize: 13,
                                                              fontWeight:
                                                                  FontWeight
                                                                      .w300,
                                                              overflow:
                                                                  TextOverflow
                                                                      .ellipsis),
                                                        ),
                                                      ),
                                                      Row(
                                                        children: [
                                                          StreamBuilder<
                                                                  Duration>(
                                                              stream:
                                                                  AudioService
                                                                      .position,
                                                              initialData:
                                                                  audioHandler
                                                                      .playbackState
                                                                      .value
                                                                      .position,
                                                              builder: (context,
                                                                  snapshot) {
                                                                final TextStyle
                                                                    style =
                                                                    TextStyle(
                                                                  color: Colors
                                                                      .white
                                                                      .withOpacity(
                                                                          0.8),
                                                                  fontSize: 14,
                                                                  fontWeight:
                                                                      FontWeight
                                                                          .w400,
                                                                );
                                                                if (snapshot
                                                                    .hasData) {
                                                                  playbackPosition =
                                                                      snapshot
                                                                          .data;
                                                                  return Text(
                                                                    // '0:00',
                                                                    playbackPosition!.inHours >=
                                                                            1.0
                                                                        ? "${playbackPosition?.inHours.toString()}:${((playbackPosition?.inMinutes ?? 0) % 60).toString().padLeft(2, '0')}:${((playbackPosition?.inSeconds ?? 0) % 60).toString().padLeft(2, '0')}"
                                                                        : "${playbackPosition?.inMinutes.toString()}:${((playbackPosition?.inSeconds ?? 0) % 60).toString().padLeft(2, '0')}",
                                                                    style:
                                                                        style,
                                                                  );
                                                                } else {
                                                                  return Text(
                                                                    "0:00",
                                                                    style:
                                                                        style,
                                                                  );
                                                                }
                                                              }),
                                                          const SizedBox(
                                                              width: 2),
                                                          Text(
                                                            '/',
                                                            style: TextStyle(
                                                              color: Colors
                                                                  .white
                                                                  .withOpacity(
                                                                      0.8),
                                                              fontSize: 14,
                                                              fontWeight:
                                                                  FontWeight
                                                                      .w400,
                                                            ),
                                                          ),
                                                          const SizedBox(
                                                              width: 2),
                                                          Text(
                                                            // '3:44',
                                                            (mediaState.mediaItem?.duration
                                                                            ?.inHours ??
                                                                        0.0) >=
                                                                    1.0
                                                                ? "${mediaState.mediaItem?.duration?.inHours.toString()}:${((mediaState.mediaItem?.duration?.inMinutes ?? 0) % 60).toString().padLeft(2, '0')}:${((mediaState.mediaItem?.duration?.inSeconds ?? 0) % 60).toString().padLeft(2, '0')}"
                                                                : "${mediaState.mediaItem?.duration?.inMinutes.toString()}:${((mediaState.mediaItem?.duration?.inSeconds ?? 0) % 60).toString().padLeft(2, '0')}",
                                                            style: TextStyle(
                                                              color: Colors
                                                                  .white
                                                                  .withOpacity(
                                                                      0.8),
                                                              fontSize: 14,
                                                              fontWeight:
                                                                  FontWeight
                                                                      .w400,
                                                            ),
                                                          ),
                                                        ],
                                                      )
                                                    ],
                                                  ),
                                                ],
                                              ),
                                            ),
                                          ),
                                          Row(
                                            mainAxisAlignment:
                                                MainAxisAlignment.end,
                                            children: [
                                              Padding(
                                                padding: const EdgeInsets.only(
                                                    top: 4.0, right: 4.0),
                                                child: AddToPlaylistButton(
                                                  item: currentTrackBaseItem,
                                                  queueItem: currentTrack,
                                                  color: Colors.white,
                                                  size: 28,
                                                  visualDensity:
                                                      const VisualDensity(
                                                          horizontal: -4),
                                                ),
                                              ),
                                            ],
                                          ),
                                        ],
                                      ),
                                    ],
                                  ),
                                ),
                              ],
                            ),
                          ),
                        );
                      } else {
                        return const SizedBox.shrink();
                      }
                    },
                  ),
                ),
              ),
            ),
          ),
        ),
      ),
    );
  }

  @override
  Widget build(BuildContext context, WidgetRef ref) {
    final queueService = GetIt.instance<QueueService>();
    var imageTheme = ref.watch(playerScreenThemeProvider);

    ref.listen(currentTrackMetadataProvider,
        (metadataOrNull, metadata) {}); // keep provider alive

    return Hero(
        tag: "nowplaying",
        createRectTween: (from, to) => RectTween(begin: from, end: from),
        child: AnimatedTheme(
          duration: getThemeTransitionDuration(context),
          data: ThemeData(
            colorScheme: imageTheme.copyWith(
              brightness: Theme.of(context).brightness,
            ),
            iconTheme: Theme.of(context).iconTheme.copyWith(
                  color: imageTheme.primary,
                ),
          ),
          child: StreamBuilder<FinampQueueInfo?>(
              stream: queueService.getQueueStream(),
              initialData: queueService.getQueue(),
              builder: (context, snapshot) {
                if (snapshot.hasData &&
                    snapshot.data!.saveState == SavedQueueState.loading &&
                    !usingPlayerSplitScreen) {
                  return buildLoadingQueueBar(context, null);
                } else if (snapshot.hasData &&
                    snapshot.data!.saveState == SavedQueueState.failed &&
                    !usingPlayerSplitScreen) {
                  return buildLoadingQueueBar(
                      context, queueService.retryQueueLoad);
                } else if (snapshot.hasData &&
                    snapshot.data!.currentTrack != null &&
                    !usingPlayerSplitScreen) {
                  return buildNowPlayingBar(
                      context, snapshot.data!.currentTrack!);
                } else {
                  return const SizedBox.shrink();
                }
              }),
        ));
  }
}<|MERGE_RESOLUTION|>--- conflicted
+++ resolved
@@ -185,80 +185,6 @@
                   }
                   return false;
                 },
-<<<<<<< HEAD
-                child: StreamBuilder<MediaState>(
-                  stream: mediaStateStream
-                      .where((event) => event.mediaItem != null),
-                  initialData: MediaState(audioHandler.mediaItem.valueOrNull,
-                      audioHandler.playbackState.value),
-                  builder: (context, snapshot) {
-                    final MediaState mediaState = snapshot.data!;
-                    // If we have a media item and the player hasn't finished, show
-                    // the now playing bar.
-                    if (mediaState.mediaItem != null) {
-                      //TODO move into separate component and share with queue list
-                      return Container(
-                        width: MediaQuery.of(context).size.width,
-                        height: albumImageSize,
-                        padding: EdgeInsets.zero,
-                        child: Container(
-                          clipBehavior: Clip.antiAlias,
-                          decoration: ShapeDecoration(
-                            color: Color.alphaBlend(
-                                Theme.of(context).brightness == Brightness.dark
-                                    ? IconTheme.of(context)
-                                        .color!
-                                        .withOpacity(0.35)
-                                    : IconTheme.of(context)
-                                        .color!
-                                        .withOpacity(0.5),
-                                Theme.of(context).brightness == Brightness.dark
-                                    ? Colors.black
-                                    : Colors.white),
-                            shape: RoundedRectangleBorder(
-                              borderRadius: BorderRadius.circular(12.0),
-                            ),
-                          ),
-                          child: Row(
-                            mainAxisSize: MainAxisSize.min,
-                            mainAxisAlignment: MainAxisAlignment.start,
-                            crossAxisAlignment: CrossAxisAlignment.center,
-                            children: [
-                              Stack(
-                                alignment: Alignment.center,
-                                children: [
-                                  AlbumImage(
-                                    placeholderBuilder: (_) =>
-                                        const SizedBox.shrink(),
-                                    imageListenable: currentAlbumImageProvider,
-                                    borderRadius: BorderRadius.zero,
-                                  ),
-                                  Container(
-                                      width: albumImageSize,
-                                      height: albumImageSize,
-                                      decoration: const ShapeDecoration(
-                                        shape: Border(),
-                                        color: Color.fromRGBO(0, 0, 0, 0.3),
-                                      ),
-                                      child: IconButton(
-                                        onPressed: () {
-                                          Vibrate.feedback(
-                                              FeedbackType.light);
-                                          audioHandler.togglePlayback();
-                                        },
-                                        icon: mediaState.playbackState.playing
-                                            ? const Icon(
-                                                TablerIcons.player_pause,
-                                                size: 32,
-                                              )
-                                            : const Icon(
-                                                TablerIcons.player_play,
-                                                size: 32,
-                                              ),
-                                        color: Colors.white,
-                                      )),
-                                ],
-=======
                 child: Material(
                   shadowColor: Theme.of(context)
                       .colorScheme
@@ -294,7 +220,6 @@
                               color: progressBackgroundColor,
                               shape: RoundedRectangleBorder(
                                 borderRadius: BorderRadius.circular(12.0),
->>>>>>> cec5b3d9
                               ),
                             ),
                             child: Row(
@@ -305,60 +230,12 @@
                                 Stack(
                                   alignment: Alignment.center,
                                   children: [
-<<<<<<< HEAD
-                                    Positioned(
-                                      left: 0,
-                                      top: 0,
-                                      child: StreamBuilder<Duration>(
-                                          stream: AudioService.position,
-                                          initialData: audioHandler
-                                              .playbackState.value.position,
-                                          builder: (context, snapshot) {
-                                            if (snapshot.hasData) {
-                                              playbackPosition = snapshot.data;
-                                              final screenSize =
-                                                  MediaQuery.of(context).size;
-                                              return Container(
-                                                // rather hacky workaround, using LayoutBuilder would be nice but I couldn't get it to work...
-                                                width: max(0, (screenSize.width -
-                                                        2 * horizontalPadding -
-                                                        albumImageSize) *
-                                                    (playbackPosition!
-                                                            .inMilliseconds /
-                                                        (mediaState.mediaItem
-                                                                    ?.duration ??
-                                                                const Duration(
-                                                                    seconds: 0))
-                                                            .inMilliseconds)),
-                                                height: 70.0,
-                                                decoration: ShapeDecoration(
-                                                  color: IconTheme.of(context)
-                                                      .color!
-                                                      .withOpacity(0.75),
-                                                  shape:
-                                                      const RoundedRectangleBorder(
-                                                    borderRadius:
-                                                        BorderRadius.only(
-                                                      topRight:
-                                                          Radius.circular(12),
-                                                      bottomRight:
-                                                          Radius.circular(12),
-                                                    ),
-                                                  ),
-                                                ),
-                                              );
-                                            } else {
-                                              return Container();
-                                            }
-                                          }),
-=======
                                     AlbumImage(
                                       placeholderBuilder: (_) =>
                                           const SizedBox.shrink(),
                                       imageListenable:
                                           currentAlbumImageProvider,
                                       borderRadius: BorderRadius.zero,
->>>>>>> cec5b3d9
                                     ),
                                     Container(
                                         width: albumImageSize,
