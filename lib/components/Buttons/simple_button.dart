--- conflicted
+++ resolved
@@ -13,23 +13,12 @@
   final double iconSize;
   final Color? iconColor;
   final void Function() onPressed;
-<<<<<<< HEAD
-  final Color? iconColor;
-
-  const SimpleButton(
-      {super.key,
-      required this.text,
-      required this.icon,
-      required this.onPressed,
-      this.iconColor});
-=======
   final bool disabled;
   /// fades the button out, while keeping it enabled
   /// used for representing state while also allowing interaction that can yield more information about the state (e.g. lyrics button)
   final bool inactive;
 
   const SimpleButton({super.key, required this.text, required this.icon, required this.onPressed, this.iconPosition = IconPosition.start, this.iconSize = 20.0, this.iconColor, this.disabled = false, this.inactive = false});
->>>>>>> 2cb066d9
 
   @override
   Widget build(BuildContext context) {
@@ -50,26 +39,6 @@
           fontWeight: FontWeight.normal,
         ),
       ),
-<<<<<<< HEAD
-      child: Wrap(
-        crossAxisAlignment: WrapCrossAlignment.center,
-        children: [
-          Icon(
-            icon,
-            size: 20,
-            color: iconColor ?? jellyfinBlueColor,
-            weight: 1.5,
-          ),
-          const SizedBox(
-            width: 6,
-          ),
-          Text(
-            text,
-            style: TextStyle(
-              color: Theme.of(context).textTheme.bodyMedium!.color!,
-              fontSize: 14,
-              fontWeight: FontWeight.normal,
-=======
     ];
     
     return Tooltip(
@@ -80,7 +49,6 @@
           shape: MaterialStateProperty.all<RoundedRectangleBorder>(
             RoundedRectangleBorder(
               borderRadius: BorderRadius.circular(10),
->>>>>>> 2cb066d9
             ),
           ),
           padding: MaterialStateProperty.all<EdgeInsetsGeometry>(
