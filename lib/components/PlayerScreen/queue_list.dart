import 'package:audio_service/audio_service.dart';
import 'package:drag_and_drop_lists/drag_and_drop_list_interface.dart';
import 'package:finamp/models/finamp_models.dart';
import 'package:flutter/material.dart';
import 'package:flutter_gen/gen_l10n/app_localizations.dart';
import 'package:flutter_tabler_icons/flutter_tabler_icons.dart';
import 'package:drag_and_drop_lists/drag_and_drop_lists.dart';
import 'package:get_it/get_it.dart';
import 'package:rxdart/rxdart.dart';

import '../../services/finamp_settings_helper.dart';
import '../album_image.dart';
import '../../models/jellyfin_models.dart' as jellyfin_models;
import '../../services/process_artist.dart';
import '../../services/media_state_stream.dart';
import '../../services/music_player_background_task.dart';
import '../../services/queue_service.dart';
import 'queue_list_item.dart';

class _QueueListStreamState {
  _QueueListStreamState(
    this.mediaState,
    this.playbackPosition,
    this.queueInfo,
  );

  final MediaState mediaState;
  final Duration playbackPosition;
  final QueueInfo queueInfo;
}

class QueueList extends StatefulWidget {
  const QueueList({Key? key, required this.scrollController}) : super(key: key);

  final ScrollController scrollController;

  @override
  State<QueueList> createState() => _QueueListState();
}

class _QueueListState extends State<QueueList> {
  final _queueService = GetIt.instance<QueueService>();

  QueueItemSource? _source;

  late List<Widget> _contents;

  @override
  void initState() {
    super.initState();

    _queueService.getQueueStream().listen((queueInfo) {
      _source = queueInfo.source;
    });

    _contents = <Widget>[
      // const SliverPadding(padding: EdgeInsets.only(top: 0)),
      // Previous Tracks
      SliverList.list(
        children: const [],
      ),
      // Current Track
      SliverAppBar(
          key: UniqueKey(),
          pinned: true,
          collapsedHeight: 70.0,
          expandedHeight: 70.0,
          leading: const Padding(
            padding: EdgeInsets.zero,
          ),
          flexibleSpace: ListTile(
              leading: const AlbumImage(
                item: null,
              ),
              title: Text("Unknown song"),
              subtitle: Text("Unknown artist"),
              onTap: () {})),
      SliverPersistentHeader(
          delegate: SectionHeaderDelegate(title: const Text("Queue"))),
      // Queue
      SliverList.list(
        children: const [],
      ),
    ];
  }

  @override
  Widget build(BuildContext context) {
<<<<<<< HEAD
    return StreamBuilder<_QueueListStreamState>(
      // stream: AudioService.queueStream,
      stream: Rx.combineLatest2<MediaState, QueueInfo, _QueueListStreamState>(
          mediaStateStream,
          _queueService.getQueueStream(),
          (a, b) => _QueueListStreamState(a, b)),
      // stream: _queueService.getQueueStream(),
      builder: (context, snapshot) {
        if (snapshot.hasData) {
          _previousTracks ??= snapshot.data!.queueInfo.previousTracks;
          _currentTrack = snapshot.data!.queueInfo.currentTrack ??
              QueueItem(
                  item: const MediaItem(
                      id: "",
                      title: "No track playing",
                      album: "No album",
                      artist: "No artist"),
                  source: QueueItemSource(
                      id: "", name: "", type: QueueItemSourceType.unknown));
          _nextUp ??= snapshot.data!.queueInfo.nextUp;
          _queue ??= snapshot.data!.queueInfo.queue;
          _source ??= snapshot.data!.queueInfo.source;

          final GlobalKey currentTrackKey =
              GlobalKey(debugLabel: "currentTrack");

          void scrollToCurrentTrack() {
            widget.scrollController.animateTo(
                ((_previousTracks?.length ?? 0) * 60 + 20).toDouble(),
                duration: const Duration(milliseconds: 200),
                curve: Curves.linear);
            // final targetContext = currentTrackKey.currentContext;
            // if (targetContext != null) {
            //   Scrollable.ensureVisible(targetContext!,
            //     duration: const Duration(milliseconds: 200),
            //     curve: Curves.linear
            //   );
            // }
          }
          // scroll to current track after sheet has been opened
          //TODO fix this
          // WidgetsBinding.instance
          //   .addPostFrameCallback((_) => scrollToCurrentTrack());

          _contents = <Widget>[
            // const SliverPadding(padding: EdgeInsets.only(top: 0)),
            // Previous Tracks
            SliverPersistentHeader(
              delegate: SectionHeaderDelegate("Previous Tracks"),
            ),
            SliverList.builder(
              itemCount: _previousTracks?.length ?? 0,
              itemBuilder: (context, index) {
                final item = _previousTracks![index];
                final actualIndex = index;
                final indexOffset = -((_previousTracks?.length ?? 0) - index);
                return ReorderableItem(
                  // key: ValueKey("${_queue![actualIndex].item.id}$actualIndex"),
                  key: ValueKey(_previousTracks![actualIndex].id),
                  childBuilder: (
                      BuildContext context,
                      ReorderableItemState state
                    ) {
                      return QueueListItem(
                        item: item,
                        actualIndex: actualIndex,
                        indexOffset: indexOffset,
                        subqueue: _previousTracks!,
                        isCurrentTrack: _currentTrack == item,
                      );
                    }
                );
              },
            ),
            // Current Track
             SliverPersistentHeader(
              delegate: SectionHeaderDelegate("Current Track"),
            ),
            SliverAppBar(
              key: currentTrackKey,
              pinned: true,
              collapsedHeight: 70.0,
              expandedHeight: 70.0,
              leading: const Padding(
                padding: EdgeInsets.zero,
              ),
              flexibleSpace: ListTile(
                leading: AlbumImage(
                  item: _currentTrack!.item
                              .extras?["itemJson"] == null
                          ? null
                          : jellyfin_models.BaseItemDto.fromJson(_currentTrack!.item.extras?["itemJson"]),
                ),
                title: Text(
                    _currentTrack!.item.title ?? AppLocalizations.of(context)!.unknownName,
                    style: _currentTrack == _currentTrack!
                            ? TextStyle(
                                color:
                                    Theme.of(context).colorScheme.secondary)
                            : null),
                subtitle: Text(processArtist(
                    _currentTrack!.item.artist,
                    context)),
                onTap: () async =>
                    snapshot.data!.mediaState.playbackState.playing ? await _audioHandler.pause() : await _audioHandler.play(),
              ),
            ),
            SliverPersistentHeader(
              delegate: SectionHeaderDelegate(
                _source?.name != null
                ? "Playing from ${_source?.name}"
                : "Queue",
                true,
              ),
            ),
            // Queue
            SliverList.builder(
              itemCount: _queue?.length ?? 0,
              itemBuilder: (context, index) {
                final item = _queue![index];
                final actualIndex = index;
                final indexOffset = index + 1;
                return ReorderableItem(
                    key: ValueKey(_queue![actualIndex].id),
                    childBuilder: (
                        BuildContext context,
                        ReorderableItemState state
                      ) {
                        // if (candidateData.isNotEmpty && candidateData.first != null && candidateData.first != item) {
                        //   return Column(
                        //     children: [
                        //       QueueListItemGhost(
                        //         item: candidateData.first!,
                        //         isCurrentTrack: _currentTrack == item,
                        //       ),
                        //       QueueListItem(
                        //         item: item,
                        //         actualIndex: actualIndex,
                        //         indexOffset: indexOffset,
                        //         subqueue: _queue!,
                        //         isCurrentTrack: _currentTrack == item,
                        //       ),
                        //     ],
                        //   );
                        // } else {
                          return Visibility(
                                  // hide content for placeholder
                            visible: state != ReorderableItemState.placeholder,
                            maintainSize: true,
                            maintainAnimation: true,
                            maintainState: true,
                                  child: IntrinsicHeight(
                                    child: QueueListItem(
                                      item: item,
                                      actualIndex: actualIndex,
                                      indexOffset: indexOffset,
                                      subqueue: _queue!,
                                      isCurrentTrack: _currentTrack == item,
                                    ),
                                  ),
                          );
                        // }
                      },
                  );
              },
=======
    _contents = <Widget>[
      // const SliverPadding(padding: EdgeInsets.only(top: 0)),
      // Previous Tracks
      const PreviousTracksList(),
      SliverPadding(
        padding: const EdgeInsets.only(bottom: 12.0, top: 8.0),
        sliver: SliverPersistentHeader(
          delegate: SectionHeaderDelegate(
              title: const Text("Recently Played"), height: 30.0),
        ),
      ),
      CurrentTrack(
        key: UniqueKey(),
      ),
      NextUpTracksList(),
      SliverPadding(
        padding: const EdgeInsets.only(top: 20.0, bottom: 6.0),
        sliver: SliverPersistentHeader(
          delegate: SectionHeaderDelegate(
            title: Row(
              children: [
                const Text("Playing from "),
                Text(_source?.name ?? "Unknown",
                    style: const TextStyle(fontWeight: FontWeight.w500)),
              ],
>>>>>>> 0befb2c7
            ),
            // _source != null ? "Playing from ${_source?.name}" : "Queue",
            controls: true,
          ),
        ),
      ),
      // Queue
      const QueueTracksList(),
    ];

    return CustomScrollView(
      controller: widget.scrollController,
      slivers: _contents,
    );
  }
}

Future<dynamic> showQueueBottomSheet(BuildContext context) {
  return showModalBottomSheet(
    // showDragHandle: true,
    useSafeArea: true,
    enableDrag: true,
    isScrollControlled: true,
    shape: const RoundedRectangleBorder(
      borderRadius: BorderRadius.vertical(top: Radius.circular(24.0)),
    ),
    context: context,
    builder: (context) {
      return DraggableScrollableSheet(
        expand: false,
        builder: (context, scrollController) {
          return Column(
            mainAxisSize: MainAxisSize.min,
            children: [
              const SizedBox(height: 10),
              Container(
                width: 40,
                height: 3.5,
                decoration: BoxDecoration(
                  color: Colors.white,
                  borderRadius: BorderRadius.circular(3.5),
                ),
              ),
              const SizedBox(height: 10),
              const Text("Queue",
                  style: TextStyle(
                      color: Colors.white,
                      fontFamily: 'Lexend Deca',
                      fontSize: 18,
                      fontWeight: FontWeight.w300)),
              const SizedBox(height: 20),
              Expanded(
                child: QueueList(
                  scrollController: scrollController,
                ),
              ),
            ],
          );
          // )
          // return QueueList(
          //   scrollController: scrollController,
          // );
        },
      );
    },
  );
}

class PreviousTracksList extends StatefulWidget {
  const PreviousTracksList({
    Key? key,
  }) : super(key: key);

  @override
  State<PreviousTracksList> createState() => _PreviousTracksListState();
}

class _PreviousTracksListState extends State<PreviousTracksList> {
  final _queueService = GetIt.instance<QueueService>();
  List<QueueItem>? _previousTracks;

  @override
  Widget build(context) {
    return StreamBuilder<List<QueueItem>>(
      // stream: AudioService.queueStream,
      // stream: Rx.combineLatest2<MediaState, QueueInfo, _QueueListStreamState>(
      //     mediaStateStream,
      //     _queueService.getQueueStream(),
      //     (a, b) => _QueueListStreamState(a, b)),
      stream: _queueService.getPreviousTracksStream(),
      builder: (context, snapshot) {
        if (snapshot.hasData) {
          _previousTracks ??= snapshot.data!;

          return SliverReorderableList(
            onReorder: (oldIndex, newIndex) {
              int draggingOffset = -(_previousTracks!.length - oldIndex);
              int newPositionOffset = -(_previousTracks!.length - newIndex);
              print("$draggingOffset -> $newPositionOffset");
              if (mounted) {
                setState(() {
                  // temporarily update internal queue
                  QueueItem tmp = _previousTracks!.removeAt(oldIndex);
                  _previousTracks!.insert(
                      newIndex < oldIndex ? newIndex : newIndex - 1, tmp);
                  // update external queue to commit changes, results in a rebuild
                  _queueService.reorderByOffset(
                      draggingOffset, newPositionOffset);
                });
              }
            },
            itemCount: _previousTracks?.length ?? 0,
            itemBuilder: (context, index) {
              final item = _previousTracks![index];
              final actualIndex = index;
              final indexOffset = -((_previousTracks?.length ?? 0) - index);
              return QueueListItem(
                key: ValueKey(_previousTracks![actualIndex].id),
                item: item,
                listIndex: index,
                actualIndex: actualIndex,
                indexOffset: indexOffset,
                subqueue: _previousTracks!,
                onTap: () async {
                  await _queueService.skipByOffset(indexOffset);
                },
                isCurrentTrack: false,
              );
            },
          );
        } else {
          return SliverList(delegate: SliverChildListDelegate([]));
        }
      },
    );
  }
}

class NextUpTracksList extends StatefulWidget {
  const NextUpTracksList({
    Key? key,
  }) : super(key: key);

  @override
  State<NextUpTracksList> createState() => _NextUpTracksListState();
}

class _NextUpTracksListState extends State<NextUpTracksList> {
  final _queueService = GetIt.instance<QueueService>();
  List<QueueItem>? _nextUp;

  @override
  Widget build(context) {
    return StreamBuilder<QueueInfo>(
      // stream: AudioService.queueStream,
      stream: _queueService.getQueueStream(),
      // stream: _queueService.getQueueStream(),
      builder: (context, snapshot) {
        if (snapshot.hasData) {
          _nextUp ??= snapshot.data!.nextUp;

          return SliverPadding(
              padding: const EdgeInsets.only(top: 20.0, left: 8.0, right: 8.0),
              sliver: SliverReorderableList(
                onReorder: (oldIndex, newIndex) {
                  int draggingOffset = oldIndex + 1;
                  int newPositionOffset = newIndex + 1;
                  print("$draggingOffset -> $newPositionOffset");
                  if (mounted) {
                    setState(() {
                      // temporarily update internal queue
                      QueueItem tmp = _nextUp!.removeAt(oldIndex);
                      _nextUp!.insert(
                          newIndex < oldIndex ? newIndex : newIndex - 1, tmp);
                      // update external queue to commit changes, results in a rebuild
                      _queueService.reorderByOffset(
                          draggingOffset, newPositionOffset);
                    });
                  }
                },
                itemCount: _nextUp?.length ?? 0,
                itemBuilder: (context, index) {
                  final item = _nextUp![index];
                  final actualIndex = index;
                  final indexOffset = index + 1;
                  return QueueListItem(
                    key: ValueKey(_nextUp![actualIndex].id),
                    item: item,
                    listIndex: index,
                    actualIndex: actualIndex,
                    indexOffset: indexOffset,
                    subqueue: _nextUp!,
                    onTap: () async {
                      await _queueService.skipByOffset(indexOffset);
                    },
                    isCurrentTrack: false,
                  );
                },
              ));
        } else {
          return SliverList(delegate: SliverChildListDelegate([]));
        }
      },
    );
  }
}

class QueueTracksList extends StatefulWidget {
  const QueueTracksList({
    Key? key,
  }) : super(key: key);

  @override
  State<QueueTracksList> createState() => _QueueTracksListState();
}

class _QueueTracksListState extends State<QueueTracksList> {
  final _queueService = GetIt.instance<QueueService>();
  List<QueueItem>? _queue;
  List<QueueItem>? _nextUp;

  @override
  Widget build(context) {
    return StreamBuilder<QueueInfo>(
      // stream: AudioService.queueStream,
      stream: _queueService.getQueueStream(),
      // stream: _queueService.getQueueStream(),
      builder: (context, snapshot) {
        if (snapshot.hasData) {
          _queue ??= snapshot.data!.queue;
          _nextUp ??= snapshot.data!.nextUp;

          return SliverReorderableList(
            onReorder: (oldIndex, newIndex) {
              int draggingOffset = oldIndex + (_nextUp?.length ?? 0) + 1;
              int newPositionOffset = newIndex + (_nextUp?.length ?? 0) + 1;
              print("$draggingOffset -> $newPositionOffset");
              if (mounted) {
                setState(() {
                  // temporarily update internal queue
                  QueueItem tmp = _queue!.removeAt(oldIndex);
                  _queue!.insert(
                      newIndex < oldIndex ? newIndex : newIndex - 1, tmp);
                  // update external queue to commit changes, results in a rebuild
                  _queueService.reorderByOffset(
                      draggingOffset, newPositionOffset);
                });
              }
            },
            itemCount: _queue?.length ?? 0,
            itemBuilder: (context, index) {
              final item = _queue![index];
              final actualIndex = index;
              final indexOffset = index + 1;
              return QueueListItem(
                key: ValueKey(_queue![actualIndex].id),
                item: item,
                listIndex: index,
                actualIndex: actualIndex,
                indexOffset: indexOffset,
                subqueue: _queue!,
                onTap: () async {
                  await _queueService.skipByOffset(indexOffset);
                },
                isCurrentTrack: false,
              );
            },
          );
        } else {
          return SliverList(delegate: SliverChildListDelegate([]));
        }
      },
    );
  }
}

class CurrentTrack extends StatelessWidget {
  const CurrentTrack({
    Key? key,
  }) : super(key: key);

  @override
  Widget build(context) {
    final queueService = GetIt.instance<QueueService>();
    final audioHandler = GetIt.instance<MusicPlayerBackgroundTask>();

    QueueItem? currentTrack;
    MediaState? mediaState;
    Duration? playbackPosition;

    return StreamBuilder<_QueueListStreamState>(
      stream: Rx.combineLatest3<MediaState, Duration, QueueInfo,
              _QueueListStreamState>(
          mediaStateStream,
          AudioService.position
              .startWith(audioHandler.playbackState.value.position),
          queueService.getQueueStream(),
          (a, b, c) => _QueueListStreamState(a, b, c)),
      builder: (context, snapshot) {
        if (snapshot.hasData) {
          currentTrack = snapshot.data!.queueInfo.currentTrack;
          mediaState = snapshot.data!.mediaState;
          playbackPosition = snapshot.data!.playbackPosition;

          return SliverAppBar(
            // key: currentTrackKey,
            pinned: true,
            collapsedHeight: 70.0,
            expandedHeight: 70.0,
            elevation: 10.0,
            leading: const Padding(
              padding: EdgeInsets.zero,
            ),
            flexibleSpace: Container(
              // width: 328,
              height: 70.0,
              padding: const EdgeInsets.symmetric(horizontal: 12),
              child: Container(
                decoration: const ShapeDecoration(
                  color: Color.fromRGBO(188, 136, 86, 0.20),
                  shape: RoundedRectangleBorder(
                    borderRadius: BorderRadius.only(
                      topRight: Radius.circular(8),
                      bottomRight: Radius.circular(8),
                    ),
                  ),
                ),
                child: Row(
                  mainAxisSize: MainAxisSize.min,
                  mainAxisAlignment: MainAxisAlignment.start,
                  crossAxisAlignment: CrossAxisAlignment.center,
                  children: [
                    Stack(
                      alignment: Alignment.center,
                      children: [
                        AlbumImage(
                          item: currentTrack!.item.extras?["itemJson"] == null
                              ? null
                              : jellyfin_models.BaseItemDto.fromJson(
                                  currentTrack!.item.extras?["itemJson"]),
                          borderRadius: const BorderRadius.only(
                            topLeft: Radius.circular(8),
                            bottomLeft: Radius.circular(8),
                          ),
                        ),
                        Container(
                            width: 70,
                            height: 70,
                            decoration: const ShapeDecoration(
                              shape: Border(),
                              color: Color.fromRGBO(0, 0, 0, 0.25),
                            ),
                            child: IconButton(
                              onPressed: () {
                                audioHandler.togglePlayback();
                              },
                              icon: mediaState!.playbackState.playing
                                  ? const Icon(
                                      TablerIcons.player_pause,
                                      size: 32,
                                    )
                                  : const Icon(
                                      TablerIcons.player_play,
                                      size: 32,
                                    ),
                            )),
                      ],
                    ),
                    Expanded(
                      child: Stack(
                        children: [
                          Positioned(
                            left: 0,
                            top: 0,
                            // child: RepaintBoundary(
                            child: Container(
                              width: 320 *
                                  (playbackPosition!.inMilliseconds /
                                      (mediaState?.mediaItem?.duration ??
                                              const Duration(seconds: 0))
                                          .inMilliseconds),
                              height: 70.0,
                              decoration: const ShapeDecoration(
                                color: Color.fromRGBO(188, 136, 86, 0.75),
                                shape: RoundedRectangleBorder(
                                  borderRadius: BorderRadius.only(
                                    topRight: Radius.circular(8),
                                    bottomRight: Radius.circular(8),
                                  ),
                                ),
                              ),
                            ),
                            // ),
                          ),
                          Row(
                            mainAxisSize: MainAxisSize.max,
                            mainAxisAlignment: MainAxisAlignment.spaceBetween,
                            children: [
                              Container(
                                height: 70,
                                width: 130,
                                padding:
                                    const EdgeInsets.only(left: 12, right: 4),
                                // child: Expanded(
                                child: Column(
                                  mainAxisSize: MainAxisSize.min,
                                  mainAxisAlignment: MainAxisAlignment.center,
                                  crossAxisAlignment: CrossAxisAlignment.start,
                                  children: [
                                    Text(
                                      currentTrack?.item.title ?? 'Unknown',
                                      style: const TextStyle(
                                          color: Colors.white,
                                          fontSize: 16,
                                          fontFamily: 'Lexend Deca',
                                          fontWeight: FontWeight.w500,
                                          overflow: TextOverflow.ellipsis),
                                    ),
                                    const SizedBox(height: 4),
                                    Text(
                                      processArtist(
                                          currentTrack!.item.artist, context),
                                      style: TextStyle(
                                          color: Colors.white.withOpacity(0.85),
                                          fontSize: 13,
                                          fontFamily: 'Lexend Deca',
                                          fontWeight: FontWeight.w300,
                                          overflow: TextOverflow.ellipsis),
                                    ),
                                  ],
                                ),
                                // ),
                              ),
                              Row(
                                mainAxisAlignment: MainAxisAlignment.end,
                                children: [
                                  Row(
                                    mainAxisSize: MainAxisSize.min,
                                    mainAxisAlignment: MainAxisAlignment.end,
                                    crossAxisAlignment:
                                        CrossAxisAlignment.start,
                                    children: [
                                      Text(
                                        // '0:00',
                                        playbackPosition!.inHours > 1.0
                                            ? playbackPosition
                                                .toString()
                                                .split('.')[0]
                                            : playbackPosition
                                                .toString()
                                                .substring(2, 7),
                                        style: TextStyle(
                                          color: Colors.white.withOpacity(0.8),
                                          fontSize: 12,
                                          fontFamily: 'Lexend Deca',
                                          fontWeight: FontWeight.w300,
                                        ),
                                      ),
                                      const SizedBox(width: 2),
                                      Text(
                                        '/',
                                        style: TextStyle(
                                          color: Colors.white.withOpacity(0.8),
                                          fontSize: 12,
                                          fontFamily: 'Lexend Deca',
                                          fontWeight: FontWeight.w300,
                                        ),
                                      ),
                                      const SizedBox(width: 2),
                                      Text(
                                        // '3:44',
                                        (mediaState?.mediaItem?.duration
                                                        ?.inHours ??
                                                    const Duration(seconds: 0)
                                                        .inHours) >
                                                1.0
                                            ? (mediaState
                                                        ?.mediaItem?.duration ??
                                                    const Duration(seconds: 0))
                                                .toString()
                                                .split('.')[0]
                                            : (mediaState
                                                        ?.mediaItem?.duration ??
                                                    const Duration(seconds: 0))
                                                .toString()
                                                .substring(2, 7),
                                        style: TextStyle(
                                          color: Colors.white.withOpacity(0.8),
                                          fontSize: 12,
                                          fontFamily: 'Lexend Deca',
                                          fontWeight: FontWeight.w300,
                                        ),
                                      ),
                                    ],
                                  ),
                                  IconButton(
                                    icon: const Icon(
                                      TablerIcons.heart,
                                      size: 32,
                                      color: Colors.white,
                                      weight: 1.5,
                                    ),
                                    onPressed: () {},
                                  ),
                                  IconButton(
                                    icon: const Icon(
                                      TablerIcons.dots_vertical,
                                      size: 32,
                                      color: Colors.white,
                                      weight: 1.5,
                                    ),
                                    onPressed: () {},
                                  ),
                                ],
                              ),
                            ],
                          ),
                        ],
                      ),
                    ),
                  ],
                ),
              ),
            ),
          );
        } else {
          return SliverList(delegate: SliverChildListDelegate([]));
        }
      },
    );
  }
}

class SectionHeaderDelegate extends SliverPersistentHeaderDelegate {
  final Widget title;
  final bool controls;
  final double height;

  SectionHeaderDelegate({
    required this.title,
    this.controls = false,
    this.height = 30.0,
  });

  @override
  Widget build(context, double shrinkOffset, bool overlapsContent) {
    return Padding(
      padding: const EdgeInsets.symmetric(horizontal: 14.0),
      child: Row(
        crossAxisAlignment: CrossAxisAlignment.center,
        children: [
          Expanded(
              child: Flex(
                  direction: Axis.horizontal,
                  crossAxisAlignment: CrossAxisAlignment.center,
                  children: [
                title,
              ])),
          if (controls)
            IconButton(
              icon: const Icon(TablerIcons.arrows_shuffle),
              onPressed: () {},
            ),
          if (controls)
            IconButton(
              icon: const Icon(TablerIcons.repeat),
              onPressed: () {},
            ),
        ],
      ),
    );
  }

  @override
  double get maxExtent => height;

  @override
  double get minExtent => height;

  @override
  bool shouldRebuild(SliverPersistentHeaderDelegate oldDelegate) => false;
}<|MERGE_RESOLUTION|>--- conflicted
+++ resolved
@@ -86,173 +86,6 @@
 
   @override
   Widget build(BuildContext context) {
-<<<<<<< HEAD
-    return StreamBuilder<_QueueListStreamState>(
-      // stream: AudioService.queueStream,
-      stream: Rx.combineLatest2<MediaState, QueueInfo, _QueueListStreamState>(
-          mediaStateStream,
-          _queueService.getQueueStream(),
-          (a, b) => _QueueListStreamState(a, b)),
-      // stream: _queueService.getQueueStream(),
-      builder: (context, snapshot) {
-        if (snapshot.hasData) {
-          _previousTracks ??= snapshot.data!.queueInfo.previousTracks;
-          _currentTrack = snapshot.data!.queueInfo.currentTrack ??
-              QueueItem(
-                  item: const MediaItem(
-                      id: "",
-                      title: "No track playing",
-                      album: "No album",
-                      artist: "No artist"),
-                  source: QueueItemSource(
-                      id: "", name: "", type: QueueItemSourceType.unknown));
-          _nextUp ??= snapshot.data!.queueInfo.nextUp;
-          _queue ??= snapshot.data!.queueInfo.queue;
-          _source ??= snapshot.data!.queueInfo.source;
-
-          final GlobalKey currentTrackKey =
-              GlobalKey(debugLabel: "currentTrack");
-
-          void scrollToCurrentTrack() {
-            widget.scrollController.animateTo(
-                ((_previousTracks?.length ?? 0) * 60 + 20).toDouble(),
-                duration: const Duration(milliseconds: 200),
-                curve: Curves.linear);
-            // final targetContext = currentTrackKey.currentContext;
-            // if (targetContext != null) {
-            //   Scrollable.ensureVisible(targetContext!,
-            //     duration: const Duration(milliseconds: 200),
-            //     curve: Curves.linear
-            //   );
-            // }
-          }
-          // scroll to current track after sheet has been opened
-          //TODO fix this
-          // WidgetsBinding.instance
-          //   .addPostFrameCallback((_) => scrollToCurrentTrack());
-
-          _contents = <Widget>[
-            // const SliverPadding(padding: EdgeInsets.only(top: 0)),
-            // Previous Tracks
-            SliverPersistentHeader(
-              delegate: SectionHeaderDelegate("Previous Tracks"),
-            ),
-            SliverList.builder(
-              itemCount: _previousTracks?.length ?? 0,
-              itemBuilder: (context, index) {
-                final item = _previousTracks![index];
-                final actualIndex = index;
-                final indexOffset = -((_previousTracks?.length ?? 0) - index);
-                return ReorderableItem(
-                  // key: ValueKey("${_queue![actualIndex].item.id}$actualIndex"),
-                  key: ValueKey(_previousTracks![actualIndex].id),
-                  childBuilder: (
-                      BuildContext context,
-                      ReorderableItemState state
-                    ) {
-                      return QueueListItem(
-                        item: item,
-                        actualIndex: actualIndex,
-                        indexOffset: indexOffset,
-                        subqueue: _previousTracks!,
-                        isCurrentTrack: _currentTrack == item,
-                      );
-                    }
-                );
-              },
-            ),
-            // Current Track
-             SliverPersistentHeader(
-              delegate: SectionHeaderDelegate("Current Track"),
-            ),
-            SliverAppBar(
-              key: currentTrackKey,
-              pinned: true,
-              collapsedHeight: 70.0,
-              expandedHeight: 70.0,
-              leading: const Padding(
-                padding: EdgeInsets.zero,
-              ),
-              flexibleSpace: ListTile(
-                leading: AlbumImage(
-                  item: _currentTrack!.item
-                              .extras?["itemJson"] == null
-                          ? null
-                          : jellyfin_models.BaseItemDto.fromJson(_currentTrack!.item.extras?["itemJson"]),
-                ),
-                title: Text(
-                    _currentTrack!.item.title ?? AppLocalizations.of(context)!.unknownName,
-                    style: _currentTrack == _currentTrack!
-                            ? TextStyle(
-                                color:
-                                    Theme.of(context).colorScheme.secondary)
-                            : null),
-                subtitle: Text(processArtist(
-                    _currentTrack!.item.artist,
-                    context)),
-                onTap: () async =>
-                    snapshot.data!.mediaState.playbackState.playing ? await _audioHandler.pause() : await _audioHandler.play(),
-              ),
-            ),
-            SliverPersistentHeader(
-              delegate: SectionHeaderDelegate(
-                _source?.name != null
-                ? "Playing from ${_source?.name}"
-                : "Queue",
-                true,
-              ),
-            ),
-            // Queue
-            SliverList.builder(
-              itemCount: _queue?.length ?? 0,
-              itemBuilder: (context, index) {
-                final item = _queue![index];
-                final actualIndex = index;
-                final indexOffset = index + 1;
-                return ReorderableItem(
-                    key: ValueKey(_queue![actualIndex].id),
-                    childBuilder: (
-                        BuildContext context,
-                        ReorderableItemState state
-                      ) {
-                        // if (candidateData.isNotEmpty && candidateData.first != null && candidateData.first != item) {
-                        //   return Column(
-                        //     children: [
-                        //       QueueListItemGhost(
-                        //         item: candidateData.first!,
-                        //         isCurrentTrack: _currentTrack == item,
-                        //       ),
-                        //       QueueListItem(
-                        //         item: item,
-                        //         actualIndex: actualIndex,
-                        //         indexOffset: indexOffset,
-                        //         subqueue: _queue!,
-                        //         isCurrentTrack: _currentTrack == item,
-                        //       ),
-                        //     ],
-                        //   );
-                        // } else {
-                          return Visibility(
-                                  // hide content for placeholder
-                            visible: state != ReorderableItemState.placeholder,
-                            maintainSize: true,
-                            maintainAnimation: true,
-                            maintainState: true,
-                                  child: IntrinsicHeight(
-                                    child: QueueListItem(
-                                      item: item,
-                                      actualIndex: actualIndex,
-                                      indexOffset: indexOffset,
-                                      subqueue: _queue!,
-                                      isCurrentTrack: _currentTrack == item,
-                                    ),
-                                  ),
-                          );
-                        // }
-                      },
-                  );
-              },
-=======
     _contents = <Widget>[
       // const SliverPadding(padding: EdgeInsets.only(top: 0)),
       // Previous Tracks
@@ -278,7 +111,6 @@
                 Text(_source?.name ?? "Unknown",
                     style: const TextStyle(fontWeight: FontWeight.w500)),
               ],
->>>>>>> 0befb2c7
             ),
             // _source != null ? "Playing from ${_source?.name}" : "Queue",
             controls: true,
