import 'dart:async';

import 'package:audio_service/audio_service.dart';
import 'package:finamp/components/AlbumScreen/song_menu.dart';
import 'package:finamp/components/Buttons/simple_button.dart';
import 'package:finamp/components/favourite_button.dart';
import 'package:finamp/components/global_snackbar.dart';
import 'package:finamp/models/finamp_models.dart';
import 'package:finamp/screens/blurred_player_screen_background.dart';
import 'package:finamp/services/feedback_helper.dart';
import 'package:finamp/services/finamp_settings_helper.dart';
import 'package:finamp/services/jellyfin_api_helper.dart';
import 'package:finamp/services/player_screen_theme_provider.dart';
import 'package:flutter/material.dart';
import 'package:flutter/rendering.dart';
import 'package:flutter_gen/gen_l10n/app_localizations.dart';
import 'package:flutter_riverpod/flutter_riverpod.dart';
import 'package:flutter_sticky_header/flutter_sticky_header.dart';
import 'package:flutter_tabler_icons/flutter_tabler_icons.dart';
import 'package:flutter_vibrate/flutter_vibrate.dart';
import 'package:get_it/get_it.dart';
import 'package:rxdart/rxdart.dart';

import '../../models/jellyfin_models.dart' as jellyfin_models;
import '../../services/current_album_image_provider.dart';
import '../../services/media_state_stream.dart';
import '../../services/music_player_background_task.dart';
import '../../services/process_artist.dart';
import '../../services/queue_service.dart';
import '../album_image.dart';
import 'queue_list_item.dart';
import 'queue_source_helper.dart';

class _QueueListStreamState {
  _QueueListStreamState(
    this.mediaState,
    this.queueInfo,
  );

  final MediaState mediaState;
  final FinampQueueInfo? queueInfo;
}

class QueueList extends StatefulWidget {
  static const routeName = "/queue";

  const QueueList({
    Key? key,
    required this.scrollController,
    required this.previousTracksHeaderKey,
    required this.currentTrackKey,
    required this.nextUpHeaderKey,
    required this.queueHeaderKey,
    required this.jumpToCurrentKey,
  }) : super(key: key);

  final ScrollController scrollController;
  final GlobalKey previousTracksHeaderKey;
  final Key currentTrackKey;
  final GlobalKey nextUpHeaderKey;
  final GlobalKey queueHeaderKey;
  final GlobalKey<JumpToCurrentButtonState> jumpToCurrentKey;

  @override
  State<QueueList> createState() => _QueueListState();

  void scrollDown() {
    scrollController.animateTo(
      scrollController.position.maxScrollExtent,
      duration: const Duration(seconds: 2),
      curve: Curves.fastOutSlowIn,
    );
  }
}

void scrollToKey({
  required GlobalKey key,
  Duration? duration,
}) {
  if (duration == null) {
    Scrollable.ensureVisible(
      key.currentContext!,
    );
  } else {
    Scrollable.ensureVisible(
      key.currentContext!,
      duration: duration,
      curve: Curves.easeInOutCubic,
    );
  }
}

class _QueueListState extends State<QueueList> {
  final _queueService = GetIt.instance<QueueService>();

  QueueItemSource? _source;

  double _currentTrackScroll = 0;

  late List<Widget> _contents;
  BehaviorSubject<bool> isRecentTracksExpanded = BehaviorSubject.seeded(false);

  @override
  void initState() {
    super.initState();

    _queueService.getQueueStream().listen((queueInfo) {
      _source = queueInfo?.source;
    });

    _source = _queueService.getQueue().source;

    _contents = <Widget>[];

    widget.scrollController.addListener(() {
      final screenSize = MediaQuery.of(context).size;
      double offset = widget.scrollController.offset - _currentTrackScroll;
      int jumpDirection = 0;
      if (offset > screenSize.height * 0.5) {
        jumpDirection = -1;
      } else if (offset < -screenSize.height) {
        jumpDirection = 1;
      }
      widget.jumpToCurrentKey.currentState?.showJumpToTop = jumpDirection;
    });
  }

  void scrollToCurrentTrack() {
    if (widget.previousTracksHeaderKey.currentContext != null) {
      Scrollable.ensureVisible(
        widget.previousTracksHeaderKey.currentContext!,
        // duration: const Duration(milliseconds: 200),
        // curve: Curves.decelerate,
      );
    }
  }

  @override
  Widget build(BuildContext context) {
    _contents = <Widget>[
      // Previous Tracks
      StreamBuilder<bool>(
          stream: isRecentTracksExpanded,
          builder: (context, snapshot) {
            if (snapshot.hasData && snapshot.data!) {
              return PreviousTracksList(
                  previousTracksHeaderKey: widget.previousTracksHeaderKey);
            } else {
              return const SliverToBoxAdapter();
            }
          }),
      SliverPersistentHeader(
          key: widget.previousTracksHeaderKey,
          delegate: PreviousTracksSectionHeader(
            isRecentTracksExpanded: isRecentTracksExpanded,
            previousTracksHeaderKey: widget.previousTracksHeaderKey,
            onTap: () {
              final oldBottomOffset =
                  widget.scrollController.position.extentAfter;
              late StreamSubscription subscription;
              subscription = isRecentTracksExpanded.stream.listen((expanded) {
                final previousTracks = _queueService.getQueue().previousTracks;
                // a random delay isn't a great solution, but I'm not sure how to do this properly
                Future.delayed(Duration(milliseconds: expanded ? 5 : 50), () {
                  _currentTrackScroll = expanded
                      ? 0
                      : widget.scrollController.position.maxScrollExtent -
                          oldBottomOffset;
                  widget.scrollController.jumpTo(
                      widget.scrollController.position.maxScrollExtent -
                          oldBottomOffset -
                          (previousTracks.isNotEmpty ? 100.0 : 0.0));
                });
                subscription.cancel();
              });
              isRecentTracksExpanded.add(!isRecentTracksExpanded.value);
            },
          )),
      CurrentTrack(
        // key: UniqueKey(),
        key: widget.currentTrackKey,
      ),
      // next up
      StreamBuilder(
        key: widget.nextUpHeaderKey,
        stream: _queueService.getQueueStream(),
        builder: (context, snapshot) {
          if (snapshot.data != null && snapshot.data!.nextUp.isNotEmpty) {
            return SliverStickyHeader(
              header: NextUpSectionHeader(
                controls: true,
                nextUpHeaderKey: widget.nextUpHeaderKey,
              ),
              sliver: NextUpTracksList(
                  previousTracksHeaderKey: widget.previousTracksHeaderKey),
            );
          } else {
            return const SliverToBoxAdapter();
          }
        },
      ),
      // Queue
      SliverStickyHeader(
        header: QueueSectionHeader(
          source: _source,
          title: Row(
            children: [
              Text(
                "${AppLocalizations.of(context)!.playingFrom} ",
                style: const TextStyle(fontWeight: FontWeight.w300),
              ),
              Flexible(
                child: Text(
                  _source?.name.getLocalized(context) ??
                      AppLocalizations.of(context)!.unknownName,
                  style: const TextStyle(fontWeight: FontWeight.w500),
                  overflow: TextOverflow.ellipsis,
                ),
              ),
            ],
          ),
          controls: true,
          nextUpHeaderKey: widget.nextUpHeaderKey,
          queueHeaderKey: widget.queueHeaderKey,
          scrollController: widget.scrollController,
        ),
        sliver: QueueTracksList(
            previousTracksHeaderKey: widget.previousTracksHeaderKey),
      ),
      const SliverPadding(
        padding: EdgeInsets.only(bottom: 80.0, top: 40.0),
      )
    ];

    return ScrollbarTheme(
      data: ScrollbarThemeData(
          thumbColor: MaterialStateProperty.all(
              Theme.of(context).colorScheme.primary.withOpacity(0.7)),
          trackColor: MaterialStateProperty.all(
              Theme.of(context).colorScheme.primary.withOpacity(0.2)),
          radius: const Radius.circular(6.0),
          thickness: MaterialStateProperty.all(12.0),
          // thumbVisibility: MaterialStateProperty.all(true),
          trackVisibility: MaterialStateProperty.all(false)),
      child: Scrollbar(
        controller: widget.scrollController,
        interactive: true,
        child: CustomScrollView(
          controller: widget.scrollController,
          physics: const BouncingScrollPhysics(),
          slivers: _contents,
        ),
      ),
    );
  }
}

Future<dynamic> showQueueBottomSheet(BuildContext context) {
  GlobalKey previousTracksHeaderKey = GlobalKey();
  Key currentTrackKey = UniqueKey();
  GlobalKey nextUpHeaderKey = GlobalKey();
  GlobalKey queueHeaderKey = GlobalKey();
  GlobalKey<JumpToCurrentButtonState> jumpToCurrentKey = GlobalKey();

  FeedbackHelper.feedback(FeedbackType.impact);

  return showModalBottomSheet(
    // showDragHandle: true,
    useSafeArea: true,
    enableDrag: true,
    isScrollControlled: true,
    routeSettings: const RouteSettings(name: QueueList.routeName),
    shape: const RoundedRectangleBorder(
      borderRadius: BorderRadius.vertical(top: Radius.circular(24.0)),
    ),
    clipBehavior: Clip.antiAlias,
    context: context,
    builder: (context) {
      return Consumer(
          builder: (BuildContext context, WidgetRef ref, Widget? child) {
        final imageTheme =
            ref.watch(playerScreenThemeProvider(Theme.of(context).brightness));
        return AnimatedTheme(
          duration: const Duration(milliseconds: 500),
          data: ThemeData(
            colorScheme: imageTheme,
            brightness: Theme.of(context).brightness,
            iconTheme: Theme.of(context).iconTheme.copyWith(
                  color: imageTheme.primary,
                ),
          ),
          child: DraggableScrollableSheet(
            snap: false,
            snapAnimationDuration: const Duration(milliseconds: 200),
            initialChildSize: 0.92,
            // maxChildSize: 0.92,
            expand: false,
            builder: (context, scrollController) {
              return Scaffold(
                body: Stack(
                  children: [
                    if (FinampSettingsHelper
                        .finampSettings.useCoverAsBackground)
                      BlurredPlayerScreenBackground(
                          opacityFactor:
                              Theme.of(context).brightness == Brightness.dark
                                  ? 1.0
                                  : 0.85),
                    Column(
                      mainAxisSize: MainAxisSize.min,
                      children: [
                        const SizedBox(height: 10),
                        Container(
                          width: 40,
                          height: 3.5,
                          decoration: BoxDecoration(
                            color:
                                Theme.of(context).textTheme.bodySmall!.color!,
                            borderRadius: BorderRadius.circular(3.5),
                          ),
                        ),
                        const SizedBox(height: 10),
                        Text(AppLocalizations.of(context)!.queue,
                            style: TextStyle(
                                color: Theme.of(context)
                                    .textTheme
                                    .bodyLarge!
                                    .color!,
                                fontSize: 18,
                                fontWeight: FontWeight.w300)),
                        const SizedBox(height: 20),
                        Expanded(
                          child: QueueList(
                            scrollController: scrollController,
                            previousTracksHeaderKey: previousTracksHeaderKey,
                            currentTrackKey: currentTrackKey,
                            nextUpHeaderKey: nextUpHeaderKey,
                            queueHeaderKey: queueHeaderKey,
                            jumpToCurrentKey: jumpToCurrentKey,
                          ),
                        ),
                      ],
                    ),
                  ],
                ),
                floatingActionButton: JumpToCurrentButton(
                  key: jumpToCurrentKey,
                  previousTracksHeaderKey: previousTracksHeaderKey,
                ),
              );
            },
          ),
        );
      });
    },
  );
}

class JumpToCurrentButton extends StatefulWidget {
  const JumpToCurrentButton({super.key, required this.previousTracksHeaderKey});

  final GlobalKey previousTracksHeaderKey;

  @override
  State<JumpToCurrentButton> createState() => JumpToCurrentButtonState();
}

class JumpToCurrentButtonState extends State<JumpToCurrentButton> {
  int _jumpToCurrentTrackDirection = 0;
  set showJumpToTop(int direction) {
    if (direction != _jumpToCurrentTrackDirection) {
      setState(() {
        _jumpToCurrentTrackDirection = direction;
      });
    }
  }

  @override
  Widget build(BuildContext context) {
    return _jumpToCurrentTrackDirection != 0
        ? FloatingActionButton.extended(
            onPressed: () {
              FeedbackHelper.feedback(FeedbackType.impact);
              scrollToKey(
                  key: widget.previousTracksHeaderKey,
                  duration: const Duration(milliseconds: 500));
            },
            backgroundColor: IconTheme.of(context).color!.withOpacity(0.70),
            shape: const RoundedRectangleBorder(
                borderRadius: BorderRadius.all(Radius.circular(16.0))),
            icon: Icon(
              _jumpToCurrentTrackDirection < 0 ? TablerIcons.arrow_bar_to_up : TablerIcons.arrow_bar_to_down,
              size: 28.0,
              color: Colors.white.withOpacity(0.9),
            ),
            label: Text(
              AppLocalizations.of(context)!.scrollToCurrentTrack,
              style: TextStyle(
                color: Colors.white.withOpacity(0.9),
                fontSize: 14.0,
                fontWeight: FontWeight.w500,
              ),
            ),
        )
        : const SizedBox.shrink();
  }
}

class PreviousTracksList extends StatefulWidget {
  final GlobalKey previousTracksHeaderKey;

  const PreviousTracksList({
    Key? key,
    required this.previousTracksHeaderKey,
  }) : super(key: key);

  @override
  State<PreviousTracksList> createState() => _PreviousTracksListState();
}

class _PreviousTracksListState extends State<PreviousTracksList>
    with TickerProviderStateMixin {
  final _queueService = GetIt.instance<QueueService>();
  List<FinampQueueItem>? _previousTracks;

  @override
  Widget build(context) {
    return StreamBuilder<FinampQueueInfo?>(
      stream: _queueService.getQueueStream(),
      builder: (context, snapshot) {
        if (snapshot.hasData) {
          _previousTracks ??= snapshot.data!.previousTracks;

          return SliverReorderableList(
            autoScrollerVelocityScalar: 20.0,
            onReorder: (oldIndex, newIndex) {
              int draggingOffset = -(_previousTracks!.length - oldIndex);
              int newPositionOffset = -(_previousTracks!.length - newIndex);
              print("$draggingOffset -> $newPositionOffset");
              if (mounted) {
                FeedbackHelper.feedback(FeedbackType.impact);
                setState(() {
                  // temporarily update internal queue
                  FinampQueueItem tmp = _previousTracks!.removeAt(oldIndex);
                  _previousTracks!.insert(
                      newIndex < oldIndex ? newIndex : newIndex - 1, tmp);
                  // update external queue to commit changes, results in a rebuild
                  _queueService.reorderByOffset(
                      draggingOffset, newPositionOffset);
                });
              }
            },
            onReorderStart: (p0) {
              FeedbackHelper.feedback(FeedbackType.selection);
            },
            findChildIndexCallback: (Key key) {
              key = key as GlobalObjectKey;
              final ValueKey<String> valueKey = key.value as ValueKey<String>;
              // search from the back as this is probably more efficient for previous tracks
              final index = _previousTracks!
                  .lastIndexWhere((item) => item.id == valueKey.value);
              if (index == -1) return null;
              return index;
            },
            itemCount: _previousTracks?.length ?? 0,
            itemBuilder: (context, index) {
              final item = _previousTracks![index];
              final actualIndex = index;
              final indexOffset = -((_previousTracks?.length ?? 0) - index);
              return QueueListItem(
                key: ValueKey(item.id),
                item: item,
                listIndex: index,
                actualIndex: actualIndex,
                indexOffset: indexOffset,
                subqueue: _previousTracks!,
                allowReorder:
                    _queueService.playbackOrder == FinampPlaybackOrder.linear,
                onTap: () async {
                  FeedbackHelper.feedback(FeedbackType.selection);
                  await _queueService.skipByOffset(indexOffset);
                  scrollToKey(
                      key: widget.previousTracksHeaderKey,
                      duration: const Duration(milliseconds: 500));
                },
                isCurrentTrack: false,
                isPreviousTrack: true,
              );
            },
          );
        } else {
          return SliverList(delegate: SliverChildListDelegate([]));
        }
      },
    );
  }
}

class NextUpTracksList extends StatefulWidget {
  final GlobalKey previousTracksHeaderKey;

  const NextUpTracksList({
    Key? key,
    required this.previousTracksHeaderKey,
  }) : super(key: key);

  @override
  State<NextUpTracksList> createState() => _NextUpTracksListState();
}

class _NextUpTracksListState extends State<NextUpTracksList> {
  final _queueService = GetIt.instance<QueueService>();
  List<FinampQueueItem>? _nextUp;

  @override
  Widget build(context) {
    return StickyHeaderMask(
      child: StreamBuilder<FinampQueueInfo?>(
        stream: _queueService.getQueueStream(),
        builder: (context, snapshot) {
          if (snapshot.hasData) {
            _nextUp ??= snapshot.data!.nextUp;

            return SliverPadding(
                padding: const EdgeInsets.only(top: 0.0, left: 4.0, right: 4.0),
                sliver: SliverReorderableList(
                  autoScrollerVelocityScalar: 20.0,
                  onReorder: (oldIndex, newIndex) {
                    int draggingOffset = oldIndex + 1;
                    int newPositionOffset = newIndex + 1;
                    if (mounted) {
                      FeedbackHelper.feedback(FeedbackType.impact);
                      setState(() {
                        // temporarily update internal queue
                        FinampQueueItem tmp = _nextUp!.removeAt(oldIndex);
                        _nextUp!.insert(
                            newIndex < oldIndex ? newIndex : newIndex - 1, tmp);
                        // update external queue to commit changes, results in a rebuild
                        _queueService.reorderByOffset(
                            draggingOffset, newPositionOffset);
                      });
                    }
                  },
                  onReorderStart: (p0) {
                    FeedbackHelper.feedback(FeedbackType.selection);
                  },
                  findChildIndexCallback: (Key key) {
                    key = key as GlobalObjectKey;
                    final ValueKey<String> valueKey =
                        key.value as ValueKey<String>;
                    final index = _nextUp!
                        .indexWhere((item) => item.id == valueKey.value);
                    if (index == -1) return null;
                    return index;
                  },
                  itemCount: _nextUp?.length ?? 0,
                  itemBuilder: (context, index) {
                    final item = _nextUp![index];
                    final actualIndex = index;
                    final indexOffset = index + 1;
                    return QueueListItem(
                      key: ValueKey(item.id),
                      item: item,
                      listIndex: index,
                      actualIndex: actualIndex,
                      indexOffset: indexOffset,
                      subqueue: _nextUp!,
                      onTap: () async {
                        FeedbackHelper.feedback(FeedbackType.selection);
                        await _queueService.skipByOffset(indexOffset);
                        scrollToKey(
                            key: widget.previousTracksHeaderKey,
                            duration: const Duration(milliseconds: 500));
                      },
                      isCurrentTrack: false,
                    );
                  },
                ));
          } else {
            return SliverList(delegate: SliverChildListDelegate([]));
          }
        },
      ),
    );
  }
}

class QueueTracksList extends StatefulWidget {
  final GlobalKey previousTracksHeaderKey;

  const QueueTracksList({
    Key? key,
    required this.previousTracksHeaderKey,
  }) : super(key: key);

  @override
  State<QueueTracksList> createState() => _QueueTracksListState();
}

class _QueueTracksListState extends State<QueueTracksList> {
  final _queueService = GetIt.instance<QueueService>();
  List<FinampQueueItem>? _queue;
  List<FinampQueueItem>? _nextUp;

  @override
  Widget build(context) {
    return StickyHeaderMask(
      child: StreamBuilder<FinampQueueInfo?>(
        stream: _queueService.getQueueStream(),
        builder: (context, snapshot) {
          if (snapshot.hasData) {
            _queue ??= snapshot.data!.queue;
            _nextUp ??= snapshot.data!.nextUp;

            return SliverReorderableList(
              autoScrollerVelocityScalar: 20.0,
              onReorder: (oldIndex, newIndex) {
                int draggingOffset = oldIndex + (_nextUp?.length ?? 0) + 1;
                int newPositionOffset = newIndex + (_nextUp?.length ?? 0) + 1;
                print("$draggingOffset -> $newPositionOffset");
                if (mounted) {
                  // update external queue to commit changes, but don't await it
                  _queueService.reorderByOffset(
                      draggingOffset, newPositionOffset);
                  FeedbackHelper.feedback(FeedbackType.impact);
                  setState(() {
                    // temporarily update internal queue
                    FinampQueueItem tmp = _queue!.removeAt(oldIndex);
                    _queue!.insert(
                        newIndex < oldIndex ? newIndex : newIndex - 1, tmp);
                  });
                }
              },
              onReorderStart: (p0) {
                FeedbackHelper.feedback(FeedbackType.selection);
              },
              itemCount: _queue?.length ?? 0,
              findChildIndexCallback: (Key key) {
                key = key as GlobalObjectKey;
                final ValueKey<String> valueKey = key.value as ValueKey<String>;
                final index =
                    _queue!.indexWhere((item) => item.id == valueKey.value);
                if (index == -1) return null;
                return index;
              },
              itemBuilder: (context, index) {
                final item = _queue![index];
                final actualIndex = index;
                final indexOffset = index + _nextUp!.length + 1;

                return QueueListItem(
                  key: ValueKey(item.id),
                  item: item,
                  listIndex: index,
                  actualIndex: actualIndex,
                  indexOffset: indexOffset,
                  subqueue: _queue!,
                  allowReorder:
                      _queueService.playbackOrder == FinampPlaybackOrder.linear,
                  onTap: () async {
                    FeedbackHelper.feedback(FeedbackType.selection);
                    await _queueService.skipByOffset(indexOffset);
                    scrollToKey(
                        key: widget.previousTracksHeaderKey,
                        duration: const Duration(milliseconds: 500));
                  },
                  isCurrentTrack: false,
                );
              },
            );
          } else {
            return SliverList(delegate: SliverChildListDelegate([]));
          }
        },
      ),
    );
  }
}

class CurrentTrack extends StatefulWidget {
  const CurrentTrack({
    Key? key,
  }) : super(key: key);

  @override
  State<CurrentTrack> createState() => _CurrentTrackState();
}

class _CurrentTrackState extends State<CurrentTrack> {
  late QueueService _queueService;
  late MusicPlayerBackgroundTask _audioHandler;

  @override
  void initState() {
    super.initState();
    _queueService = GetIt.instance<QueueService>();
    _audioHandler = GetIt.instance<MusicPlayerBackgroundTask>();
  }

  @override
  Widget build(context) {
    FinampQueueItem? currentTrack;
    MediaState? mediaState;
    Duration? playbackPosition;

    return StreamBuilder<_QueueListStreamState>(
      stream: Rx.combineLatest2<MediaState, FinampQueueInfo?,
              _QueueListStreamState>(
          mediaStateStream,
          _queueService.getQueueStream(),
          (a, b) => _QueueListStreamState(a, b)),
      builder: (context, snapshot) {
        if (snapshot.hasData) {
          currentTrack = snapshot.data!.queueInfo?.currentTrack;
          mediaState = snapshot.data!.mediaState;

          final currentTrackBaseItem = jellyfin_models.BaseItemDto.fromJson(
              currentTrack!.item.extras?["itemJson"]);

          const horizontalPadding = 8.0;
          const albumImageSize = 70.0;

          return SliverAppBar(
            pinned: true,
            collapsedHeight: 70.0,
            expandedHeight: 70.0,
            elevation: 10.0,
            leading: const Padding(
              padding: EdgeInsets.zero,
            ),
            forceMaterialTransparency: true,
            flexibleSpace: Container(
              // width: 58,
              height: albumImageSize,
              padding:
                  const EdgeInsets.symmetric(horizontal: horizontalPadding),
              child: Container(
                clipBehavior: Clip.antiAlias,
                decoration: ShapeDecoration(
                  color: Color.alphaBlend(
                      Theme.of(context).brightness == Brightness.dark
                          ? IconTheme.of(context).color!.withOpacity(0.35)
                          : IconTheme.of(context).color!.withOpacity(0.65),
                      Theme.of(context).brightness == Brightness.dark
                          ? Colors.black
                          : Colors.white),
                  shape: const RoundedRectangleBorder(
                    borderRadius: BorderRadius.all(Radius.circular(12.0)),
                  ),
                ),
                child: Row(
                  mainAxisSize: MainAxisSize.min,
                  mainAxisAlignment: MainAxisAlignment.start,
                  crossAxisAlignment: CrossAxisAlignment.center,
                  children: [
                    Stack(
                      alignment: Alignment.center,
                      children: [
                        AlbumImage(
                          borderRadius: BorderRadius.zero,
                          imageListenable: currentAlbumImageProvider,
                        ),
                        Container(
                            width: albumImageSize,
                            height: albumImageSize,
                            decoration: const ShapeDecoration(
                              shape: Border(),
                              color: Color.fromRGBO(0, 0, 0, 0.3),
                            ),
                            child: IconButton(
                              onPressed: () {
                                FeedbackHelper.feedback(FeedbackType.success);
                                _audioHandler.togglePlayback();
                              },
                              icon: mediaState!.playbackState.playing
                                  ? const Icon(
                                      TablerIcons.player_pause,
                                      size: 32,
                                    )
                                  : const Icon(
                                      TablerIcons.player_play,
                                      size: 32,
                                    ),
                              color: Colors.white,
                            )),
                      ],
                    ),
                    Expanded(
                      child: Stack(
                        children: [
                          Positioned(
                            left: 0,
                            top: 0,
                            child: StreamBuilder<Duration>(
                                stream: AudioService.position.startWith(
                                    _audioHandler.playbackState.value.position),
                                builder: (context, snapshot) {
                                  if (snapshot.hasData) {
                                    playbackPosition = snapshot.data;
                                    final screenSize =
                                        MediaQuery.of(context).size;
                                    return Container(
                                      // rather hacky workaround, using LayoutBuilder would be nice but I couldn't get it to work...
                                      width: (screenSize.width -
                                              2 * horizontalPadding -
                                              albumImageSize) *
                                          (playbackPosition!.inMilliseconds /
                                              (mediaState?.mediaItem
                                                          ?.duration ??
                                                      const Duration(
                                                          seconds: 0))
                                                  .inMilliseconds),
                                      height: 70.0,
                                      decoration: ShapeDecoration(
                                        color: IconTheme.of(context)
                                            .color!
                                            .withOpacity(0.75),
                                        shape: const RoundedRectangleBorder(
                                          borderRadius: BorderRadius.only(
                                            topRight: Radius.circular(12),
                                            bottomRight: Radius.circular(12),
                                          ),
                                        ),
                                      ),
                                    );
                                  } else {
                                    return Container();
                                  }
                                }),
                          ),
                          Row(
                            mainAxisSize: MainAxisSize.max,
                            mainAxisAlignment: MainAxisAlignment.spaceBetween,
                            children: [
                              Expanded(
                                child: Container(
                                  height: albumImageSize,
                                  padding:
                                      const EdgeInsets.only(left: 12, right: 4),
                                  child: Column(
                                    mainAxisSize: MainAxisSize.min,
                                    mainAxisAlignment: MainAxisAlignment.center,
                                    crossAxisAlignment:
                                        CrossAxisAlignment.start,
                                    children: [
                                      Text(
                                        currentTrack?.item.title ??
                                            AppLocalizations.of(context)!
                                                .unknownName,
                                        style: const TextStyle(
                                            color: Colors.white,
                                            fontSize: 16,
                                            fontWeight: FontWeight.w500,
                                            overflow: TextOverflow.ellipsis),
                                      ),
                                      const SizedBox(height: 4),
                                      Row(
                                        mainAxisAlignment:
                                            MainAxisAlignment.spaceBetween,
                                        children: [
                                          Expanded(
                                            child: Text(
                                              processArtist(
                                                  currentTrack!.item.artist,
                                                  context),
                                              style: TextStyle(
                                                  color: (Colors.white)
                                                      .withOpacity(0.85),
                                                  fontSize: 13,
                                                  fontWeight: FontWeight.w300,
                                                  overflow:
                                                      TextOverflow.ellipsis),
                                            ),
                                          ),
                                          Row(
                                            children: [
                                              StreamBuilder<Duration>(
                                                  stream: AudioService.position
                                                      .startWith(_audioHandler
                                                          .playbackState
                                                          .value
                                                          .position),
                                                  builder: (context, snapshot) {
                                                    final TextStyle style =
                                                        TextStyle(
                                                      color: (Colors.white)
                                                          .withOpacity(0.8),
                                                      fontSize: 14,
                                                      fontWeight:
                                                          FontWeight.w400,
                                                    );
                                                    if (snapshot.hasData) {
                                                      playbackPosition =
                                                          snapshot.data;
                                                      return Text(
                                                        // '0:00',
                                                        playbackPosition!
                                                                    .inHours >=
                                                                1.0
                                                            ? "${playbackPosition?.inHours.toString()}:${((playbackPosition?.inMinutes ?? 0) % 60).toString().padLeft(2, '0')}:${((playbackPosition?.inSeconds ?? 0) % 60).toString().padLeft(2, '0')}"
                                                            : "${playbackPosition?.inMinutes.toString()}:${((playbackPosition?.inSeconds ?? 0) % 60).toString().padLeft(2, '0')}",
                                                        style: style,
                                                      );
                                                    } else {
                                                      return Text(
                                                        "0:00",
                                                        style: style,
                                                      );
                                                    }
                                                  }),
                                              const SizedBox(width: 2),
                                              Text(
                                                '/',
                                                style: TextStyle(
                                                  color: (Colors.white)
                                                      .withOpacity(0.8),
                                                  fontSize: 14,
                                                  fontWeight: FontWeight.w400,
                                                ),
                                              ),
                                              const SizedBox(width: 2),
                                              Text(
                                                // '3:44',
                                                (mediaState?.mediaItem?.duration
                                                                ?.inHours ??
                                                            0.0) >=
                                                        1.0
                                                    ? "${mediaState?.mediaItem?.duration?.inHours.toString()}:${((mediaState?.mediaItem?.duration?.inMinutes ?? 0) % 60).toString().padLeft(2, '0')}:${((mediaState?.mediaItem?.duration?.inSeconds ?? 0) % 60).toString().padLeft(2, '0')}"
                                                    : "${mediaState?.mediaItem?.duration?.inMinutes.toString()}:${((mediaState?.mediaItem?.duration?.inSeconds ?? 0) % 60).toString().padLeft(2, '0')}",
                                                style: TextStyle(
                                                  color: (Colors.white)
                                                      .withOpacity(0.8),
                                                  fontSize: 14,
                                                  fontWeight: FontWeight.w400,
                                                ),
                                              ),
                                            ],
                                          )
                                        ],
                                      ),
                                    ],
                                  ),
                                ),
                              ),
                              Row(
                                mainAxisAlignment: MainAxisAlignment.end,
                                children: [
                                  Padding(
                                    padding: const EdgeInsets.only(top: 4.0),
                                    child: FavoriteButton(
                                      item: currentTrackBaseItem,
                                      color: Colors.white,
                                      size: 28,
                                      visualDensity:
                                          const VisualDensity(horizontal: -4),
                                      onToggle: (favorite) {
                                        setState(() {
                                          setFavourite(currentTrack!, context);
                                        });
                                      },
                                    ),
                                  ),
                                  IconButton(
                                      iconSize: 28,
                                      visualDensity:
                                          const VisualDensity(horizontal: -4),
                                      // visualDensity: VisualDensity.compact,
                                      icon: const Icon(
                                        TablerIcons.dots_vertical,
                                        size: 28,
                                        color: Colors.white,
                                        weight: 1.5,
                                      ),
                                      onPressed: () {
                                        Feedback.forLongPress(context);
                                        showModalSongMenu(
                                          context: context,
                                          item: currentTrackBaseItem,
                                          isInPlaylist: false,
                                        );
                                      }),
                                ],
                              ),
                            ],
                          ),
                        ],
                      ),
                    ),
                  ],
                ),
              ),
            ),
          );
        } else {
          return SliverList(delegate: SliverChildListDelegate([]));
        }
      },
    );
  }
}

Future<void> setFavourite(FinampQueueItem track, BuildContext context) async {
  final queueService = GetIt.instance<QueueService>();
  final jellyfinApiHelper = GetIt.instance<JellyfinApiHelper>();

  try {
    // We switch the widget state before actually doing the request to
    // make the app feel faster (without, there is a delay from the
    // user adding the favourite and the icon showing)
    jellyfin_models.BaseItemDto item =
        jellyfin_models.BaseItemDto.fromJson(track.item.extras!["itemJson"]);

    // setState(() {
    item.userData!.isFavorite = !item.userData!.isFavorite;
    // });

    // Since we flipped the favourite state already, we can use the flipped
    // state to decide which API call to make
    final newUserData = item.userData!.isFavorite
        ? await jellyfinApiHelper.addFavourite(item.id)
        : await jellyfinApiHelper.removeFavourite(item.id);

    item.userData = newUserData;

    // if (!mounted) return;
    // setState(() {
    //!!! update the QueueItem with the new BaseItemDto, then trigger a rebuild of the widget with the current snapshot (**which includes the modified QueueItem**)
    track.item.extras!["itemJson"] = item.toJson();
    // });

    queueService.refreshQueueStream();
  } catch (e) {
    GlobalSnackbar.error(e);
  }
}

class PlaybackBehaviorInfo {
  final FinampPlaybackOrder order;
  final FinampLoopMode loop;
  final double speed;

  PlaybackBehaviorInfo(this.order, this.loop, this.speed);
}

class QueueSectionHeader extends StatelessWidget {
  final Widget title;
  final QueueItemSource? source;
  final bool controls;
  final GlobalKey nextUpHeaderKey;
  final GlobalKey queueHeaderKey;
  final ScrollController scrollController;

  const QueueSectionHeader({
    super.key,
    required this.title,
    required this.source,
    required this.nextUpHeaderKey,
    required this.queueHeaderKey,
    required this.scrollController,
    this.controls = false,
  });

  @override
  Widget build(context) {
    final queueService = GetIt.instance<QueueService>();

<<<<<<< HEAD
    return StreamBuilder(
      stream: Rx.combineLatest3(
          queueService.getPlaybackOrderStream(),
          queueService.getLoopModeStream(),
          queueService.getPlaybackSpeedStream(),
          (a, b, c) => PlaybackBehaviorInfo(a, b, c)),
      builder: (context, snapshot) {
        PlaybackBehaviorInfo? info = snapshot.data;

        return Padding(
          padding: const EdgeInsets.only(left: 16.0, right: 16.0),
          child: Row(
            crossAxisAlignment: CrossAxisAlignment.center,
            mainAxisAlignment: MainAxisAlignment.spaceBetween,
            children: [
              Expanded(
                child: GestureDetector(
                    child: Padding(
                      padding: const EdgeInsets.symmetric(vertical: 8.0),
                      child: title,
                    ),
                    onTap: () {
                      if (source != null) {
                        navigateToSource(context, source!);
                      }
                    }),
              ),
              if (controls)
                Row(
=======
    return Padding(
      padding: const EdgeInsets.only(left: 16.0, right: 16.0),
      child: Row(
        crossAxisAlignment: CrossAxisAlignment.start,
        mainAxisAlignment: MainAxisAlignment.spaceBetween,
        children: [
          Expanded(
            child: GestureDetector(
                child: Padding(
                  padding: const EdgeInsets.only(bottom: 8.0, top: 12.5),
                  child: Column(
                    crossAxisAlignment: CrossAxisAlignment.start,
                    children: [
                      title,
                      StreamBuilder(
                          stream: queueService.getQueueStream(),
                          builder: (context, snapshot) {
                            if (snapshot.hasData) {
                              var remaining = snapshot.data!.remainingDuration;
                              var remainText = AppLocalizations.of(context)!
                                  .remainingDuration(
                                      remaining.inHours.toString(),
                                      (remaining.inMinutes % 60)
                                          .toString()
                                          .padLeft(2, '0'));
                              return Padding(
                                  padding: const EdgeInsets.only(
                                      top: 4.0, right: 8.0),
                                  child: Text(
                                      "${snapshot.data!.currentTrackIndex} / ${snapshot.data!.trackCount}  ($remainText)"));
                            }
                            return const SizedBox.shrink();
                          }),
                    ],
                  ),
                ),
                onTap: () {
                  if (source != null) {
                    navigateToSource(context, source!);
                  }
                }),
          ),
          if (controls)
            StreamBuilder(
              stream: Rx.combineLatest2(
                  queueService.getPlaybackOrderStream(),
                  queueService.getLoopModeStream(),
                  (a, b) => PlaybackBehaviorInfo(a, b)),
              builder: (context, snapshot) {
                PlaybackBehaviorInfo? info = snapshot.data;
                return Row(
>>>>>>> 2cb066d9
                  children: [
                    IconButton(
                        padding: EdgeInsets.zero,
                        iconSize: 28.0,
                        icon: info?.order == FinampPlaybackOrder.shuffled
                            ? (const Icon(
                                TablerIcons.arrows_shuffle,
                              ))
                            : (const Icon(
                                TablerIcons.arrows_right,
                              )),
                        color: info?.order == FinampPlaybackOrder.shuffled
                            ? IconTheme.of(context).color!
                            : (Theme.of(context).textTheme.bodyMedium?.color ??
                                    Colors.white)
                                .withOpacity(0.85),
                        onPressed: () {
                          queueService.togglePlaybackOrder();
                          FeedbackHelper.feedback(FeedbackType.success);
                          Future.delayed(
                              const Duration(milliseconds: 200),
                              () => scrollToKey(
                                  key: nextUpHeaderKey,
                                  duration: const Duration(milliseconds: 500)));
                          // scrollToKey(key: nextUpHeaderKey, duration: const Duration(milliseconds: 1000));
                        }),
                    IconButton(
                        padding: EdgeInsets.zero,
                        iconSize: 28.0,
                        icon: info?.loop != FinampLoopMode.none
                            ? (info?.loop == FinampLoopMode.one
                                ? (const Icon(
                                    TablerIcons.repeat_once,
                                  ))
                                : (const Icon(
                                    TablerIcons.repeat,
                                  )))
                            : (const Icon(
                                TablerIcons.repeat_off,
                              )),
                        color: info?.loop != FinampLoopMode.none
                            ? IconTheme.of(context).color!
                            : (Theme.of(context).textTheme.bodyMedium?.color ??
                                    Colors.white)
                                .withOpacity(0.85),
                        onPressed: () {
                          queueService.toggleLoopMode();
                          FeedbackHelper.feedback(FeedbackType.success);
                        }),
                  ],
                );
              },
            )
        ],
      ),
    );
  }
}

class NextUpSectionHeader extends StatelessWidget {
  final bool controls;
  final GlobalKey nextUpHeaderKey;

  const NextUpSectionHeader({
    super.key,
    required this.nextUpHeaderKey,
    this.controls = false,
  });

  @override
  Widget build(context) {
    final queueService = GetIt.instance<QueueService>();

    return Container(
      // color: Colors.black.withOpacity(0.5),
      padding: const EdgeInsets.symmetric(horizontal: 14.0, vertical: 8.0),
      child: Row(
        crossAxisAlignment: CrossAxisAlignment.center,
        children: [
          Expanded(
              child: Flex(
                  direction: Axis.horizontal,
                  crossAxisAlignment: CrossAxisAlignment.center,
                  children: [
                Text(AppLocalizations.of(context)!.nextUp),
              ])),
          if (controls)
            SimpleButton(
              text: AppLocalizations.of(context)!.clearNextUp,
              icon: TablerIcons.x,
              iconPosition: IconPosition.end,
              iconSize: 32.0,
              iconColor: Theme.of(context).brightness == Brightness.light
                  ? Colors.black
                  : Colors.white,
              onPressed: () {
                queueService.clearNextUp();
                FeedbackHelper.feedback(FeedbackType.success);
              },
            )
        ],
      ),
    );
  }
}

class PreviousTracksSectionHeader extends SliverPersistentHeaderDelegate {
  // final bool controls;
  final double height;
  final VoidCallback? onTap;
  final GlobalKey previousTracksHeaderKey;
  final BehaviorSubject<bool> isRecentTracksExpanded;

  PreviousTracksSectionHeader({
    required this.previousTracksHeaderKey,
    required this.isRecentTracksExpanded,
    // this.controls = false,
    this.onTap,
    this.height = 50.0,
  });

  @override
  Widget build(context, double shrinkOffset, bool overlapsContent) {
    return Padding(
      // color: Colors.black.withOpacity(0.5),
      padding: const EdgeInsets.only(
          left: 14.0, right: 14.0, bottom: 12.0, top: 8.0),
      child: GestureDetector(
        onTap: () {
          try {
            if (onTap != null) {
              onTap!();
              FeedbackHelper.feedback(FeedbackType.selection);
            }
          } catch (e) {
            FeedbackHelper.feedback(FeedbackType.error);
          }
        },
        child: Row(
          mainAxisAlignment: MainAxisAlignment.start,
          crossAxisAlignment: CrossAxisAlignment.center,
          children: [
            Padding(
              padding: const EdgeInsets.only(top: 4.0),
              child: Text(AppLocalizations.of(context)!.previousTracks),
            ),
            const SizedBox(width: 4.0),
            StreamBuilder<bool>(
                stream: isRecentTracksExpanded,
                builder: (context, snapshot) {
                  if (snapshot.hasData && snapshot.data!) {
                    return Icon(
                      TablerIcons.chevron_up,
                      size: 28.0,
                      color: Theme.of(context).brightness == Brightness.light
                          ? Colors.black
                          : Colors.white,
                    );
                  } else {
                    return Icon(
                      TablerIcons.chevron_down,
                      size: 28.0,
                      color: Theme.of(context).brightness == Brightness.light
                          ? Colors.black
                          : Colors.white,
                    );
                  }
                }),
          ],
        ),
      ),
    );
  }

  @override
  double get maxExtent => height;

  @override
  double get minExtent => height;

  @override
  bool shouldRebuild(SliverPersistentHeaderDelegate oldDelegate) => false;
}

class StickyHeaderMask extends SingleChildRenderObjectWidget {
  const StickyHeaderMask({
    super.key,
    super.child,
  });

  @override
  RenderQueueTracksMask createRenderObject(BuildContext context) {
    return RenderQueueTracksMask();
  }
}

class RenderQueueTracksMask extends RenderProxySliver {
  @override
  ShaderMaskLayer? get layer => super.layer as ShaderMaskLayer?;

  @override
  bool get alwaysNeedsCompositing => child != null;

  @override
  void paint(PaintingContext context, Offset offset) {
    if (child != null) {
      layer ??= ShaderMaskLayer(
          shader: const LinearGradient(colors: [
            Color.fromARGB(0, 255, 255, 255),
            Color.fromARGB(255, 255, 255, 255)
          ], begin: Alignment.topCenter, end: Alignment.bottomCenter)
              .createShader(const Rect.fromLTWH(0, 131, 0, 10)),
          blendMode: BlendMode.modulate,
          maskRect: const Rect.fromLTWH(0, 0, 99999, 145));

      context.pushLayer(layer!, super.paint, offset);
    } else {
      layer = null;
    }
  }
}<|MERGE_RESOLUTION|>--- conflicted
+++ resolved
@@ -1064,37 +1064,6 @@
   Widget build(context) {
     final queueService = GetIt.instance<QueueService>();
 
-<<<<<<< HEAD
-    return StreamBuilder(
-      stream: Rx.combineLatest3(
-          queueService.getPlaybackOrderStream(),
-          queueService.getLoopModeStream(),
-          queueService.getPlaybackSpeedStream(),
-          (a, b, c) => PlaybackBehaviorInfo(a, b, c)),
-      builder: (context, snapshot) {
-        PlaybackBehaviorInfo? info = snapshot.data;
-
-        return Padding(
-          padding: const EdgeInsets.only(left: 16.0, right: 16.0),
-          child: Row(
-            crossAxisAlignment: CrossAxisAlignment.center,
-            mainAxisAlignment: MainAxisAlignment.spaceBetween,
-            children: [
-              Expanded(
-                child: GestureDetector(
-                    child: Padding(
-                      padding: const EdgeInsets.symmetric(vertical: 8.0),
-                      child: title,
-                    ),
-                    onTap: () {
-                      if (source != null) {
-                        navigateToSource(context, source!);
-                      }
-                    }),
-              ),
-              if (controls)
-                Row(
-=======
     return Padding(
       padding: const EdgeInsets.only(left: 16.0, right: 16.0),
       child: Row(
@@ -1139,14 +1108,14 @@
           ),
           if (controls)
             StreamBuilder(
-              stream: Rx.combineLatest2(
+              stream: Rx.combineLatest3(
                   queueService.getPlaybackOrderStream(),
                   queueService.getLoopModeStream(),
-                  (a, b) => PlaybackBehaviorInfo(a, b)),
+                  queueService.getPlaybackSpeedStream(),
+                  (a, b, c) => PlaybackBehaviorInfo(a, b, c)),
               builder: (context, snapshot) {
                 PlaybackBehaviorInfo? info = snapshot.data;
                 return Row(
->>>>>>> 2cb066d9
                   children: [
                     IconButton(
                         padding: EdgeInsets.zero,
