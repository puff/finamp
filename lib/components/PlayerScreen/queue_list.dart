--- conflicted
+++ resolved
@@ -813,17 +813,8 @@
                                         currentTrack?.item.title ??
                                             AppLocalizations.of(context)!
                                                 .unknownName,
-<<<<<<< HEAD
-                                        style: TextStyle(
-                                            color: Theme.of(context)
-                                                    .textTheme
-                                                    .bodyLarge
-                                                    ?.color ??
-                                                Colors.white,
-=======
                                         style: const TextStyle(
                                             color: Colors.white,
->>>>>>> 2c2e6bc7
                                             fontSize: 16,
                                             fontFamily: 'Lexend Deca',
                                             fontWeight: FontWeight.w500,
@@ -840,15 +831,7 @@
                                                   currentTrack!.item.artist,
                                                   context),
                                               style: TextStyle(
-<<<<<<< HEAD
-                                                  color: (Theme.of(context)
-                                                              .textTheme
-                                                              .bodyMedium
-                                                              ?.color ??
-                                                          Colors.white)
-=======
                                                   color: (Colors.white)
->>>>>>> 2c2e6bc7
                                                       .withOpacity(0.85),
                                                   fontSize: 13,
                                                   fontFamily: 'Lexend Deca',
@@ -868,15 +851,7 @@
                                                   builder: (context, snapshot) {
                                                     final TextStyle style =
                                                         TextStyle(
-<<<<<<< HEAD
-                                                      color: (Theme.of(context)
-                                                                  .textTheme
-                                                                  .bodyMedium
-                                                                  ?.color ??
-                                                              Colors.white)
-=======
                                                       color: (Colors.white)
->>>>>>> 2c2e6bc7
                                                           .withOpacity(0.8),
                                                       fontSize: 14,
                                                       fontFamily: 'Lexend Deca',
@@ -906,15 +881,7 @@
                                               Text(
                                                 '/',
                                                 style: TextStyle(
-<<<<<<< HEAD
-                                                  color: (Theme.of(context)
-                                                              .textTheme
-                                                              .bodyMedium
-                                                              ?.color ??
-                                                          Colors.white)
-=======
                                                   color: (Colors.white)
->>>>>>> 2c2e6bc7
                                                       .withOpacity(0.8),
                                                   fontSize: 14,
                                                   fontFamily: 'Lexend Deca',
@@ -931,15 +898,7 @@
                                                     ? "${mediaState?.mediaItem?.duration?.inHours.toString()}:${((mediaState?.mediaItem?.duration?.inMinutes ?? 0) % 60).toString().padLeft(2, '0')}:${((mediaState?.mediaItem?.duration?.inSeconds ?? 0) % 60).toString().padLeft(2, '0')}"
                                                     : "${mediaState?.mediaItem?.duration?.inMinutes.toString()}:${((mediaState?.mediaItem?.duration?.inSeconds ?? 0) % 60).toString().padLeft(2, '0')}",
                                                 style: TextStyle(
-<<<<<<< HEAD
-                                                  color: (Theme.of(context)
-                                                              .textTheme
-                                                              .bodyMedium
-                                                              ?.color ??
-                                                          Colors.white)
-=======
                                                   color: (Colors.white)
->>>>>>> 2c2e6bc7
                                                       .withOpacity(0.8),
                                                   fontSize: 14,
                                                   fontFamily: 'Lexend Deca',
@@ -979,12 +938,7 @@
                                               : const Icon(
                                                   Icons.favorite_outline,
                                                   size: 28,
-<<<<<<< HEAD
-                                                  color: IconTheme.of(context)
-                                                      .color,
-=======
                                                   color: Colors.white,
->>>>>>> 2c2e6bc7
                                                   weight: 1.5,
                                                 ),
                                       onPressed: () {
