--- conflicted
+++ resolved
@@ -1022,11 +1022,7 @@
 
     queueService.refreshQueueStream();
   } catch (e) {
-<<<<<<< HEAD
     GlobalSnackbar.error(e);
-=======
-    errorSnackbar(e, context);
->>>>>>> aafd72a7
   }
 }
 
