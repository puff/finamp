--- conflicted
+++ resolved
@@ -1,8 +1,5 @@
-<<<<<<< HEAD
 import 'package:audio_service/audio_service.dart';
 import 'package:finamp/components/PlayerScreen/sleep_timer_button.dart';
-=======
->>>>>>> bb6dc1d8
 import 'package:finamp/models/jellyfin_models.dart';
 import 'package:finamp/screens/add_to_playlist_screen.dart';
 import 'package:finamp/services/music_player_background_task.dart';
@@ -26,69 +23,41 @@
         borderRadius: BorderRadius.all(
           Radius.circular(15),
         ),
-<<<<<<< HEAD
-        itemBuilder: (BuildContext context) =>
-            <PopupMenuEntry<PlayerButtonsMoreItems>>[
-          PopupMenuItem<PlayerButtonsMoreItems>(
-              value: PlayerButtonsMoreItems.addToPlaylist,
-              child: StreamBuilder(
-                  stream: audioHandler.mediaItem,
-                  builder: (context, snapshot) {
-                    if (snapshot.hasData) {
-                      return ListTile(
-                          leading: const Icon(TablerIcons.playlist_add),
-                          onTap: () => Navigator.of(context)
-                              .pushReplacementNamed(
-                                  AddToPlaylistScreen.routeName,
-                                  arguments: BaseItemDto.fromJson(
-                                          snapshot.data!.extras!["itemJson"])
-                                      .id),
-                          title: Text(AppLocalizations.of(context)!
-                              .addToPlaylistTooltip));
-                    } else {
-                      return ListTile(
-                          leading: const Icon(TablerIcons.playlist_add),
-                          onTap: () {},
-                          title: Text(AppLocalizations.of(context)!
-                              .addToPlaylistTooltip));
-                    }
-                  })),
-          const PopupMenuItem<PlayerButtonsMoreItems>(
-            value: PlayerButtonsMoreItems.sleepTimer,
-            child: SleepTimerButton(),
-          ),
-        ],
-=======
->>>>>>> bb6dc1d8
       ),
       icon: const Icon(
         TablerIcons.menu_2,
       ),
       itemBuilder: (BuildContext context) =>
-          <PopupMenuEntry<PlayerButtonsMoreItems>>[
-        PopupMenuItem<PlayerButtonsMoreItems>(
+        <PopupMenuEntry<PlayerButtonsMoreItems>>[
+          PopupMenuItem<PlayerButtonsMoreItems>(
             value: PlayerButtonsMoreItems.addToPlaylist,
             child: StreamBuilder(
-                stream: audioHandler.mediaItem,
-                builder: (context, snapshot) {
-                  if (snapshot.hasData) {
-                    return ListTile(
-                        leading: const Icon(TablerIcons.playlist_add),
-                        onTap: () => Navigator.of(context).pushReplacementNamed(
-                            AddToPlaylistScreen.routeName,
-                            arguments: BaseItemDto.fromJson(
-                                    snapshot.data!.extras!["itemJson"])
-                                .id),
-                        title: Text(AppLocalizations.of(context)!
-                            .addToPlaylistTooltip));
-                  } else {
-                    return ListTile(
-                        leading: const Icon(TablerIcons.playlist_add),
-                        onTap: () {},
-                        title: Text(AppLocalizations.of(context)!
-                            .addToPlaylistTooltip));
-                  }
-                }))
+              stream: audioHandler.mediaItem,
+              builder: (context, snapshot) {
+                if (snapshot.hasData) {
+                  return ListTile(
+                      leading: const Icon(TablerIcons.playlist_add),
+                      onTap: () => Navigator.of(context).pushReplacementNamed(
+                          AddToPlaylistScreen.routeName,
+                          arguments: BaseItemDto.fromJson(
+                                  snapshot.data!.extras!["itemJson"])
+                              .id),
+                      title: Text(AppLocalizations.of(context)!
+                          .addToPlaylistTooltip));
+                } else {
+                  return ListTile(
+                      leading: const Icon(TablerIcons.playlist_add),
+                      onTap: () {},
+                      title: Text(AppLocalizations.of(context)!
+                          .addToPlaylistTooltip));
+                }
+              }
+            )
+          ),
+          const PopupMenuItem<PlayerButtonsMoreItems>(
+            value: PlayerButtonsMoreItems.sleepTimer,
+            child: SleepTimerButton(),
+          ),
       ],
     );
   }
