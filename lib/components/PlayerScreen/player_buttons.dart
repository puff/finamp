--- conflicted
+++ resolved
@@ -22,29 +22,6 @@
         final mediaState = snapshot.data;
         final playbackState = mediaState?.playbackState;
 
-<<<<<<< HEAD
-          return Row(
-            mainAxisSize: MainAxisSize.max,
-            mainAxisAlignment: MainAxisAlignment.spaceBetween,
-            textDirection: TextDirection.ltr,
-            children: [
-              PlayerButtonsRepeating(),
-              IconButton(
-                icon: const Icon(TablerIcons.player_skip_back),
-                // onPressed: () async => queueService.previousTrack()
-                onPressed: () async => audioHandler.skipToPrevious()
-              ),
-              _RoundedIconButton(
-                width: 75,
-                height: 75,
-                onTap: playbackState != null
-                    ? () async {
-                        if (playbackState.playing) {
-                          await audioHandler.pause();
-                        } else {
-                          await audioHandler.play();
-                        }
-=======
         return Row(
           mainAxisSize: MainAxisSize.max,
           mainAxisAlignment: MainAxisAlignment.spaceBetween,
@@ -66,7 +43,6 @@
                         await audioHandler.pause();
                       } else {
                         await audioHandler.play();
->>>>>>> bb6dc1d8
                       }
                     }
                   : null,
@@ -75,21 +51,6 @@
                       ? TablerIcons.player_pause
                       : TablerIcons.player_play,
                   size: 35),
-<<<<<<< HEAD
-              ),
-              IconButton(
-                icon: const Icon(TablerIcons.player_skip_forward),
-                onPressed: playbackState != null
-                    // ? () async => queueService.nextTrack()
-                    ? () async => audioHandler.skipToNext()
-                    : null,
-              ),
-              PlayerButtonsShuffle()
-            ],
-          );
-        },
-      )
-=======
             ),
             IconButton(
               icon: const Icon(TablerIcons.player_skip_forward),
@@ -101,7 +62,6 @@
           ],
         );
       },
->>>>>>> bb6dc1d8
     );
   }
 }
