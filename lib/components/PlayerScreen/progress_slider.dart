--- conflicted
+++ resolved
@@ -1,16 +1,13 @@
 import 'package:audio_service/audio_service.dart';
+import 'package:finamp/components/print_duration.dart';
+import 'package:finamp/services/progress_state_stream.dart';
 import 'package:flutter/material.dart';
 import 'package:flutter_riverpod/flutter_riverpod.dart';
 import 'package:get_it/get_it.dart';
 
 import '../../services/music_player_background_task.dart';
-<<<<<<< HEAD
 
 typedef DragCallback = void Function(double? value);
-=======
-import '../../services/progress_state_stream.dart';
-import '../print_duration.dart';
->>>>>>> e72d58d0
 
 class ProgressSlider extends StatefulWidget {
   const ProgressSlider({
@@ -37,15 +34,6 @@
   @override
   void didChangeDependencies() {
     super.didChangeDependencies();
-<<<<<<< HEAD
-=======
-
-    _sliderThemeData = SliderTheme.of(context).copyWith(
-      trackHeight: 4.0,
-      inactiveTrackColor:
-          Theme.of(context).colorScheme.surfaceVariant.withOpacity(0.5),
-    );
->>>>>>> e72d58d0
   }
 
   @override
@@ -88,7 +76,6 @@
               return Column(
                 mainAxisSize: MainAxisSize.min,
                 children: [
-<<<<<<< HEAD
                   Stack(
                     children: [
                       // Slider displaying buffer status.
@@ -108,83 +95,6 @@
                         }),
                       ),
                     ],
-=======
-                  // Slider displaying playback and buffering progress.
-                  SliderTheme(
-                    data: widget.allowSeeking
-                        ? _sliderThemeData.copyWith(
-                            trackShape: CustomTrackShape(),
-                          )
-                        : _sliderThemeData.copyWith(
-                            thumbShape: const RoundSliderThumbShape(
-                                enabledThumbRadius: 0),
-                            // gets rid of both horizontal and vertical padding
-                            overlayShape:
-                                const RoundSliderOverlayShape(overlayRadius: 0),
-                            trackShape: const RectangularSliderTrackShape(),
-                          ),
-                    child: Slider(
-                      min: 0.0,
-                      max: snapshot.data!.mediaItem?.duration == null
-                          ? snapshot.data!.playbackState.bufferedPosition
-                              .inMicroseconds
-                              .toDouble()
-                          : snapshot.data!.mediaItem!.duration!.inMicroseconds
-                              .toDouble(),
-                      value: (_dragValue ??
-                              snapshot.data!.position.inMicroseconds)
-                          .clamp(
-                              0,
-                              snapshot.data!.mediaItem!.duration!.inMicroseconds
-                                  .toDouble())
-                          .toDouble(),
-                      secondaryTrackValue: widget.showBuffer &&
-                              snapshot.data!.mediaItem
-                                      ?.extras?["downloadedSongJson"] ==
-                                  null
-                          ? snapshot.data!.playbackState.bufferedPosition
-                              .inMicroseconds
-                              .clamp(
-                                0.0,
-                                snapshot.data!.mediaItem!.duration == null
-                                    ? snapshot.data!.playbackState
-                                        .bufferedPosition.inMicroseconds
-                                    : snapshot.data!.mediaItem!.duration!
-                                        .inMicroseconds,
-                              )
-                              .toDouble()
-                          : 0,
-                      onChanged: widget.allowSeeking
-                          ? (newValue) async {
-                              // We don't actually tell audio_service to seek here
-                              // because it would get flooded with seek requests
-                              setState(() {
-                                _dragValue = newValue;
-                              });
-                            }
-                          : (_) {},
-                      onChangeStart: widget.allowSeeking
-                          ? (value) {
-                              setState(() {
-                                _dragValue = value;
-                              });
-                            }
-                          : (_) {},
-                      onChangeEnd: widget.allowSeeking
-                          ? (newValue) async {
-                              // Seek to the new position
-                              await _audioHandler.seek(
-                                  Duration(microseconds: newValue.toInt()));
-
-                              // Clear drag value so that the slider uses the play
-                              // duration again.
-                              setState(() {
-                                _dragValue = null;
-                              });
-                            }
-                          : (_) {},
-                    ),
->>>>>>> e72d58d0
                   ),
                   if (widget.showDuration)
                     _ProgressSliderDuration(
@@ -206,7 +116,6 @@
   }
 }
 
-<<<<<<< HEAD
 class _BufferSlider extends StatelessWidget {
   const _BufferSlider({
     Key? key,
@@ -410,13 +319,6 @@
     double? textScaleFactor,
     Size? sizeWithOverflow,
   }) {}
-=======
-class PositionData {
-  final Duration position;
-  final Duration bufferedPosition;
-
-  PositionData(this.position, this.bufferedPosition);
->>>>>>> e72d58d0
 }
 
 /// Track shape used to remove horizontal padding.
@@ -437,15 +339,10 @@
     final double trackWidth = parentBox.size.width;
     return Rect.fromLTWH(trackLeft, trackTop, trackWidth, trackHeight);
   }
-<<<<<<< HEAD
 }
 
 /// https://stackoverflow.com/a/68481487/8532605
 class BufferTrackShape extends CustomTrackShape {
-=======
-
-  /// Disable additionalActiveTrackHeight
->>>>>>> e72d58d0
   @override
   void paint(
     PaintingContext context,
@@ -458,11 +355,7 @@
     Offset? secondaryOffset,
     bool isDiscrete = false,
     bool isEnabled = false,
-<<<<<<< HEAD
     double additionalActiveTrackHeight = 2,
-=======
-    double additionalActiveTrackHeight = 0,
->>>>>>> e72d58d0
   }) {
     super.paint(
       context,
@@ -475,11 +368,7 @@
       secondaryOffset: secondaryOffset,
       isDiscrete: isDiscrete,
       isEnabled: isEnabled,
-<<<<<<< HEAD
       additionalActiveTrackHeight: 0,
-=======
-      additionalActiveTrackHeight: additionalActiveTrackHeight,
->>>>>>> e72d58d0
     );
   }
 }