--- conflicted
+++ resolved
@@ -31,50 +31,6 @@
           );
         }
 
-<<<<<<< HEAD
-    return Column(
-      crossAxisAlignment: CrossAxisAlignment.center,
-      mainAxisAlignment: MainAxisAlignment.center,
-      children: [
-        Center(
-          child: Container(
-            alignment: Alignment.center,
-            constraints: const BoxConstraints(
-              maxHeight: 52,
-            ),
-            child: BalancedText(
-              currentTrack.item.title,
-              textAlign: TextAlign.center,
-              style: TextStyle(
-                fontSize: 20,
-                height: 26 / 20,
-                fontWeight: Theme.of(context).brightness == Brightness.light ? FontWeight.w500 : FontWeight.w600,
-              ),
-              overflow: TextOverflow.ellipsis,
-              softWrap: true,
-              maxLines: 2,
-            ),
-          ),
-        ),
-        Row(
-          mainAxisAlignment: MainAxisAlignment.spaceBetween,
-          crossAxisAlignment: CrossAxisAlignment.center,
-          children: [
-            PlayerButtonsMore(item: songBaseItemDto),
-            Flexible(
-              child: ArtistChips(
-                baseItem: songBaseItemDto,
-                backgroundColor: IconTheme.of(context).color!.withOpacity(0.1),
-              ),
-            ),
-            FavoriteButton(
-              item: songBaseItemDto,
-              onToggle: (isFavorite) {
-                songBaseItemDto!.userData!.isFavorite = isFavorite;
-                currentTrack.item.extras!["itemJson"] =
-                    songBaseItemDto.toJson();
-              },
-=======
         final currentTrack = snapshot.data!.currentTrack!;
 
         final jellyfin_models.BaseItemDto? songBaseItemDto =
@@ -148,7 +104,6 @@
                       : ValueKey("${songBaseItemDto!.album}-album"),
                 ),
               ],
->>>>>>> cec5b3d9
             ),
           );
         });
