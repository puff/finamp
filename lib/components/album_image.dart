import 'package:flutter/material.dart';
import 'package:flutter_riverpod/flutter_riverpod.dart';
import 'package:octo_image/octo_image.dart';

import '../models/jellyfin_models.dart';
import '../services/album_image_provider.dart';

typedef ImageProviderCallback = void Function(ImageProvider? imageProvider);

/// This widget provides the default look for album images throughout Finamp -
/// Aspect ratio 1 with a circular border radius of 4. If you don't want these
/// customisations, use [BareAlbumImage] or get an [ImageProvider] directly
/// through [AlbumImageProvider.init].
class AlbumImage extends ConsumerWidget {
  const AlbumImage({
    Key? key,
    this.item,
    this.imageListenable,
    this.imageProviderCallback,
    this.borderRadius,
    this.placeholderBuilder,
<<<<<<< HEAD
    this.disabled = false,
=======
    this.autoScale = true,
>>>>>>> 9a7a335e
  }) : super(key: key);

  /// The item to get an image for.
  final BaseItemDto? item;

  final ProviderListenable<AsyncValue<ImageProvider?>>? imageListenable;

  /// A callback to get the image provider once it has been fetched.
  final ImageProviderCallback? imageProviderCallback;

  final BorderRadius? borderRadius;

  final WidgetBuilder? placeholderBuilder;

<<<<<<< HEAD
  final bool disabled;
=======
  /// Whether to automatically scale the image to the size of the widget.
  final bool autoScale;
>>>>>>> 9a7a335e

  static final defaultBorderRadius = BorderRadius.circular(4);

  @override
  Widget build(BuildContext context, WidgetRef ref) {
    final borderRadius = this.borderRadius ?? defaultBorderRadius;

    assert(item == null || imageListenable == null);
    if ((item == null || item!.imageId == null) && imageListenable == null) {
      if (imageProviderCallback != null) {
        imageProviderCallback!(null);
      }

      return ClipRRect(
        borderRadius: borderRadius,
        child: const AspectRatio(
          aspectRatio: 1,
          child: _AlbumImageErrorPlaceholder(),
        ),
      );
    }

    return ClipRRect(
      borderRadius: borderRadius,
      child: AspectRatio(
        aspectRatio: 1,
        child: LayoutBuilder(builder: (context, constraints) {

          int? physicalWidth;
          int? physicalHeight;
          if (autoScale) {
            // LayoutBuilder (and other pixel-related stuff in Flutter) returns logical pixels instead of physical pixels.
            // While this is great for doing layout stuff, we want to get images that are the right size in pixels.
            // Logical pixels aren't the same as the physical pixels on the device, they're quite a bit bigger.
            // If we use logical pixels for the image request, we'll get a smaller image than we want.
            // Because of this, we convert the logical pixels to physical pixels by multiplying by the device's DPI.
            final MediaQueryData mediaQuery = MediaQuery.of(context);
            physicalWidth =
                (constraints.maxWidth * mediaQuery.devicePixelRatio).toInt();
            physicalHeight =
                (constraints.maxHeight * mediaQuery.devicePixelRatio).toInt();
          }

          var image = BareAlbumImage(
            imageListenable: imageListenable ??
                albumImageProvider(AlbumImageRequest(
                  item: item!,
                  maxWidth: physicalWidth,
                  maxHeight: physicalHeight,
                )),
            imageProviderCallback: imageProviderCallback,
            placeholderBuilder:
                placeholderBuilder ?? BareAlbumImage.defaultPlaceholderBuilder,
          );
          return disabled
              ? Opacity(
                  opacity: 0.75,
                  child: ColorFiltered(
                      colorFilter:
                          const ColorFilter.mode(Colors.black, BlendMode.color),
                      child: image))
              : image;
        }),
      ),
    );
  }
}

/// An [AlbumImage] without any of the padding or media size detection.
class BareAlbumImage extends ConsumerWidget {
  const BareAlbumImage({
    Key? key,
    required this.imageListenable,
    this.imageProviderCallback,
    this.errorBuilder = defaultErrorBuilder,
    this.placeholderBuilder = defaultPlaceholderBuilder,
  }) : super(key: key);

  final ProviderListenable<AsyncValue<ImageProvider?>> imageListenable;
  final WidgetBuilder placeholderBuilder;
  final OctoErrorBuilder errorBuilder;
  final ImageProviderCallback? imageProviderCallback;

  static Widget defaultPlaceholderBuilder(BuildContext context) {
    return Container(color: Theme.of(context).cardColor);
  }

  static Widget defaultErrorBuilder(BuildContext context, _, __) {
    return const _AlbumImageErrorPlaceholder();
  }

  @override
  Widget build(BuildContext context, WidgetRef ref) {
    AsyncValue<ImageProvider?> image = ref.watch(imageListenable);

    if (image.hasValue && image.value != null) {
      if (imageProviderCallback != null) {
        imageProviderCallback!(image.value);
      }
      return OctoImage(
        image: image.value!,
        fit: BoxFit.cover,
        placeholderBuilder: placeholderBuilder,
        errorBuilder: errorBuilder,
      );
    }

    if (image.hasError) {
      if (imageProviderCallback != null) {
        imageProviderCallback!(null);
      }
      return const _AlbumImageErrorPlaceholder();
    }

    if (imageProviderCallback != null) {
      imageProviderCallback!(null);
    }

    return Builder(builder: placeholderBuilder);
  }
}

class _AlbumImageErrorPlaceholder extends StatelessWidget {
  const _AlbumImageErrorPlaceholder({Key? key}) : super(key: key);

  @override
  Widget build(BuildContext context) {
    return Container(
      color: Theme.of(context).cardColor,
      child: const Icon(Icons.album),
    );
  }
}<|MERGE_RESOLUTION|>--- conflicted
+++ resolved
@@ -19,11 +19,8 @@
     this.imageProviderCallback,
     this.borderRadius,
     this.placeholderBuilder,
-<<<<<<< HEAD
     this.disabled = false,
-=======
     this.autoScale = true,
->>>>>>> 9a7a335e
   }) : super(key: key);
 
   /// The item to get an image for.
@@ -38,12 +35,10 @@
 
   final WidgetBuilder? placeholderBuilder;
 
-<<<<<<< HEAD
   final bool disabled;
-=======
+
   /// Whether to automatically scale the image to the size of the widget.
   final bool autoScale;
->>>>>>> 9a7a335e
 
   static final defaultBorderRadius = BorderRadius.circular(4);
 
