--- conflicted
+++ resolved
@@ -51,16 +51,9 @@
 }
 
 class _SongListTileState extends State<SongListTile> {
-<<<<<<< HEAD
-  // This widget is only stateful so that audioServiceHelper can live outside of
-  // build. If this widget was stateless, audio won't start if the user closed
-  // the page before playback started.
   final _audioServiceHelper = GetIt.instance<AudioServiceHelper>();
   final _audioHandler = GetIt.instance<MusicPlayerBackgroundTask>();
-=======
   final _jellyfinApiData = GetIt.instance<JellyfinApiData>();
-  final audioServiceHelper = GetIt.instance<AudioServiceHelper>();
->>>>>>> 7fb889cb
 
   // Like in AlbumListTile, we make a "mutable item" so that we can setState the
   // favourite property.
@@ -98,13 +91,8 @@
             )),
       trailing: DownloadedIndicator(item: mutableItem),
       onTap: () {
-<<<<<<< HEAD
         _audioServiceHelper.replaceQueueWithItem(
-          itemList: widget.children ?? [widget.item],
-=======
-        audioServiceHelper.replaceQueueWithItem(
           itemList: widget.children ?? [mutableItem],
->>>>>>> 7fb889cb
           initialIndex: widget.index ?? 0,
         );
       },
@@ -185,11 +173,7 @@
 
         switch (selection) {
           case SongListTileMenuItems.AddToQueue:
-<<<<<<< HEAD
-            await _audioServiceHelper.addQueueItem(widget.item);
-=======
-            await audioServiceHelper.addQueueItem(mutableItem);
->>>>>>> 7fb889cb
+            await _audioServiceHelper.addQueueItem(mutableItem);
             ScaffoldMessenger.of(context)
                 .showSnackBar(const SnackBar(content: Text("Added to queue.")));
             break;
@@ -279,11 +263,7 @@
                 ),
               ),
               confirmDismiss: (direction) async {
-<<<<<<< HEAD
-                await _audioServiceHelper.addQueueItem(widget.item);
-=======
-                await audioServiceHelper.addQueueItem(mutableItem);
->>>>>>> 7fb889cb
+                await _audioServiceHelper.addQueueItem(mutableItem);
                 ScaffoldMessenger.of(context).showSnackBar(
                     const SnackBar(content: Text("Added to queue.")));
                 return false;
