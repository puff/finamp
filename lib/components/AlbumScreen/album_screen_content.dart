import 'package:flutter/foundation.dart';
import 'package:flutter/material.dart';
import 'package:flutter_gen/gen_l10n/app_localizations.dart';
import 'package:flutter_sticky_header/flutter_sticky_header.dart';

import '../../components/favourite_button.dart';
import '../../models/finamp_models.dart';
import '../../models/jellyfin_models.dart';
import '../../services/finamp_settings_helper.dart';
import 'album_screen_content_flexible_space_bar.dart';
import 'download_button.dart';
import 'playlist_name_edit_button.dart';
import 'song_list_tile.dart';

typedef BaseItemDtoCallback = void Function(BaseItemDto item);

class AlbumScreenContent extends StatefulWidget {
  const AlbumScreenContent({
    super.key,
    required this.parent,
    required this.displayChildren,
    required this.queueChildren,
  });

  final BaseItemDto parent;
  final List<BaseItemDto> displayChildren;
  final List<BaseItemDto> queueChildren;

  @override
  State<AlbumScreenContent> createState() => _AlbumScreenContentState();
}

class _AlbumScreenContentState extends State<AlbumScreenContent> {
  @override
  Widget build(BuildContext context) {
    void onDelete(BaseItemDto item) {
      // This is pretty inefficient (has to search through whole list) but
      // SongsSliverList gets passed some weird split version of children to
      // handle multi-disc albums and it's 00:35 so I can't be bothered to get
      // it to return an index
      setState(() {
        widget.queueChildren.removeWhere((element) => element.id == item.id);
        widget.displayChildren.removeWhere((element) => element.id == item.id);
      });
    }

    List<List<BaseItemDto>> childrenPerDisc = [];
    // if not in playlist, try splitting up tracks by disc numbers
    // if first track has a disc number, let's assume the rest has it too
    if (widget.parent.type != "Playlist" &&
        widget.displayChildren.isNotEmpty &&
        widget.displayChildren[0].parentIndexNumber != null) {
      int? lastDiscNumber;
      for (var child in widget.displayChildren) {
        if (child.parentIndexNumber != null &&
            child.parentIndexNumber != lastDiscNumber) {
          lastDiscNumber = child.parentIndexNumber;
          childrenPerDisc.add([]);
        }
        childrenPerDisc.last.add(child);
      }
    }

<<<<<<< HEAD
    return CustomScrollView(
      slivers: [
        SliverAppBar(
          title: Text(
              widget.parent.name ?? AppLocalizations.of(context)!.unknownName),
          // 125 + 64 is the total height of the widget we use as a
          // FlexibleSpaceBar. We add the toolbar height since the widget
          // should appear below the appbar.
          // TODO: This height is affected by platform density.
          expandedHeight: kToolbarHeight + 125 + 80,
          collapsedHeight: kToolbarHeight + 125 + 80,
          pinned: true,
          flexibleSpace: AlbumScreenContentFlexibleSpaceBar(
            parentItem: widget.parent,
            isPlaylist: widget.parent.type == "Playlist",
            items: widget.queueChildren,
=======
    return Scrollbar(
      child: CustomScrollView(
        slivers: [
          SliverAppBar(
            title: Text(widget.parent.name ??
                AppLocalizations.of(context)!.unknownName),
            // 125 + 64 is the total height of the widget we use as a
            // FlexibleSpaceBar. We add the toolbar height since the widget
            // should appear below the appbar.
            // TODO: This height is affected by platform density.
            expandedHeight: kToolbarHeight + 125 + 80,
            // collapsedHeight: kToolbarHeight + 125 + 80,
            pinned: true,
            flexibleSpace: AlbumScreenContentFlexibleSpaceBar(
              parentItem: widget.parent,
              isPlaylist: widget.parent.type == "Playlist",
              items: widget.queueChildren,
            ),
            actions: [
              if (widget.parent.type == "Playlist" &&
                  !FinampSettingsHelper.finampSettings.isOffline)
                PlaylistNameEditButton(playlist: widget.parent),
              FavoriteButton(item: widget.parent),
              DownloadButton(
                  item: DownloadStub.fromItem(
                      type: DownloadItemType.collection, item: widget.parent),
                  children: widget.displayChildren.length)
            ],
>>>>>>> 5a33802d
          ),
          actions: [
            if (widget.parent.type == "Playlist" &&
                !FinampSettingsHelper.finampSettings.isOffline)
              PlaylistNameEditButton(playlist: widget.parent),
            FavoriteButton(item: widget.parent),
            DownloadButton(
                item: DownloadStub.fromItem(
                    type: DownloadItemType.collection, item: widget.parent),
                children: widget.displayChildren.length)
          ],
        ),
        if (widget.displayChildren.length > 1 &&
            childrenPerDisc.length >
                1) // show headers only for multi disc albums
          for (var childrenOfThisDisc in childrenPerDisc)
            SliverStickyHeader(
              header: Container(
                padding: const EdgeInsets.symmetric(
                  horizontal: 16.0,
                  vertical: 16.0,
                ),
                color: Theme.of(context).colorScheme.surfaceVariant,
                child: Text(
                  AppLocalizations.of(context)!
                      .discNumber(childrenOfThisDisc[0].parentIndexNumber!),
                  style: const TextStyle(fontSize: 20.0),
                ),
              ),
              sliver: SongsSliverList(
                childrenForList: childrenOfThisDisc,
                childrenForQueue: Future.value(widget.queueChildren),
                parent: widget.parent,
                onRemoveFromList: onDelete,
              ),
            )
        else if (widget.displayChildren.isNotEmpty)
          SongsSliverList(
            childrenForList: widget.displayChildren,
            childrenForQueue: Future.value(widget.queueChildren),
            parent: widget.parent,
            onRemoveFromList: onDelete,
          ),
        SliverToBoxAdapter(
          child: Container(
            height: MediaQuery.paddingOf(context).bottom,
          ),
        )
      ],
    );
  }
}

class SongsSliverList extends StatefulWidget {
  const SongsSliverList({
    Key? key,
    required this.childrenForList,
    required this.childrenForQueue,
    required this.parent,
    this.onRemoveFromList,
    this.showPlayCount = false,
    this.isOnArtistScreen = false,
  }) : super(key: key);

  final List<BaseItemDto> childrenForList;
  final Future<List<BaseItemDto>> childrenForQueue;
  final BaseItemDto parent;
  final BaseItemDtoCallback? onRemoveFromList;
  final bool showPlayCount;
  final bool isOnArtistScreen;

  @override
  State<SongsSliverList> createState() => _SongsSliverListState();
}

class _SongsSliverListState extends State<SongsSliverList> {
  final GlobalKey<SliverAnimatedListState> sliverListKey =
      GlobalKey<SliverAnimatedListState>();

  @override
  void initState() {
    super.initState();
  }

  @override
  Widget build(BuildContext context) {
    return SliverList(
      delegate: SliverChildBuilderDelegate(
        (BuildContext context, int index) {
          // When user selects song from disc other than first, index number is
          // incorrect and song with the same index on first disc is played instead.
          // Adding this offset ensures playback starts for nth song on correct disc.
          final indexOffset = widget.childrenForQueue.then((childrenForQueue) =>
              childrenForQueue.indexWhere(
                  (element) => element.id == widget.childrenForList[index].id));

          final BaseItemDto item = widget.childrenForList[index];

          BaseItemDto removeItem() {
            late BaseItemDto item;

            setState(() {
              item = widget.childrenForList.removeAt(index);
            });

            return item;
          }

          return SongListTile(
            item: item,
            children: widget.childrenForQueue,
            index: indexOffset,
            parentItem: widget.parent,
            onRemoveFromList: () {
              final item = removeItem();
              if (widget.onRemoveFromList != null) {
                widget.onRemoveFromList!(item);
              }
            },
            isInPlaylist: widget.parent.type == "Playlist",
            isOnArtistScreen: widget.isOnArtistScreen,
            // show artists except for this one scenario
            showArtists: !(
                    // we're on album screen
                    widget.parent.type == "MusicAlbum"
                        // "hide song artists if they're the same as album artists" == true
                        &&
                        FinampSettingsHelper
                            .finampSettings.hideSongArtistsIfSameAsAlbumArtists
                        // song artists == album artists
                        &&
                        setEquals(
                            widget.parent.albumArtists
                                ?.map((e) => e.name)
                                .toSet(),
                            item.artists?.toSet()))
                // hide song artist if on the artist screen
                &&
                widget.parent.type != "MusicArtist",
            showPlayCount: widget.showPlayCount,
          );
        },
        childCount: widget.childrenForList.length,
      ),
    );
  }
}<|MERGE_RESOLUTION|>--- conflicted
+++ resolved
@@ -61,7 +61,6 @@
       }
     }
 
-<<<<<<< HEAD
     return CustomScrollView(
       slivers: [
         SliverAppBar(
@@ -72,42 +71,12 @@
           // should appear below the appbar.
           // TODO: This height is affected by platform density.
           expandedHeight: kToolbarHeight + 125 + 80,
-          collapsedHeight: kToolbarHeight + 125 + 80,
+          // collapsedHeight: kToolbarHeight + 125 + 80,
           pinned: true,
           flexibleSpace: AlbumScreenContentFlexibleSpaceBar(
             parentItem: widget.parent,
             isPlaylist: widget.parent.type == "Playlist",
             items: widget.queueChildren,
-=======
-    return Scrollbar(
-      child: CustomScrollView(
-        slivers: [
-          SliverAppBar(
-            title: Text(widget.parent.name ??
-                AppLocalizations.of(context)!.unknownName),
-            // 125 + 64 is the total height of the widget we use as a
-            // FlexibleSpaceBar. We add the toolbar height since the widget
-            // should appear below the appbar.
-            // TODO: This height is affected by platform density.
-            expandedHeight: kToolbarHeight + 125 + 80,
-            // collapsedHeight: kToolbarHeight + 125 + 80,
-            pinned: true,
-            flexibleSpace: AlbumScreenContentFlexibleSpaceBar(
-              parentItem: widget.parent,
-              isPlaylist: widget.parent.type == "Playlist",
-              items: widget.queueChildren,
-            ),
-            actions: [
-              if (widget.parent.type == "Playlist" &&
-                  !FinampSettingsHelper.finampSettings.isOffline)
-                PlaylistNameEditButton(playlist: widget.parent),
-              FavoriteButton(item: widget.parent),
-              DownloadButton(
-                  item: DownloadStub.fromItem(
-                      type: DownloadItemType.collection, item: widget.parent),
-                  children: widget.displayChildren.length)
-            ],
->>>>>>> 5a33802d
           ),
           actions: [
             if (widget.parent.type == "Playlist" &&
