--- conflicted
+++ resolved
@@ -19,7 +19,6 @@
   final double? size;
 
   @override
-<<<<<<< HEAD
   Widget build(BuildContext context, WidgetRef ref) {
     AsyncValue<DownloadItemState> status =
         ref.watch(downloadStatusProvider(item));
@@ -27,7 +26,7 @@
       switch (status.valueOrNull) {
         case null:
         case DownloadItemState.notDownloaded:
-          return const SizedBox(width: 0, height: 0);
+          return const SizedBox.shrink();
         case DownloadItemState.enqueued:
         case DownloadItemState.downloading:
           return Icon(
@@ -62,122 +61,9 @@
       }
     } else if (status.hasError) {
       errorSnackbar(status.error, context);
-      return const SizedBox(width: 0, height: 0);
+      return const SizedBox.shrink();
     } else {
-      return const SizedBox(width: 0, height: 0);
+      return const SizedBox.shrink();
     }
-=======
-  State<DownloadedIndicator> createState() => _DownloadedIndicatorState();
-}
-
-class _DownloadedIndicatorState extends State<DownloadedIndicator> {
-  final _downloadsHelper = GetIt.instance<DownloadsHelper>();
-  final _downloadUpdateStream = GetIt.instance<DownloadUpdateStream>();
-
-  late Future<List<DownloadTask>?> _downloadedIndicatorFuture;
-  String? _downloadTaskId;
-
-  DownloadTaskStatus? _currentStatus;
-
-  @override
-  void initState() {
-    super.initState();
-    _downloadedIndicatorFuture =
-        _downloadsHelper.getDownloadStatus([widget.item.id]);
-
-    // We do this instead of using a StreamBuilder because the StreamBuilder
-    // kept dropping events. With this, we can also make it so that the widget
-    // only rebuilds when it actually has to.
-    _downloadUpdateStream.stream.listen((event) {
-      if (event.id == _downloadTaskId && event.status != _currentStatus) {
-        setState(() {
-          _currentStatus = event.status;
-        });
-      }
-    });
-  }
-
-  @override
-  Widget build(BuildContext context) {
-    return FutureBuilder<List<DownloadTask>?>(
-      future: _downloadedIndicatorFuture,
-      builder: (context, snapshot) {
-        if (snapshot.hasData) {
-          if (snapshot.data != null && snapshot.data!.isNotEmpty) {
-            _downloadTaskId = snapshot.data?[0].taskId;
-            _currentStatus = snapshot.data?[0].status;
-          }
-          // This ValueListenable is used to get the download task ID of new
-          // downloads. It also clears the task ID and status when the download
-          // is deleted. This only rebuilds when the item with key
-          // widget.item.id is changed, so this should only rebuild when the
-          // item is first downloaded and when it is deleted.
-          return ValueListenableBuilder<Box<DownloadedSong>>(
-            valueListenable: _downloadsHelper
-                .getDownloadedItemsListenable(keys: [widget.item.id]),
-            builder: (context, box, _) {
-              if (_downloadTaskId == null && box.get(widget.item.id) != null) {
-                _downloadTaskId = box.get(widget.item.id)!.downloadId;
-              } else if (box.get(widget.item.id) == null) {
-                _downloadTaskId = null;
-                _currentStatus = null;
-              }
-              // return StreamBuilder<DownloadUpdate>(
-              //   stream: _downloadUpdateStream.stream,
-              //   builder: (context, snapshot) {
-              // print("Streambuilder rebuild ${snapshot.data}");
-              // if (snapshot.hasData &&
-              //     snapshot.data!.id == _downloadTask?.taskId) {
-              //   print("Change $_currentStatus to ${snapshot.data?.status}");
-              //   if (snapshot.data?.status == DownloadTaskStatus.complete) {
-              //     print(
-              //         "COMPLETE IN STREAMBUILDER ${widget.item.name}!!!!");
-              //   }
-              //   _currentStatus = snapshot.data?.status;
-              // }
-              if (_currentStatus == null) {
-                return const SizedBox.shrink();
-              } else if (_currentStatus == DownloadTaskStatus.complete) {
-                return Icon(
-                  Icons.download,
-                  color: Theme.of(context).colorScheme.secondary,
-                  size: widget.size,
-                );
-              } else if (_currentStatus == DownloadTaskStatus.failed ||
-                  _currentStatus == DownloadTaskStatus.undefined) {
-                return Icon(
-                  Icons.error,
-                  color: Colors.red,
-                  size: widget.size,
-                );
-              } else if (_currentStatus == DownloadTaskStatus.paused) {
-                return Icon(
-                  Icons.pause,
-                  color: Colors.yellow,
-                  size: widget.size,
-                );
-              } else if (_currentStatus == DownloadTaskStatus.enqueued ||
-                  _currentStatus == DownloadTaskStatus.running) {
-                return Icon(
-                  Icons.download_outlined,
-                  color: Colors.white.withOpacity(0.5),
-                  size: widget.size,
-                );
-              } else {
-                return const SizedBox.shrink();
-              }
-              // },
-              // );
-            },
-          );
-        } else if (snapshot.hasError) {
-          errorSnackbar(snapshot.error, context);
-          return const SizedBox.shrink();
-        } else {
-          return const SizedBox.shrink();
-        }
-      },
-    );
->>>>>>> 4463bff0
   }
 }