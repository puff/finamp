--- conflicted
+++ resolved
@@ -45,67 +45,26 @@
         IconAndText(
             iconData: Icons.music_note,
             textSpan: TextSpan(
-<<<<<<< HEAD
               text: (itemSongs == (item.childCount ?? itemSongs))
                   ? AppLocalizations.of(context)!.songCount(itemSongs)
                   : AppLocalizations.of(context)!
                       .offlineSongCount(item.childCount!, itemSongs),
+              style: Theme.of(context).textTheme.bodyMedium,
             )),
         IconAndText(
           iconData: Icons.timer,
-          textSpan: TextSpan(text: printDuration(item.runTimeTicksDuration())),
-        ),
+          textSpan: TextSpan(text: printDuration(item.runTimeTicksDuration()),
+        style: Theme.of(context).textTheme.bodyMedium,
+            ),
+          ),
         if (item.type != "Playlist")
           IconAndText(
               iconData: Icons.event,
-              textSpan: TextSpan(text: item.productionYearString))
-      ],
-    );
-  }
-}
-
-class _ArtistIconAndText extends StatelessWidget {
-  const _ArtistIconAndText({Key? key, required this.album}) : super(key: key);
-
-  final BaseItemDto album;
-
-  @override
-  Widget build(BuildContext context) {
-    final jellyfinApiHelper = GetIt.instance<JellyfinApiHelper>();
-
-    return GestureDetector(
-      onTap: () => jellyfinApiHelper
-          .getItemById(album.albumArtists!.first.id)
-          .then((artist) => Navigator.of(context)
-              .pushNamed(ArtistScreen.routeName, arguments: artist)),
-      child: IconAndText(
-        iconData: Icons.person,
-        textSpan: TextSpan(text: processArtist(album.albumArtist, context)),
-      ),
-    );
-  }
-=======
-              text: AppLocalizations.of(context)!.songCount(itemSongs),
-              style: Theme.of(context).textTheme.bodyMedium,
-            )),
-        IconAndText(
-            iconData: Icons.timer,
-            textSpan: TextSpan(
-              text: printDuration(Duration(
-                microseconds:
-                    item.runTimeTicks == null ? 0 : item.runTimeTicks! ~/ 10,
-              )),
-              style: Theme.of(context).textTheme.bodyMedium,
-            ),
-          ),
-        if (item.type != "Playlist")
-          IconAndText(iconData: Icons.event, textSpan: TextSpan(
+              textSpan: TextSpan(
             text: item.productionYearString,
             style: Theme.of(context).textTheme.bodyMedium,
           ))
       ],
     );
   }
-
->>>>>>> 3d1cede1
 }