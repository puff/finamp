--- conflicted
+++ resolved
@@ -200,7 +200,6 @@
       });
       FeedbackHelper.feedback(FeedbackType.error);
       GlobalSnackbar.error(e);
-<<<<<<< HEAD
     }
   }
 
@@ -254,8 +253,6 @@
         duration: songMenuDefaultAnimationDuration,
         curve: songMenuDefaultInCurve,
       );
-=======
->>>>>>> 2cb066d9
     }
     oldExtent = currentSize;
   }
@@ -268,48 +265,6 @@
           Theme.of(context).iconTheme.color ??
           Colors.white;
 
-<<<<<<< HEAD
-    final downloadsService = GetIt.instance<DownloadsService>();
-    final bool isDownloadRequired = downloadsService
-        .getStatus(
-            DownloadStub.fromItem(
-                type: DownloadItemType.song, item: widget.item),
-            null)
-        .isRequired;
-
-    return Stack(children: [
-      DraggableScrollableSheet(
-        controller: dragController,
-        snap: true,
-        snapSizes: widget.showPlaybackControls ? const [0.6] : const [0.45],
-        initialChildSize: initialSheetExtent,
-        minChildSize: 0.3,
-        expand: false,
-        builder: (context, scrollController) {
-          return Stack(
-            children: [
-              if (FinampSettingsHelper
-                  .finampSettings.showCoverAsPlayerBackground)
-                BlurredPlayerScreenBackground(
-                    customImageProvider: _imageProvider,
-                    opacityFactor:
-                        Theme.of(context).brightness == Brightness.dark
-                            ? 1.0
-                            : 1.0),
-              CustomScrollView(
-                controller: scrollController,
-                physics: const ClampingScrollPhysics(),
-                slivers: [
-                  SliverPersistentHeader(
-                    delegate: SongMenuSliverAppBar(
-                      item: widget.item,
-                      theme: _imageTheme,
-                      imageProviderCallback: (ImageProvider provider) {
-                        WidgetsBinding.instance.addPostFrameCallback((_) {
-                          if (mounted) {
-                            setState(() {
-                              _imageProvider = provider;
-=======
       final menuEntries = _menuEntries(context, iconColor);
       var stackHeight = widget.showPlaybackControls ? 255 : 155;
       stackHeight += menuEntries
@@ -321,10 +276,12 @@
       return Stack(children: [
         LayoutBuilder(builder: (context, constraints) {
           var size = (stackHeight / constraints.maxHeight).clamp(0.4, 1.0);
+          initialSheetExtent = size;
           return DraggableScrollableSheet(
             snap: true,
+            controller: dragController,
             initialChildSize: size,
-            minChildSize: size * 0.75,
+            minChildSize: size * 0.7,
             expand: false,
             builder: (context, scrollController) {
               return Stack(
@@ -350,7 +307,6 @@
                                   _imageProvider = provider;
                                 });
                               }
->>>>>>> 2cb066d9
                             });
                           },
                           imageThemeCallback: (ColorScheme colorScheme) {
@@ -361,23 +317,22 @@
                                 });
                               }
                             });
-<<<<<<< HEAD
-                          }
-                        });
-                      },
-                    ),
-                    pinned: true,
-                  ),
-                  if (widget.showPlaybackControls)
-                    StreamBuilder<PlaybackBehaviorInfo>(
-                      stream: Rx.combineLatest3(
-                          _queueService.getPlaybackOrderStream(),
-                          _queueService.getLoopModeStream(),
+                          },
+                        ),
+                        pinned: true,
+                      ),
+                      if (widget.showPlaybackControls)
+                        SongMenuMask(
+                            child: StreamBuilder<PlaybackBehaviorInfo>(
+                          stream: Rx.combineLatest3(
+                              _queueService.getPlaybackOrderStream(),
+                              _queueService.getLoopModeStream(),
                           _queueService.getPlaybackSpeedStream(),
-                          (a, b, c) => PlaybackBehaviorInfo(a, b, c)),
-                      builder: (context, snapshot) {
-                        if (!snapshot.hasData)
-                          return const SliverToBoxAdapter();
+                              (a, b, c) => PlaybackBehaviorInfo(a, b, c)),
+                          builder: (context, snapshot) {
+                            if (!snapshot.hasData) {
+                              return const SliverToBoxAdapter();
+                            }
 
                         final playbackBehavior = snapshot.data!;
                         const playbackOrderIcons = {
@@ -395,9 +350,6 @@
                                       ?.playbackOrderShuffledButtonLabel ??
                                   "Shuffling",
                         };
-                        final playbackSpeedTooltip = AppLocalizations.of(
-                                context)!
-                            .playbackSpeedButtonLabel(playbackBehavior.speed);
                         const loopModeIcons = {
                           FinampLoopMode.none: TablerIcons.repeat,
                           FinampLoopMode.one: TablerIcons.repeat_once,
@@ -498,7 +450,7 @@
                           onPressed: () {
                             toggleSpeedMenu();
                           },
-                          tooltip: playbackSpeedTooltip,
+                          tooltip: AppLocalizations.of(context)!.playbackSpeedButtonLabel(playbackBehavior.speed),
                           iconColor: playbackBehavior.speed == 1.0
                               ? Theme.of(context).textTheme.bodyMedium?.color ??
                                   Colors.white
@@ -527,6 +479,7 @@
                             });
                       },
                     ),
+                        ),
                   SliverToBoxAdapter(
                     child: AnimatedSwitcher(
                       duration: songMenuDefaultAnimationDuration,
@@ -541,344 +494,14 @@
                           : null,
                     ),
                   ),
-                  SliverPadding(
-                    padding: const EdgeInsets.only(left: 8.0),
-                    sliver: SliverList(
-                      delegate: SliverChildListDelegate([
-                        Visibility(
-                          visible: !widget.isOffline,
-                          child: ListTile(
-                            leading: Icon(
-                              Icons.playlist_add,
-                              color: iconColor,
-                            ),
-                            title: Text(AppLocalizations.of(context)!
-                                .addToPlaylistTitle),
-                            enabled: !widget.isOffline,
-                            onTap: () {
-                              Navigator.pop(context); // close menu
-                              Navigator.of(context).pushNamed(
-                                  AddToPlaylistScreen.routeName,
-                                  arguments: widget.item.id);
-                            },
-                          ),
-                        ),
-                        ListTile(
-                          enabled: !widget.isOffline,
-                          leading: widget.item.userData!.isFavorite
-                              ? Icon(
-                                  Icons.favorite,
-                                  color: widget.isOffline
-                                      ? iconColor.withOpacity(0.3)
-                                      : iconColor,
-                                )
-                              : Icon(
-                                  Icons.favorite_border,
-                                  color: widget.isOffline
-                                      ? iconColor.withOpacity(0.3)
-                                      : iconColor,
-                                ),
-                          title: Text(widget.item.userData!.isFavorite
-                              ? AppLocalizations.of(context)!.removeFavourite
-                              : AppLocalizations.of(context)!.addFavourite),
-                          onTap: () async {
-                            await toggleFavorite();
-                            if (mounted) Navigator.pop(context);
-                          },
-                        ),
-                        Visibility(
-                          visible: _queueService.getQueue().nextUp.isNotEmpty,
-                          child: ListTile(
-                            leading: Icon(
-                              TablerIcons.corner_right_down,
-                              color: iconColor,
-                            ),
-                            title: Text(AppLocalizations.of(context)!.playNext),
-                            onTap: () async {
-                              await _queueService.addNext(
-                                  items: [widget.item],
-                                  source: QueueItemSource(
-                                      type: QueueItemSourceType.nextUp,
-                                      name: const QueueItemSourceName(
-                                          type: QueueItemSourceNameType.nextUp),
-                                      id: widget.item.id));
-
-                              if (!mounted) return;
-
-                              GlobalSnackbar.message(
-                                  (context) => AppLocalizations.of(context)!
-                                      .confirmPlayNext("track"),
-                                  isConfirmation: true);
-                              Navigator.pop(context);
-                            },
-                          ),
-                        ),
-                        ListTile(
-                          leading: Icon(
-                            TablerIcons.corner_right_down_double,
-                            color: iconColor,
-                          ),
-                          title:
-                              Text(AppLocalizations.of(context)!.addToNextUp),
-                          onTap: () async {
-                            await _queueService.addToNextUp(
-                                items: [widget.item],
-                                source: QueueItemSource(
-                                    type: QueueItemSourceType.nextUp,
-                                    name: const QueueItemSourceName(
-                                        type: QueueItemSourceNameType.nextUp),
-                                    id: widget.item.id));
-
-                            if (!mounted) return;
-
-                            GlobalSnackbar.message(
-                                (context) => AppLocalizations.of(context)!
-                                    .confirmAddToNextUp("track"),
-                                isConfirmation: true);
-                            Navigator.pop(context);
-                          },
-                        ),
-                        ListTile(
-                          leading: Icon(
-                            TablerIcons.playlist,
-                            color: iconColor,
-                          ),
-                          title: Text(AppLocalizations.of(context)!.addToQueue),
-                          onTap: () async {
-                            await _queueService.addToQueue(
-                                items: [widget.item],
-                                source: QueueItemSource(
-                                    type: QueueItemSourceType.queue,
-                                    name: const QueueItemSourceName(
-                                        type: QueueItemSourceNameType.queue),
-                                    id: widget.item.id));
-
-                            if (!mounted) return;
-
-                            GlobalSnackbar.message(
-                                (context) =>
-                                    AppLocalizations.of(context)!.addedToQueue,
-                                isConfirmation: true);
-                            Navigator.pop(context);
-                          },
-                        ),
-                        Visibility(
-                          visible: widget.isInPlaylist &&
-                              widget.parentItem != null &&
-                              !widget.isOffline,
-                          child: ListTile(
-                            leading: Icon(
-                              Icons.playlist_remove,
-                              color: iconColor,
-                            ),
-                            title: Text(AppLocalizations.of(context)!
-                                .removeFromPlaylistTitle),
-                            enabled: widget.isInPlaylist &&
-                                widget.parentItem != null &&
-                                !widget.isOffline,
-                            onTap: () async {
-                              try {
-                                await _jellyfinApiHelper
-                                    .removeItemsFromPlaylist(
-                                        playlistId: widget.parentItem!.id,
-                                        entryIds: [
-                                      widget.item.playlistItemId!
-                                    ]);
-
-                                if (!mounted) return;
-
-                                await _jellyfinApiHelper.getItems(
-                                  parentItem: await _jellyfinApiHelper
-                                      .getItemById(widget.item.parentId!),
-                                  sortBy:
-                                      "ParentIndexNumber,IndexNumber,SortName",
-                                  includeItemTypes: "Audio",
-                                );
-
-                                if (!mounted) return;
-
-                                if (widget.onRemoveFromList != null)
-                                  widget.onRemoveFromList!();
-
-                                GlobalSnackbar.message(
-                                    (context) => AppLocalizations.of(context)!
-                                        .removedFromPlaylist,
-                                    isConfirmation: true);
-                                Navigator.pop(context);
-                              } catch (e) {
-                                GlobalSnackbar.error(e);
-                              }
-                            },
-                          ),
-                        ),
-                        Visibility(
-                          visible: !widget.isOffline,
-                          child: ListTile(
-                            leading: Icon(
-                              Icons.explore,
-                              color: iconColor,
-                            ),
-                            title:
-                                Text(AppLocalizations.of(context)!.instantMix),
-                            enabled: !widget.isOffline,
-                            onTap: () async {
-                              await _audioServiceHelper
-                                  .startInstantMixForItem(widget.item);
-
-                              if (!mounted) return;
-
-                              GlobalSnackbar.message(
-                                  (context) => AppLocalizations.of(context)!
-                                      .startingInstantMix,
-                                  isConfirmation: true);
-                              Navigator.pop(context);
-                            },
-=======
-                          },
-                        ),
-                        pinned: true,
-                      ),
-                      if (widget.showPlaybackControls)
-                        SongMenuMask(
-                            child: StreamBuilder<PlaybackBehaviorInfo>(
-                          stream: Rx.combineLatest2(
-                              _queueService.getPlaybackOrderStream(),
-                              _queueService.getLoopModeStream(),
-                              (a, b) => PlaybackBehaviorInfo(a, b)),
-                          builder: (context, snapshot) {
-                            if (!snapshot.hasData) {
-                              return const SliverToBoxAdapter();
-                            }
-
-                            final playbackBehavior = snapshot.data!;
-                            const playbackOrderIcons = {
-                              FinampPlaybackOrder.linear:
-                                  TablerIcons.arrows_right,
-                              FinampPlaybackOrder.shuffled:
-                                  TablerIcons.arrows_shuffle,
-                            };
-                            final playbackOrderTooltips = {
-                              FinampPlaybackOrder.linear:
-                                  AppLocalizations.of(context)
-                                          ?.playbackOrderLinearButtonLabel ??
-                                      "Playing in order",
-                              FinampPlaybackOrder.shuffled:
-                                  AppLocalizations.of(context)
-                                          ?.playbackOrderShuffledButtonLabel ??
-                                      "Shuffling",
-                            };
-                            const loopModeIcons = {
-                              FinampLoopMode.none: TablerIcons.repeat,
-                              FinampLoopMode.one: TablerIcons.repeat_once,
-                              FinampLoopMode.all: TablerIcons.repeat,
-                            };
-                            final loopModeTooltips = {
-                              FinampLoopMode.none: AppLocalizations.of(context)
-                                      ?.loopModeNoneButtonLabel ??
-                                  "Looping off",
-                              FinampLoopMode.one: AppLocalizations.of(context)
-                                      ?.loopModeOneButtonLabel ??
-                                  "Looping this song",
-                              FinampLoopMode.all: AppLocalizations.of(context)
-                                      ?.loopModeAllButtonLabel ??
-                                  "Looping all",
-                            };
-
-                            return SliverCrossAxisGroup(
-                              // return SliverGrid.count(
-                              //   crossAxisCount: 3,
-                              //   mainAxisSpacing: 40,
-                              //   children: [
-                              slivers: [
-                                PlaybackAction(
-                                  icon:
-                                      playbackOrderIcons[playbackBehavior.order]!,
-                                  onPressed: () async {
-                                    _queueService.togglePlaybackOrder();
-                                  },
-                                  tooltip: playbackOrderTooltips[
-                                      playbackBehavior.order]!,
-                                  iconColor: playbackBehavior.order ==
-                                          FinampPlaybackOrder.shuffled
-                                      ? iconColor
-                                      : Theme.of(context)
-                                              .textTheme
-                                              .bodyMedium
-                                              ?.color ??
-                                          Colors.white,
-                                ),
-                                ValueListenableBuilder<Timer?>(
-                                  valueListenable: _audioHandler.sleepTimer,
-                                  builder: (context, timerValue, child) {
-                                    final remainingMinutes = (_audioHandler
-                                                .sleepTimerRemaining.inSeconds /
-                                            60.0)
-                                        .ceil();
-                                    return PlaybackAction(
-                                      icon: timerValue != null
-                                          ? TablerIcons.hourglass_high
-                                          : TablerIcons.hourglass_empty,
-                                      onPressed: () async {
-                                        if (timerValue != null) {
-                                          await showDialog(
-                                            context: context,
-                                            builder: (context) =>
-                                                const SleepTimerCancelDialog(),
-                                          );
-                                        } else {
-                                          await showDialog(
-                                            context: context,
-                                            builder: (context) =>
-                                                const SleepTimerDialog(),
-                                          );
-                                        }
-                                      },
-                                      tooltip: timerValue != null
-                                          ? AppLocalizations.of(context)
-                                                  ?.sleepTimerRemainingTime(
-                                                      remainingMinutes) ??
-                                              "Sleeping in $remainingMinutes minutes"
-                                          : AppLocalizations.of(context)!
-                                              .sleepTimerTooltip,
-                                      iconColor: timerValue != null
-                                          ? iconColor
-                                          : Theme.of(context)
-                                                  .textTheme
-                                                  .bodyMedium
-                                                  ?.color ??
-                                              Colors.white,
-                                    );
-                                  },
-                                ),
-                                PlaybackAction(
-                                  icon: loopModeIcons[playbackBehavior.loop]!,
-                                  onPressed: () async {
-                                    _queueService.toggleLoopMode();
-                                  },
-                                  tooltip:
-                                      loopModeTooltips[playbackBehavior.loop]!,
-                                  iconColor:
-                                      playbackBehavior.loop == FinampLoopMode.none
-                                          ? Theme.of(context)
-                                                  .textTheme
-                                                  .bodyMedium
-                                                  ?.color ??
-                                              Colors.white
-                                          : iconColor,
-                                ),
-                              ],
-                            );
-                          },
-                        )),
-                      SongMenuMask(
+                  SongMenuMask(
                         child: SliverPadding(
                           padding: const EdgeInsets.only(left: 8.0),
                           sliver: SliverList(
                             delegate: SliverChildListDelegate(menuEntries),
->>>>>>> 2cb066d9
                           ),
                         ),
-                      )
+                      ),
                     ],
                   ),
                 ],
@@ -886,9 +509,9 @@
             },
           );
         }),
-      ]);
-    });
-  }
+    ]);
+  });
+}
 
   List<Widget> _menuEntries(BuildContext context, Color iconColor) {
     final downloadsService = GetIt.instance<DownloadsService>();
@@ -1250,6 +873,7 @@
       ),
     ];
   }
+
 }
 
 class SongMenuSliverAppBar extends SliverPersistentHeaderDelegate {
