--- conflicted
+++ resolved
@@ -53,12 +53,9 @@
   bool isInPlaylist = false,
   BaseItemDto? parentItem,
   Function? onRemoveFromList,
-<<<<<<< HEAD
   bool confirmPlaylistRemoval = true,
-=======
   ImageProvider? cachedImage,
   ThemeProvider? themeProvider,
->>>>>>> f528e151
 }) async {
   final isOffline = FinampSettingsHelper.finampSettings.isOffline;
   final canGoToAlbum = item.parentId != null;
@@ -115,23 +112,15 @@
           canGoToArtist: canGoToArtist,
           canGoToGenre: canGoToGenre,
           onRemoveFromList: onRemoveFromList,
-<<<<<<< HEAD
+          cachedImage: cachedImage,
+          themeProvider: themeProvider,
+          brightness: Theme.of(context).brightness,
           confirmPlaylistRemoval: confirmPlaylistRemoval,
         );
       });
 }
 
-class SongMenu extends StatefulWidget {
-=======
-          cachedImage: cachedImage,
-          themeProvider: themeProvider,
-          brightness: Theme.of(context).brightness,
-        );
-      });
-}
-
 class SongMenu extends ConsumerStatefulWidget {
->>>>>>> f528e151
   static const routeName = "/song-menu";
 
   const SongMenu({
@@ -145,11 +134,8 @@
     required this.canGoToArtist,
     required this.canGoToGenre,
     required this.onRemoveFromList,
-<<<<<<< HEAD
     required this.confirmPlaylistRemoval,
     this.playerScreenTheme,
-=======
->>>>>>> f528e151
     this.parentItem,
     this.cachedImage,
     this.themeProvider,
@@ -166,14 +152,10 @@
   final bool canGoToArtist;
   final bool canGoToGenre;
   final Function? onRemoveFromList;
-<<<<<<< HEAD
-  final ColorScheme? playerScreenTheme;
-  final bool confirmPlaylistRemoval;
-=======
   final ImageProvider? cachedImage;
   final ThemeProvider? themeProvider;
   final Brightness brightness;
->>>>>>> f528e151
+  final bool confirmPlaylistRemoval;
 
   @override
   ConsumerState<SongMenu> createState() => _SongMenuState();
