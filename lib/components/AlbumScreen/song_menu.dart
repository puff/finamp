--- conflicted
+++ resolved
@@ -141,26 +141,16 @@
       final isOffline = FinampSettingsHelper.finampSettings.isOffline;
 
       if (isOffline) {
-<<<<<<< HEAD
-        Vibrate.feedback(FeedbackType.error);
+        FeedbackHelper.feedback(FeedbackType.error);
         GlobalSnackbar.message((context) =>
             AppLocalizations.of(context)!.notAvailableInOfflineMode);
-=======
-        FeedbackHelper.feedback(FeedbackType.error);
-        GlobalSnackbar.message((context) => AppLocalizations.of(context)!.notAvailableInOfflineMode);
->>>>>>> 549d50e0
         return;
       }
 
       final currentTrack = _queueService.getCurrentTrack();
       if (isBaseItemInQueueItem(widget.item, currentTrack)) {
-<<<<<<< HEAD
         await setFavourite(currentTrack!, context);
-        Vibrate.feedback(FeedbackType.success);
-=======
-        setFavourite(currentTrack!, context);
         FeedbackHelper.feedback(FeedbackType.success);
->>>>>>> 549d50e0
         return;
       }
 
@@ -187,13 +177,8 @@
       setState(() {
         widget.item.userData!.isFavorite = !widget.item.userData!.isFavorite;
       });
-<<<<<<< HEAD
-      Vibrate.feedback(FeedbackType.error);
+      FeedbackHelper.feedback(FeedbackType.error);
       GlobalSnackbar.error(e);
-=======
-      FeedbackHelper.feedback(FeedbackType.error);
-      errorSnackbar(e, context);
->>>>>>> 549d50e0
     }
   }
 
