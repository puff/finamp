--- conflicted
+++ resolved
@@ -197,180 +197,6 @@
         56;
 
     return Stack(children: [
-<<<<<<< HEAD
-      DraggableScrollableSheet(
-        snap: true,
-        snapSizes: widget.showPlaybackControls ? const [0.6] : const [0.45],
-        initialChildSize: widget.showPlaybackControls ? 0.6 : 0.45,
-        minChildSize: 0.3,
-        expand: false,
-        builder: (context, scrollController) {
-          return Stack(
-            children: [
-              if (FinampSettingsHelper
-                  .finampSettings.useCoverAsBackground)
-                BlurredPlayerScreenBackground(
-                    customImageProvider: _imageProvider,
-                    opacityFactor:
-                        Theme.of(context).brightness == Brightness.dark
-                            ? 1.0
-                            : 1.0),
-              CustomScrollView(
-                controller: scrollController,
-                physics: const ClampingScrollPhysics(),
-                slivers: [
-                  SliverPersistentHeader(
-                    delegate: SongMenuSliverAppBar(
-                      item: widget.item,
-                      theme: _imageTheme,
-                      imageProviderCallback: (ImageProvider provider) {
-                        WidgetsBinding.instance.addPostFrameCallback((_) {
-                          if (mounted) {
-                            setState(() {
-                              _imageProvider = provider;
-                            });
-                          }
-                        });
-                      },
-                      imageThemeCallback: (ColorScheme colorScheme) {
-                        WidgetsBinding.instance.addPostFrameCallback((_) {
-                          if (mounted) {
-                            setState(() {
-                              _imageTheme = colorScheme;
-                            });
-                          }
-                        });
-                      },
-                    ),
-                    pinned: true,
-                  ),
-                  if (widget.showPlaybackControls)
-                    StreamBuilder<PlaybackBehaviorInfo>(
-                      stream: Rx.combineLatest2(
-                          _queueService.getPlaybackOrderStream(),
-                          _queueService.getLoopModeStream(),
-                          (a, b) => PlaybackBehaviorInfo(a, b)),
-                      builder: (context, snapshot) {
-                        if (!snapshot.hasData)
-                          return const SliverToBoxAdapter();
-
-                        final playbackBehavior = snapshot.data!;
-                        const playbackOrderIcons = {
-                          FinampPlaybackOrder.linear: TablerIcons.arrows_right,
-                          FinampPlaybackOrder.shuffled:
-                              TablerIcons.arrows_shuffle,
-                        };
-                        final playbackOrderTooltips = {
-                          FinampPlaybackOrder.linear:
-                              AppLocalizations.of(context)
-                                      ?.playbackOrderLinearButtonLabel ??
-                                  "Playing in order",
-                          FinampPlaybackOrder.shuffled:
-                              AppLocalizations.of(context)
-                                      ?.playbackOrderShuffledButtonLabel ??
-                                  "Shuffling",
-                        };
-                        const loopModeIcons = {
-                          FinampLoopMode.none: TablerIcons.repeat,
-                          FinampLoopMode.one: TablerIcons.repeat_once,
-                          FinampLoopMode.all: TablerIcons.repeat,
-                        };
-                        final loopModeTooltips = {
-                          FinampLoopMode.none: AppLocalizations.of(context)
-                                  ?.loopModeNoneButtonLabel ??
-                              "Looping off",
-                          FinampLoopMode.one: AppLocalizations.of(context)
-                                  ?.loopModeOneButtonLabel ??
-                              "Looping this song",
-                          FinampLoopMode.all: AppLocalizations.of(context)
-                                  ?.loopModeAllButtonLabel ??
-                              "Looping all",
-                        };
-
-                        return SliverCrossAxisGroup(
-                          // return SliverGrid.count(
-                          //   crossAxisCount: 3,
-                          //   mainAxisSpacing: 40,
-                          //   children: [
-                          slivers: [
-                            PlaybackAction(
-                              icon: playbackOrderIcons[playbackBehavior.order]!,
-                              onPressed: () async {
-                                _queueService.togglePlaybackOrder();
-                              },
-                              tooltip: playbackOrderTooltips[
-                                  playbackBehavior.order]!,
-                              iconColor: playbackBehavior.order ==
-                                      FinampPlaybackOrder.shuffled
-                                  ? iconColor
-                                  : Theme.of(context)
-                                          .textTheme
-                                          .bodyMedium
-                                          ?.color ??
-                                      Colors.white,
-                            ),
-                            ValueListenableBuilder<Timer?>(
-                              valueListenable: _audioHandler.sleepTimer,
-                              builder: (context, timerValue, child) {
-                                final remainingMinutes = (_audioHandler
-                                            .sleepTimerRemaining.inSeconds /
-                                        60.0)
-                                    .ceil();
-                                return PlaybackAction(
-                                  icon: timerValue != null
-                                      ? TablerIcons.hourglass_high
-                                      : TablerIcons.hourglass_empty,
-                                  onPressed: () async {
-                                    if (timerValue != null) {
-                                      showDialog(
-                                        context: context,
-                                        builder: (context) =>
-                                            const SleepTimerCancelDialog(),
-                                      );
-                                    } else {
-                                      await showDialog(
-                                        context: context,
-                                        builder: (context) =>
-                                            const SleepTimerDialog(),
-                                      );
-                                    }
-                                  },
-                                  tooltip: timerValue != null
-                                      ? AppLocalizations.of(context)
-                                              ?.sleepTimerRemainingTime(
-                                                  remainingMinutes) ??
-                                          "Sleeping in $remainingMinutes minutes"
-                                      : AppLocalizations.of(context)!
-                                          .sleepTimerTooltip,
-                                  iconColor: timerValue != null
-                                      ? iconColor
-                                      : Theme.of(context)
-                                              .textTheme
-                                              .bodyMedium
-                                              ?.color ??
-                                          Colors.white,
-                                );
-                              },
-                            ),
-                            PlaybackAction(
-                              icon: loopModeIcons[playbackBehavior.loop]!,
-                              onPressed: () async {
-                                _queueService.toggleLoopMode();
-                              },
-                              tooltip: loopModeTooltips[playbackBehavior.loop]!,
-                              iconColor:
-                                  playbackBehavior.loop == FinampLoopMode.none
-                                      ? Theme.of(context)
-                                              .textTheme
-                                              .bodyMedium
-                                              ?.color ??
-                                          Colors.white
-                                      : iconColor,
-                            ),
-                          ],
-                        );
-                      },
-=======
       LayoutBuilder(builder: (context, constraints) {
         var size = (stackHeight / constraints.maxHeight).clamp(0.4, 1.0);
         return DraggableScrollableSheet(
@@ -382,7 +208,7 @@
             return Stack(
               children: [
                 if (FinampSettingsHelper
-                    .finampSettings.showCoverAsPlayerBackground)
+                    .finampSettings.useCoverAsBackground)
                   BlurredPlayerScreenBackground(
                       customImageProvider: _imageProvider,
                       opacityFactor:
@@ -417,7 +243,6 @@
                         },
                       ),
                       pinned: true,
->>>>>>> 5924d1c7
                     ),
                     if (widget.showPlaybackControls)
                       SongMenuMask(
