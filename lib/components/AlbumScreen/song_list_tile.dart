import 'dart:async';

import 'package:audio_service/audio_service.dart';
import 'package:collection/collection.dart';
import 'package:finamp/components/AlbumScreen/song_menu.dart';
import 'package:finamp/components/MusicScreen/music_screen_tab_view.dart';
import 'package:finamp/components/global_snackbar.dart';
import 'package:finamp/models/finamp_models.dart';
import 'package:finamp/models/jellyfin_models.dart' as jellyfin_models;
import 'package:finamp/services/finamp_user_helper.dart';
import 'package:finamp/services/queue_service.dart';
import 'package:flutter/material.dart';
import 'package:flutter_gen/gen_l10n/app_localizations.dart';
import 'package:flutter_riverpod/flutter_riverpod.dart';
import 'package:flutter_tabler_icons/flutter_tabler_icons.dart';
import 'package:get_it/get_it.dart';
import 'package:mini_music_visualizer/mini_music_visualizer.dart';

import '../../services/audio_service_helper.dart';
import '../../services/downloads_service.dart';
import '../../services/finamp_settings_helper.dart';
import '../../services/music_player_background_task.dart';
import '../../services/process_artist.dart';
import '../../services/theme_provider.dart';
import '../album_image.dart';
import '../favourite_button.dart';
import '../print_duration.dart';
import 'downloaded_indicator.dart';

enum SongListTileMenuItems {
  addToQueue,
  playNext,
  addToNextUp,
  addToPlaylist,
  removeFromPlaylist,
  instantMix,
  goToAlbum,
  addFavourite,
  removeFavourite,
  download,
  delete,
}

class SongListTile extends ConsumerStatefulWidget {
  const SongListTile({
    super.key,
    required this.item,

    /// Children that are related to this list tile, such as the other songs in
    /// the album. This is used to give the audio service all the songs for the
    /// item. If null, only this song will be given to the audio service.
    this.children,

    /// Index of the song in whatever parent this widget is in. Used to start
    /// the audio service at a certain index, such as when selecting the middle
    /// song in an album.  Will be -1 if we are offline and the song is not downloaded.
    this.index,
    this.parentItem,

    /// Whether we are in the songs tab, as opposed to a playlist/album
    this.isSong = false,
    this.showArtists = true,
    this.onRemoveFromList,
    this.showPlayCount = false,

    /// Whether this widget is being displayed in a playlist. If true, will show
    /// the remove from playlist button.
    this.isInPlaylist = false,
    this.isOnArtistScreen = false,
<<<<<<< HEAD
  });
=======
    this.isShownInSearch = false,
  }) : super(key: key);
>>>>>>> 5a33802d

  final jellyfin_models.BaseItemDto item;
  final Future<List<jellyfin_models.BaseItemDto>>? children;
  final Future<int>? index;
  final bool isSong;
  final jellyfin_models.BaseItemDto? parentItem;
  final bool showArtists;
  final VoidCallback? onRemoveFromList;
  final bool showPlayCount;
  final bool isInPlaylist;
  final bool isOnArtistScreen;
  final bool isShownInSearch;

  @override
  ConsumerState<SongListTile> createState() => _SongListTileState();
}

class _SongListTileState extends ConsumerState<SongListTile>
    with SingleTickerProviderStateMixin {
  final _audioServiceHelper = GetIt.instance<AudioServiceHelper>();
  final _queueService = GetIt.instance<QueueService>();
  final _audioHandler = GetIt.instance<MusicPlayerBackgroundTask>();

  ImageProvider? _thumbnail;
  ThemeProvider? _menuTheme;

  @override
  void dispose() {
    _menuTheme?.dispose();
    super.dispose();
  }

  @override
  Widget build(BuildContext context) {
    bool playable;
    if (FinampSettingsHelper.finampSettings.isOffline) {
      playable = ref.watch(GetIt.instance<DownloadsService>()
          .stateProvider(DownloadStub.fromItem(
              type: DownloadItemType.song, item: widget.item))
          .select((value) => value.value?.isComplete ?? false));
    } else {
      playable = true;
    }

    final listTile = StreamBuilder<MediaItem?>(
        stream: _audioHandler.mediaItem,
        builder: (context, snapshot) {
          // I think past me did this check directly from the JSON for
          // performance. It works for now, apologies if you're debugging it
          // years in the future.
          final isCurrentlyPlaying =
              snapshot.data?.extras?["itemJson"]["Id"] == widget.item.id &&
                  snapshot.data?.extras?["itemJson"]["AlbumId"] ==
                      widget.parentItem?.id;

          return ListTile(
            leading: AlbumImage(
              item: widget.item,
              disabled: !playable,
              imageProviderCallback: (x) => _thumbnail = x,
            ),
            title: Opacity(
              opacity: playable ? 1.0 : 0.5,
              child: RichText(
                text: TextSpan(
                  children: [
                    // third condition checks if the item is viewed from its album (instead of e.g. a playlist)
                    // same horrible check as in canGoToAlbum in GestureDetector below
                    if (widget.item.indexNumber != null &&
                        !widget.isSong &&
                        widget.item.albumId == widget.parentItem?.id)
                      TextSpan(
                          text: "${widget.item.indexNumber}. ",
                          style: TextStyle(
                              color: Theme.of(context).disabledColor)),
                    TextSpan(
                      text: widget.item.name ??
                          AppLocalizations.of(context)!.unknownName,
                      style: TextStyle(
                        color: isCurrentlyPlaying
                            ? Theme.of(context).colorScheme.secondary
                            : null,
                      ),
                    ),
                  ],
                  style: Theme.of(context).textTheme.titleMedium,
                ),
              ),
            ),
            subtitle: Opacity(
              opacity: playable ? 1.0 : 0.5,
              child: Text.rich(
                TextSpan(
                  children: [
                    WidgetSpan(
                      child: Transform.translate(
                        offset: const Offset(-3, 0),
                        child: DownloadedIndicator(
                          item: DownloadStub.fromItem(
                              item: widget.item, type: DownloadItemType.song),
                          size: Theme.of(context)
                                  .textTheme
                                  .bodyMedium!
                                  .fontSize! +
                              3,
                        ),
                      ),
                      alignment: PlaceholderAlignment.top,
                    ),
                    TextSpan(
                      text: printDuration(widget.item.runTimeTicksDuration()),
                      style: TextStyle(
                          color: Theme.of(context)
                              .textTheme
                              .bodyMedium
                              ?.color
                              ?.withOpacity(0.7)),
                    ),
                    if (widget.showArtists)
                      TextSpan(
                        text:
                            " · ${processArtist(widget.item.artists?.join(", ") ?? widget.item.albumArtist, context)}",
                        style:
                            TextStyle(color: Theme.of(context).disabledColor),
                      ),
                    if (widget.showPlayCount)
                      TextSpan(
                        text:
                            " · ${AppLocalizations.of(context)!.playCountValue(widget.item.userData?.playCount ?? 0)}",
                        style:
                            TextStyle(color: Theme.of(context).disabledColor),
                      ),
                  ],
                ),
                overflow: TextOverflow.ellipsis,
              ),
            ),
            trailing: Row(
              mainAxisSize: MainAxisSize.min,
              children: [
                if (isCurrentlyPlaying)
                  Padding(
                    padding: const EdgeInsets.symmetric(horizontal: 8),
                    child: MiniMusicVisualizer(
                      color: Theme.of(context).colorScheme.secondary,
                      width: 4,
                      height: 15,
                    ),
                  ),
                FavoriteButton(
                  item: widget.item,
                  onlyIfFav: true,
                ),
              ],
            ),
          );
        });

    void menuCallback() async {
      if (playable) {
        unawaited(Feedback.forLongPress(context));
        await showModalSongMenu(
          context: context,
          item: widget.item,
          isInPlaylist: widget.isInPlaylist,
          parentItem: widget.parentItem,
          onRemoveFromList: widget.onRemoveFromList,
          cachedImage: _thumbnail,
          themeProvider: _menuTheme,
        );
      }
    }

    return GestureDetector(
      onTapDown: (_) {
        if (_thumbnail != null) {
          _menuTheme ??=
              ThemeProvider(_thumbnail!, Theme.of(context).brightness);
        }
      },
      onLongPressStart: (details) => menuCallback(),
      onSecondaryTapDown: (details) => menuCallback(),
      onTap: () async {
        if (!playable) return;
        var children = await widget.children;
        if (children != null) {
          // start linear playback of album from the given index
          await _queueService.startPlayback(
            items: children,
            startingIndex: await widget.index,
            order: FinampPlaybackOrder.linear,
            source: QueueItemSource(
              type: widget.isInPlaylist
                  ? QueueItemSourceType.playlist
                  : widget.isOnArtistScreen
                      ? QueueItemSourceType.artist
                      : QueueItemSourceType.album,
              name: QueueItemSourceName(
                  type: QueueItemSourceNameType.preTranslated,
                  pretranslatedName:
                      ((widget.isInPlaylist || widget.isOnArtistScreen)
                              ? widget.parentItem?.name
                              : widget.item.album) ??
                          AppLocalizations.of(context)!.placeholderSource),
              id: widget.parentItem?.id ?? "",
              item: widget.parentItem,
              // we're playing from an album, so we should use the album's normalization gain.
              contextNormalizationGain:
                  (widget.isInPlaylist || widget.isOnArtistScreen)
                      ? null
                      : widget.parentItem?.normalizationGain,
            ),
          );
        } else {
          // TODO put in a real offline songs implementation
          if (FinampSettingsHelper.finampSettings.isOffline) {
            final settings = FinampSettingsHelper.finampSettings;
            final downloadService = GetIt.instance<DownloadsService>();
            final finampUserHelper = GetIt.instance<FinampUserHelper>();

            // get all downloaded songs in order
            List<DownloadStub> offlineItems;
            // If we're on the songs tab, just get all of the downloaded items
            offlineItems = await downloadService.getAllSongs(
                // nameFilter: widget.searchTerm,
                viewFilter: finampUserHelper.currentUser?.currentView?.id,
                nullableViewFilters: settings.showDownloadsWithUnknownLibrary);

            var items =
                offlineItems.map((e) => e.baseItem).whereNotNull().toList();

            items = sortItems(items, settings.tabSortBy[TabContentType.songs],
                settings.tabSortOrder[TabContentType.songs]);

            await _queueService.startPlayback(
              items: items,
              startingIndex: widget.isShownInSearch
                  ? items.indexWhere((element) => element.id == widget.item.id)
                  : await widget.index,
              source: QueueItemSource(
                name: QueueItemSourceName(
                    type: QueueItemSourceNameType.preTranslated,
                    pretranslatedName:
                        AppLocalizations.of(context)!.placeholderSource),
                type: QueueItemSourceType.allSongs,
                id: widget.item.id,
              ),
            );
          } else {
            await _audioServiceHelper.startInstantMixForItem(widget.item);
          }
        }
      },
      child: (widget.isSong || !playable)
          ? listTile
          : Dismissible(
              key: Key(widget.index.toString()),
              direction: FinampSettingsHelper.finampSettings.disableGesture
                  ? DismissDirection.none
                  : DismissDirection.horizontal,
              dismissThresholds: const {
                DismissDirection.startToEnd: 0.5,
                DismissDirection.endToStart: 0.5
              },
              background: Container(
                color: Theme.of(context).colorScheme.secondaryContainer,
                alignment: Alignment.centerLeft,
                child: Padding(
                  padding: const EdgeInsets.symmetric(horizontal: 16.0),
                  child: Row(
                    mainAxisAlignment: MainAxisAlignment.spaceBetween,
                    children: [
                      Icon(
                        TablerIcons.playlist,
                        color:
                            Theme.of(context).colorScheme.onSecondaryContainer,
                        size: 40,
                      ),
                      Icon(
                        TablerIcons.playlist,
                        color:
                            Theme.of(context).colorScheme.onSecondaryContainer,
                        size: 40,
                      )
                    ],
                  ),
                ),
              ),
              confirmDismiss: (direction) async {
                if (FinampSettingsHelper.finampSettings.swipeInsertQueueNext) {
                  await _queueService.addToNextUp(
                      items: [widget.item],
                      source: QueueItemSource(
                        type: QueueItemSourceType.nextUp,
                        name: QueueItemSourceName(
                            type: QueueItemSourceNameType.preTranslated,
                            pretranslatedName:
                                AppLocalizations.of(context)!.queue),
                        id: widget.parentItem?.id ?? "",
                        item: widget.parentItem,
                      ));
                } else {
                  await _queueService.addToQueue(
                      items: [widget.item],
                      source: QueueItemSource(
                        type: QueueItemSourceType.queue,
                        name: QueueItemSourceName(
                            type: QueueItemSourceNameType.preTranslated,
                            pretranslatedName:
                                AppLocalizations.of(context)!.queue),
                        id: widget.parentItem?.id ?? "",
                        item: widget.parentItem,
                      ));
                }

                if (!mounted) return false;

                GlobalSnackbar.message(
                  (scaffold) =>
                      FinampSettingsHelper.finampSettings.swipeInsertQueueNext
                          ? AppLocalizations.of(scaffold)!
                              .confirmAddToNextUp("track")
                          : AppLocalizations.of(scaffold)!
                              .confirmAddToQueue("track"),
                  isConfirmation: true,
                );

                return false;
              },
              child: listTile,
            ),
    );
  }
}<|MERGE_RESOLUTION|>--- conflicted
+++ resolved
@@ -67,12 +67,8 @@
     /// the remove from playlist button.
     this.isInPlaylist = false,
     this.isOnArtistScreen = false,
-<<<<<<< HEAD
+    this.isShownInSearch = false,
   });
-=======
-    this.isShownInSearch = false,
-  }) : super(key: key);
->>>>>>> 5a33802d
 
   final jellyfin_models.BaseItemDto item;
   final Future<List<jellyfin_models.BaseItemDto>>? children;
