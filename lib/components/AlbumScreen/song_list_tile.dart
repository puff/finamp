import 'dart:async';

import 'package:audio_service/audio_service.dart';
import 'package:collection/collection.dart';
import 'package:finamp/components/AlbumScreen/song_menu.dart';
import 'package:finamp/components/MusicScreen/music_screen_tab_view.dart';
import 'package:finamp/components/global_snackbar.dart';
import 'package:finamp/models/finamp_models.dart';
import 'package:finamp/models/jellyfin_models.dart' as jellyfin_models;
import 'package:finamp/services/finamp_user_helper.dart';
import 'package:finamp/services/queue_service.dart';
import 'package:flutter/material.dart';
import 'package:flutter_gen/gen_l10n/app_localizations.dart';
import 'package:flutter_riverpod/flutter_riverpod.dart';
import 'package:flutter_tabler_icons/flutter_tabler_icons.dart';
import 'package:get_it/get_it.dart';
import 'package:mini_music_visualizer/mini_music_visualizer.dart';

import '../../services/audio_service_helper.dart';
import '../../services/downloads_service.dart';
import '../../services/finamp_settings_helper.dart';
import '../../services/music_player_background_task.dart';
import '../../services/process_artist.dart';
import '../../services/theme_provider.dart';
import '../album_image.dart';
import '../favourite_button.dart';
import '../print_duration.dart';
import 'downloaded_indicator.dart';

enum SongListTileMenuItems {
  addToQueue,
  playNext,
  addToNextUp,
  addToPlaylist,
  removeFromPlaylist,
  instantMix,
  goToAlbum,
  addFavourite,
  removeFavourite,
  download,
  delete,
}

class SongListTile extends ConsumerStatefulWidget {
  const SongListTile({
    super.key,
    required this.item,

    /// Children that are related to this list tile, such as the other songs in
    /// the album. This is used to give the audio service all the songs for the
    /// item. If null, only this song will be given to the audio service.
    this.children,

    /// Index of the song in whatever parent this widget is in. Used to start
    /// the audio service at a certain index, such as when selecting the middle
    /// song in an album.  Will be -1 if we are offline and the song is not downloaded.
    this.index,
    this.parentItem,

    /// Whether we are in the songs tab, as opposed to a playlist/album
    this.isSong = false,
    this.showArtists = true,
    this.onRemoveFromList,
    this.showPlayCount = false,

    /// Whether this widget is being displayed in a playlist. If true, will show
    /// the remove from playlist button.
    this.isInPlaylist = false,
    this.isOnArtistScreen = false,
    this.isShownInSearch = false,
  });

  final jellyfin_models.BaseItemDto item;
  final Future<List<jellyfin_models.BaseItemDto>>? children;
  final Future<int>? index;
  final bool isSong;
  final jellyfin_models.BaseItemDto? parentItem;
  final bool showArtists;
  final VoidCallback? onRemoveFromList;
  final bool showPlayCount;
  final bool isInPlaylist;
  final bool isOnArtistScreen;
  final bool isShownInSearch;

  @override
  ConsumerState<SongListTile> createState() => _SongListTileState();
}

class _SongListTileState extends ConsumerState<SongListTile>
    with SingleTickerProviderStateMixin {
  final _audioServiceHelper = GetIt.instance<AudioServiceHelper>();
  final _queueService = GetIt.instance<QueueService>();
  final _audioHandler = GetIt.instance<MusicPlayerBackgroundTask>();

  ImageProvider? _thumbnail;
  ThemeProvider? _menuTheme;

  @override
  void dispose() {
    _menuTheme?.dispose();
    super.dispose();
  }

  @override
  Widget build(BuildContext context) {
    bool playable;
    if (FinampSettingsHelper.finampSettings.isOffline) {
      playable = ref.watch(GetIt.instance<DownloadsService>()
          .stateProvider(DownloadStub.fromItem(
              type: DownloadItemType.song, item: widget.item))
          .select((value) => value.value?.isComplete ?? false));
    } else {
      playable = true;
    }

    final listTile = StreamBuilder<MediaItem?>(
        stream: _audioHandler.mediaItem,
        builder: (context, snapshot) {
          // I think past me did this check directly from the JSON for
          // performance. It works for now, apologies if you're debugging it
          // years in the future.
          final isCurrentlyPlaying =
              snapshot.data?.extras?["itemJson"]["Id"] == widget.item.id &&
                  snapshot.data?.extras?["itemJson"]["AlbumId"] ==
                      widget.parentItem?.id;

          return ListTile(
            leading: AlbumImage(
              item: widget.item,
              disabled: !playable,
              imageProviderCallback: (x) => _thumbnail = x,
            ),
            title: Opacity(
              opacity: playable ? 1.0 : 0.5,
              child: RichText(
                text: TextSpan(
                  children: [
                    // third condition checks if the item is viewed from its album (instead of e.g. a playlist)
                    // same horrible check as in canGoToAlbum in GestureDetector below
                    if (widget.item.indexNumber != null &&
                        !widget.isSong &&
                        widget.item.albumId == widget.parentItem?.id)
                      TextSpan(
                          text: "${widget.item.indexNumber}. ",
                          style: TextStyle(
                              color: Theme.of(context).disabledColor)),
                    TextSpan(
                      text: widget.item.name ??
                          AppLocalizations.of(context)!.unknownName,
                      style: TextStyle(
                        color: isCurrentlyPlaying
                            ? Theme.of(context).colorScheme.secondary
                            : null,
                      ),
                    ),
                  ],
                  style: Theme.of(context).textTheme.titleMedium,
                ),
              ),
            ),
            subtitle: Opacity(
              opacity: playable ? 1.0 : 0.5,
              child: Text.rich(
                TextSpan(
                  children: [
                    WidgetSpan(
                      child: Transform.translate(
                        offset: const Offset(-3, 0),
                        child: DownloadedIndicator(
                          item: DownloadStub.fromItem(
                              item: widget.item, type: DownloadItemType.song),
                          size: Theme.of(context)
                                  .textTheme
                                  .bodyMedium!
                                  .fontSize! +
                              3,
                        ),
                      ),
                      alignment: PlaceholderAlignment.top,
                    ),
                    TextSpan(
                      text: printDuration(widget.item.runTimeTicksDuration()),
                      style: TextStyle(
                          color: Theme.of(context)
                              .textTheme
                              .bodyMedium
                              ?.color
                              ?.withOpacity(0.7)),
                    ),
                    if (widget.showArtists)
                      TextSpan(
                        text:
                            " · ${processArtist(widget.item.artists?.join(", ") ?? widget.item.albumArtist, context)}",
                        style:
                            TextStyle(color: Theme.of(context).disabledColor),
                      ),
                    if (widget.showPlayCount)
                      TextSpan(
                        text:
                            " · ${AppLocalizations.of(context)!.playCountValue(widget.item.userData?.playCount ?? 0)}",
                        style:
                            TextStyle(color: Theme.of(context).disabledColor),
                      ),
                  ],
                ),
                overflow: TextOverflow.ellipsis,
              ),
            ),
            trailing: Row(
              mainAxisSize: MainAxisSize.min,
              children: [
                if (isCurrentlyPlaying)
                  Padding(
                    padding: const EdgeInsets.symmetric(horizontal: 8),
                    child: MiniMusicVisualizer(
                      color: Theme.of(context).colorScheme.secondary,
                      width: 4,
                      height: 15,
                    ),
                  ),
                FavoriteButton(
                  item: widget.item,
                  onlyIfFav: true,
                ),
              ],
            ),
          );
        });

    void menuCallback() async {
      if (playable) {
        unawaited(Feedback.forLongPress(context));
        await showModalSongMenu(
          context: context,
          item: widget.item,
          isInPlaylist: widget.isInPlaylist,
          parentItem: widget.parentItem,
          onRemoveFromList: widget.onRemoveFromList,
          cachedImage: _thumbnail,
          themeProvider: _menuTheme,
        );
      }
    }

    return GestureDetector(
<<<<<<< HEAD
      onLongPressStart: !playable
          ? null
          : (details) async {
              unawaited(Feedback.forLongPress(context));
              await showModalSongMenu(
                context: context,
                item: widget.item,
                isInPlaylist: widget.isInPlaylist,
                parentItem: widget.parentItem,
                onRemoveFromList: widget.onRemoveFromList,
                confirmPlaylistRemoval: false,
              );
            },
=======
      onTapDown: (_) {
        if (_thumbnail != null) {
          _menuTheme ??=
              ThemeProvider(_thumbnail!, Theme.of(context).brightness);
        }
      },
      onLongPressStart: (details) => menuCallback(),
      onSecondaryTapDown: (details) => menuCallback(),
>>>>>>> f528e151
      onTap: () async {
        if (!playable) return;
        var children = await widget.children;
        if (children != null) {
          // start linear playback of album from the given index
          await _queueService.startPlayback(
            items: children,
            startingIndex: await widget.index,
            order: FinampPlaybackOrder.linear,
            source: QueueItemSource(
              type: widget.isInPlaylist
                  ? QueueItemSourceType.playlist
                  : widget.isOnArtistScreen
                      ? QueueItemSourceType.artist
                      : QueueItemSourceType.album,
              name: QueueItemSourceName(
                  type: QueueItemSourceNameType.preTranslated,
                  pretranslatedName:
                      ((widget.isInPlaylist || widget.isOnArtistScreen)
                              ? widget.parentItem?.name
                              : widget.item.album) ??
                          AppLocalizations.of(context)!.placeholderSource),
              id: widget.parentItem?.id ?? "",
              item: widget.parentItem,
              // we're playing from an album, so we should use the album's normalization gain.
              contextNormalizationGain:
                  (widget.isInPlaylist || widget.isOnArtistScreen)
                      ? null
                      : widget.parentItem?.normalizationGain,
            ),
          );
        } else {
          // TODO put in a real offline songs implementation
          if (FinampSettingsHelper.finampSettings.isOffline) {
            final settings = FinampSettingsHelper.finampSettings;
            final downloadService = GetIt.instance<DownloadsService>();
            final finampUserHelper = GetIt.instance<FinampUserHelper>();

            // get all downloaded songs in order
            List<DownloadStub> offlineItems;
            // If we're on the songs tab, just get all of the downloaded items
            offlineItems = await downloadService.getAllSongs(
                // nameFilter: widget.searchTerm,
                viewFilter: finampUserHelper.currentUser?.currentView?.id,
                nullableViewFilters: settings.showDownloadsWithUnknownLibrary);

            var items =
                offlineItems.map((e) => e.baseItem).whereNotNull().toList();

            items = sortItems(items, settings.tabSortBy[TabContentType.songs],
                settings.tabSortOrder[TabContentType.songs]);

            await _queueService.startPlayback(
              items: items,
              startingIndex: widget.isShownInSearch
                  ? items.indexWhere((element) => element.id == widget.item.id)
                  : await widget.index,
              source: QueueItemSource(
                name: QueueItemSourceName(
                    type: QueueItemSourceNameType.preTranslated,
                    pretranslatedName:
                        AppLocalizations.of(context)!.placeholderSource),
                type: QueueItemSourceType.allSongs,
                id: widget.item.id,
              ),
            );
          } else {
            await _audioServiceHelper.startInstantMixForItem(widget.item);
          }
        }
      },
      child: (widget.isSong || !playable)
          ? listTile
          : Dismissible(
              key: Key(widget.index.toString()),
              direction: FinampSettingsHelper.finampSettings.disableGesture
                  ? DismissDirection.none
                  : DismissDirection.horizontal,
              dismissThresholds: const {
                DismissDirection.startToEnd: 0.5,
                DismissDirection.endToStart: 0.5
              },
              background: Container(
                color: Theme.of(context).colorScheme.secondaryContainer,
                alignment: Alignment.centerLeft,
                child: Padding(
                  padding: const EdgeInsets.symmetric(horizontal: 16.0),
                  child: Row(
                    mainAxisAlignment: MainAxisAlignment.spaceBetween,
                    children: [
                      Icon(
                        TablerIcons.playlist,
                        color:
                            Theme.of(context).colorScheme.onSecondaryContainer,
                        size: 40,
                      ),
                      Icon(
                        TablerIcons.playlist,
                        color:
                            Theme.of(context).colorScheme.onSecondaryContainer,
                        size: 40,
                      )
                    ],
                  ),
                ),
              ),
              confirmDismiss: (direction) async {
                if (FinampSettingsHelper.finampSettings.swipeInsertQueueNext) {
                  await _queueService.addToNextUp(
                      items: [widget.item],
                      source: QueueItemSource(
                        type: QueueItemSourceType.nextUp,
                        name: QueueItemSourceName(
                            type: QueueItemSourceNameType.preTranslated,
                            pretranslatedName:
                                AppLocalizations.of(context)!.queue),
                        id: widget.parentItem?.id ?? "",
                        item: widget.parentItem,
                      ));
                } else {
                  await _queueService.addToQueue(
                      items: [widget.item],
                      source: QueueItemSource(
                        type: QueueItemSourceType.queue,
                        name: QueueItemSourceName(
                            type: QueueItemSourceNameType.preTranslated,
                            pretranslatedName:
                                AppLocalizations.of(context)!.queue),
                        id: widget.parentItem?.id ?? "",
                        item: widget.parentItem,
                      ));
                }

                if (!mounted) return false;

                GlobalSnackbar.message(
                  (scaffold) =>
                      FinampSettingsHelper.finampSettings.swipeInsertQueueNext
                          ? AppLocalizations.of(scaffold)!
                              .confirmAddToNextUp("track")
                          : AppLocalizations.of(scaffold)!
                              .confirmAddToQueue("track"),
                  isConfirmation: true,
                );

                return false;
              },
              child: listTile,
            ),
    );
  }
}<|MERGE_RESOLUTION|>--- conflicted
+++ resolved
@@ -238,26 +238,11 @@
           onRemoveFromList: widget.onRemoveFromList,
           cachedImage: _thumbnail,
           themeProvider: _menuTheme,
-        );
-      }
-    }
-
-    return GestureDetector(
-<<<<<<< HEAD
-      onLongPressStart: !playable
-          ? null
-          : (details) async {
-              unawaited(Feedback.forLongPress(context));
-              await showModalSongMenu(
-                context: context,
-                item: widget.item,
-                isInPlaylist: widget.isInPlaylist,
-                parentItem: widget.parentItem,
-                onRemoveFromList: widget.onRemoveFromList,
                 confirmPlaylistRemoval: false,
               );
-            },
-=======
+            }}
+
+    return GestureDetector(
       onTapDown: (_) {
         if (_thumbnail != null) {
           _menuTheme ??=
@@ -266,7 +251,6 @@
       },
       onLongPressStart: (details) => menuCallback(),
       onSecondaryTapDown: (details) => menuCallback(),
->>>>>>> f528e151
       onTap: () async {
         if (!playable) return;
         var children = await widget.children;
