--- conflicted
+++ resolved
@@ -8,24 +8,16 @@
 import 'package:get_it/get_it.dart';
 import 'package:palette_generator/palette_generator.dart';
 
-<<<<<<< HEAD
-import '../../models/finamp_models.dart';
-import '../../models/jellyfin_models.dart';
-import '../../services/audio_service_helper.dart';
-import '../../services/isar_downloads.dart';
-import '../../services/jellyfin_api_helper.dart';
-import '../../services/finamp_settings_helper.dart';
-import '../../services/media_state_stream.dart';
-=======
 import 'package:finamp/models/jellyfin_models.dart' as jellyfin_models;
 import 'package:finamp/models/finamp_models.dart';
 import '../../services/audio_service_helper.dart';
 import '../../services/current_album_image_provider.dart';
+import '../../services/isar_downloads.dart';
 import '../../services/jellyfin_api_helper.dart';
 import '../../services/finamp_settings_helper.dart';
 import '../../services/downloads_helper.dart';
 import '../../services/player_screen_theme_provider.dart';
->>>>>>> 4463bff0
+import '../../services/media_state_stream.dart';
 import '../../services/process_artist.dart';
 import '../../services/music_player_background_task.dart';
 import '../../screens/album_screen.dart';
@@ -45,12 +37,10 @@
 import '../../services/process_artist.dart';
 import '../album_image.dart';
 import '../error_snackbar.dart';
-<<<<<<< HEAD
-import 'download_dialog.dart';
-=======
 import '../favourite_button.dart';
 import '../print_duration.dart';
->>>>>>> 4463bff0
+import '../error_snackbar.dart';
+import 'download_dialog.dart';
 import 'downloaded_indicator.dart';
 
 enum SongListTileMenuItems {
@@ -260,271 +250,6 @@
     return GestureDetector(
       onLongPressStart: (details) async {
         Feedback.forLongPress(context);
-<<<<<<< HEAD
-
-        // This horrible check does 2 things:
-        //  - Checks if the item's album is not the same as the parent item
-        //    that created the widget. The ids will be different if the
-        //    SongListTile is in a playlist, but they will be the same if viewed
-        //    in the item's album. We don't want to show this menu item if we're
-        //    already in the item's album.
-        //
-        //  - Checks if the album is downloaded if in offline mode. If we're in
-        //    offline mode, we need the album to actually be downloaded to show
-        //    its metadata. This function also checks if widget.item.parentId is
-        //    null.
-        final isarDownloads = GetIt.instance<IsarDownloads>();
-        final bool canGoToAlbum=widget.item.albumId != widget.parentId;
-
-        // Some options are disabled in offline mode
-        final bool isOffline = FinampSettingsHelper.finampSettings.isOffline;
-        final bool isDownloaded = isarDownloads.getSongDownload(widget.item)!=null;
-
-        final selection = await showMenu<SongListTileMenuItems>(
-          context: context,
-          position: RelativeRect.fromLTRB(
-            details.globalPosition.dx,
-            details.globalPosition.dy,
-            screenSize.width - details.globalPosition.dx,
-            screenSize.height - details.globalPosition.dy,
-          ),
-          items: [
-            if (_audioServiceHelper.hasQueueItems()) ...[
-              PopupMenuItem<SongListTileMenuItems>(
-                value: SongListTileMenuItems.addToQueue,
-                child: ListTile(
-                  leading: const Icon(Icons.queue_music),
-                  title: Text(AppLocalizations.of(context)!.addToQueue),
-                ),
-              ),
-              PopupMenuItem<SongListTileMenuItems>(
-                value: SongListTileMenuItems.playNext,
-                child: ListTile(
-                  leading: const Icon(Icons.queue_music),
-                  title: Text(AppLocalizations.of(context)!.playNext),
-                ),
-              ),
-            ],
-            PopupMenuItem<SongListTileMenuItems>(
-              value: SongListTileMenuItems.replaceQueueWithItem,
-              child: ListTile(
-                leading: const Icon(Icons.play_circle),
-                title: Text(AppLocalizations.of(context)!.replaceQueue),
-              ),
-            ),
-            if (widget.isInPlaylist)
-              PopupMenuItem<SongListTileMenuItems>(
-                enabled: !isOffline,
-                value: SongListTileMenuItems.addToPlaylist,
-                child: ListTile(
-                  leading: const Icon(Icons.playlist_add),
-                  title: Text(AppLocalizations.of(context)!.addToPlaylistTitle),
-                  enabled: !isOffline,
-                ),
-              ),
-            widget.isInPlaylist
-                ? PopupMenuItem<SongListTileMenuItems>(
-                    enabled: !isOffline,
-                    value: SongListTileMenuItems.removeFromPlaylist,
-                    child: ListTile(
-                      leading: const Icon(Icons.playlist_remove),
-                      title: Text(AppLocalizations.of(context)!
-                          .removeFromPlaylistTitle),
-                      enabled: !isOffline && widget.parentId != null,
-                    ),
-                  )
-                : PopupMenuItem<SongListTileMenuItems>(
-                    enabled: !isOffline,
-                    value: SongListTileMenuItems.addToPlaylist,
-                    child: ListTile(
-                      leading: const Icon(Icons.playlist_add),
-                      title: Text(
-                          AppLocalizations.of(context)!.addToPlaylistTitle),
-                      enabled: !isOffline,
-                    ),
-                  ),
-            PopupMenuItem<SongListTileMenuItems>(
-              enabled: !isOffline,
-              value: SongListTileMenuItems.instantMix,
-              child: ListTile(
-                leading: const Icon(Icons.explore),
-                title: Text(AppLocalizations.of(context)!.instantMix),
-                enabled: !isOffline,
-              ),
-            ),
-            PopupMenuItem<SongListTileMenuItems>(
-              enabled: canGoToAlbum,
-              value: SongListTileMenuItems.goToAlbum,
-              child: ListTile(
-                leading: const Icon(Icons.album),
-                title: Text(AppLocalizations.of(context)!.goToAlbum),
-                enabled: canGoToAlbum,
-              ),
-            ),
-            widget.item.userData!.isFavorite
-                ? PopupMenuItem<SongListTileMenuItems>(
-                    value: SongListTileMenuItems.removeFavourite,
-                    child: ListTile(
-                      leading: const Icon(Icons.favorite_border),
-                      title:
-                          Text(AppLocalizations.of(context)!.removeFavourite),
-                    ),
-                  )
-                : PopupMenuItem<SongListTileMenuItems>(
-                    value: SongListTileMenuItems.addFavourite,
-                    child: ListTile(
-                      leading: const Icon(Icons.favorite),
-                      title: Text(AppLocalizations.of(context)!.addFavourite),
-                    ),
-                  ),
-            isDownloaded?PopupMenuItem<SongListTileMenuItems>(
-              value: SongListTileMenuItems.delete,
-              child: ListTile(
-                leading: const Icon(Icons.delete),
-                title: Text(AppLocalizations.of(context)!.deleteItem),
-              ),
-            ):
-            PopupMenuItem<SongListTileMenuItems>(
-              enabled: !isOffline,
-              value: SongListTileMenuItems.download,
-              child: ListTile(
-                leading: const Icon(Icons.file_download),
-                title: Text(AppLocalizations.of(context)!.downloadItem),
-                enabled: !isOffline,
-              ),
-            ),
-          ],
-        );
-
-        if (!mounted) return;
-
-        switch (selection) {
-          case SongListTileMenuItems.addToQueue:
-            await _audioServiceHelper.addQueueItems([widget.item]);
-
-            if (!mounted) return;
-
-            ScaffoldMessenger.of(context).showSnackBar(SnackBar(
-              content: Text(AppLocalizations.of(context)!.addedToQueue),
-            ));
-            break;
-
-          case SongListTileMenuItems.playNext:
-            await _audioServiceHelper.insertQueueItemsNext([widget.item]);
-
-            if (!mounted) return;
-
-            ScaffoldMessenger.of(context).showSnackBar(SnackBar(
-              content: Text(AppLocalizations.of(context)!.insertedIntoQueue),
-            ));
-            break;
-
-          case SongListTileMenuItems.replaceQueueWithItem:
-            await _audioServiceHelper
-                .replaceQueueWithItem(itemList: [widget.item]);
-
-            if (!mounted) return;
-
-            ScaffoldMessenger.of(context).showSnackBar(SnackBar(
-              content: Text(AppLocalizations.of(context)!.queueReplaced),
-            ));
-            break;
-
-          case SongListTileMenuItems.addToPlaylist:
-            Navigator.of(context).pushNamed(AddToPlaylistScreen.routeName,
-                arguments: widget.item.id);
-            break;
-
-          case SongListTileMenuItems.removeFromPlaylist:
-            try {
-              await _jellyfinApiHelper.removeItemsFromPlaylist(
-                  playlistId: widget.parentId!,
-                  entryIds: [widget.item.playlistItemId!]);
-
-              if (!mounted) return;
-
-              await _jellyfinApiHelper.getItems(
-                parentItem:
-                    await _jellyfinApiHelper.getItemById(widget.item.parentId!),
-                sortBy: "ParentIndexNumber,IndexNumber,SortName",
-                includeItemTypes: "Audio",
-                isGenres: false,
-              );
-
-              if (!mounted) return;
-
-              if (widget.onDelete != null) widget.onDelete!();
-
-              ScaffoldMessenger.of(context).showSnackBar(SnackBar(
-                content:
-                    Text(AppLocalizations.of(context)!.removedFromPlaylist),
-              ));
-            } catch (e) {
-              errorSnackbar(e, context);
-            }
-            break;
-
-          case SongListTileMenuItems.instantMix:
-            await _audioServiceHelper.startInstantMixForItem(widget.item);
-
-            if (!mounted) return;
-
-            ScaffoldMessenger.of(context).showSnackBar(SnackBar(
-              content: Text(AppLocalizations.of(context)!.startingInstantMix),
-            ));
-            break;
-          case SongListTileMenuItems.goToAlbum:
-
-            BaseItemDto? album;
-            if (! FinampSettingsHelper.finampSettings.isOffline) {
-              // The album should always be downloaded if the song is
-              album = isarDownloads.getAlbumDownloadFromSong(widget.item)?.baseItem;
-              if (album==null){
-                errorSnackbar("Could not locate downloaded album.", context);
-                break;
-              }
-            } else {
-              // If online, get the album's BaseItemDto from the server.
-              try {
-                album =
-                    await _jellyfinApiHelper.getItemById(widget.item.parentId!);
-              } catch (e) {
-                errorSnackbar(e, context);
-                break;
-              }
-            }
-
-            if (!mounted) return;
-
-            Navigator.of(context)
-                .pushNamed(AlbumScreen.routeName, arguments: album);
-            break;
-          case SongListTileMenuItems.addFavourite:
-          case SongListTileMenuItems.removeFavourite:
-            await setFavourite();
-            break;
-          case null:
-            break;
-          case SongListTileMenuItems.download:
-            var item = DownloadStub.fromItem(type: DownloadItemType.song, item: widget.item);
-            if (FinampSettingsHelper
-                .finampSettings.downloadLocationsMap.length ==
-                1) {
-              await isarDownloads.addDownload(stub: item, downloadLocation: FinampSettingsHelper
-                  .finampSettings.downloadLocationsMap.values.first);
-            } else {
-              await showDialog(
-                context: context,
-                builder: (context) => DownloadDialog(
-                  item: item,
-                ),
-              );
-            }
-          case SongListTileMenuItems.delete:
-            var item = DownloadStub.fromItem(type: DownloadItemType.song, item: widget.item);
-            await isarDownloads.deleteDownload(stub: item);
-        }
-=======
         showModalSongMenu(
             context: context,
             item: widget.item,
@@ -560,7 +285,6 @@
             _audioServiceHelper.startInstantMixForItem(widget.item);
           }
         });
->>>>>>> 4463bff0
       },
       child: widget.isSong
           ? listTile
@@ -621,10 +345,9 @@
             ),
     );
   }
-<<<<<<< HEAD
-=======
 }
 
+// TODO is this refrenced post merge?
 /// If offline, check if an album is downloaded. Always returns true if online.
 /// Returns false if albumId is null.
 bool isAlbumDownloadedIfOffline(String? albumId) {
@@ -636,5 +359,4 @@
   } else {
     return true;
   }
->>>>>>> 4463bff0
 }