--- conflicted
+++ resolved
@@ -76,78 +76,6 @@
   Widget build(BuildContext context) {
     final screenSize = MediaQuery.of(context).size;
 
-<<<<<<< HEAD
-    final listTile = StreamBuilder<MediaItem?>(
-        stream: _audioHandler.mediaItem,
-        builder: (context, snapshot) {
-          // I think past me did this check directly from the JSON for
-          // performance. It works for now, apologies if you're debugging it
-          // years in the future.
-          final isCurrentlyPlaying = snapshot.data?.extras?["itemJson"]["Id"] ==
-                  mutableItem.id &&
-              snapshot.data?.extras?["itemJson"]["AlbumId"] == widget.parentId;
-
-          return ListTile(
-            leading: AlbumImage(item: mutableItem),
-            title: RichText(
-              text: TextSpan(
-                children: [
-                  // third condition checks if the item is viewed from its album (instead of e.g. a playlist)
-                  // same horrible check as in canGoToAlbum in GestureDetector below
-                  if (mutableItem.indexNumber != null &&
-                      !widget.isSong &&
-                      mutableItem.albumId == widget.parentId)
-                    TextSpan(
-                        text: "${mutableItem.indexNumber}. ",
-                        style:
-                            TextStyle(color: Theme.of(context).disabledColor)),
-                  TextSpan(
-                    text: mutableItem.name ??
-                        AppLocalizations.of(context)!.unknownName,
-                    style: TextStyle(
-                      color: isCurrentlyPlaying
-                          ? Theme.of(context).colorScheme.secondary
-                          : null,
-                    ),
-                  ),
-                ],
-                style: Theme.of(context).textTheme.subtitle1,
-              ),
-            ),
-            subtitle: RichText(
-              text: TextSpan(
-                children: [
-                  WidgetSpan(
-                    child: Transform.translate(
-                      offset: const Offset(-3, 0),
-                      child: DownloadedIndicator(
-                        item: mutableItem,
-                        size: Theme.of(context).textTheme.bodyText2!.fontSize! +
-                            3,
-                      ),
-                    ),
-                    alignment: PlaceholderAlignment.top,
-                  ),
-                  TextSpan(
-                    text: printDuration(Duration(
-                        microseconds: (mutableItem.runTimeTicks == null
-                            ? 0
-                            : mutableItem.runTimeTicks! ~/ 10))),
-                    style: TextStyle(
-                        color: Theme.of(context)
-                            .textTheme
-                            .bodyText2
-                            ?.color
-                            ?.withOpacity(0.7)),
-                  ),
-                  if (widget.showArtists)
-                    TextSpan(
-                      text:
-                          " · ${processArtist(mutableItem.artists?.join(", ") ?? mutableItem.albumArtist, context)}",
-                      style: TextStyle(color: Theme.of(context).disabledColor),
-                    )
-                ],
-=======
     /// Sets the item's favourite on the Jellyfin server.
     Future<void> setFavourite() async {
       try {
@@ -221,38 +149,9 @@
                   item: widget.item,
                   size: Theme.of(context).textTheme.bodyMedium!.fontSize! + 3,
                 ),
->>>>>>> c4ff6713
-              ),
-              overflow: TextOverflow.ellipsis,
-            ),
-<<<<<<< HEAD
-            trailing: Row(
-              mainAxisSize: MainAxisSize.min,
-              children: [
-                if (isCurrentlyPlaying)
-                  const Padding(
-                    padding: EdgeInsets.fromLTRB(0, 0, 8, 0),
-                    child: MiniMusicVisualizer(
-                      color: Colors.blue,
-                      width: 4,
-                      height: 15,
-                    ),
-                  ),
-                FavoriteButton(
-                  item: mutableItem,
-                  onlyIfFav: true,
-                ),
-              ],
-            ),
-            onTap: () {
-              _audioServiceHelper.replaceQueueWithItem(
-                itemList: widget.children ?? [mutableItem],
-                initialIndex: widget.index ?? 0,
-              );
-            },
-          );
-        });
-=======
+              ),
+              alignment: PlaceholderAlignment.top,
+            ),
             TextSpan(
               text: printDuration(Duration(
                   microseconds: (widget.item.runTimeTicks == null
@@ -286,7 +185,6 @@
         );
       },
     );
->>>>>>> c4ff6713
 
     return GestureDetector(
       onLongPressStart: (details) async {
