import 'dart:async';

import 'package:audio_service/audio_service.dart';
import 'package:finamp/components/AlbumScreen/song_menu.dart';
import 'package:finamp/models/finamp_models.dart';
import 'package:finamp/models/jellyfin_models.dart' as jellyfin_models;
import 'package:finamp/services/queue_service.dart';
import 'package:flutter/material.dart';
import 'package:flutter_gen/gen_l10n/app_localizations.dart';
import 'package:flutter_riverpod/flutter_riverpod.dart';
import 'package:get_it/get_it.dart';
import 'package:mini_music_visualizer/mini_music_visualizer.dart';

import '../../services/audio_service_helper.dart';
import '../../services/finamp_settings_helper.dart';
import '../../services/isar_downloads.dart';
import '../../services/music_player_background_task.dart';
import '../../services/process_artist.dart';
import '../album_image.dart';
import '../favourite_button.dart';
import '../print_duration.dart';
import 'downloaded_indicator.dart';

enum SongListTileMenuItems {
  addToQueue,
  playNext,
  addToNextUp,
  addToPlaylist,
  removeFromPlaylist,
  instantMix,
  goToAlbum,
  addFavourite,
  removeFavourite,
  download,
  delete,
}

class SongListTile extends ConsumerStatefulWidget {
  const SongListTile({
    Key? key,
    required this.item,

    /// Children that are related to this list tile, such as the other songs in
    /// the album. This is used to give the audio service all the songs for the
    /// item. If null, only this song will be given to the audio service.
    this.children,

    /// Index of the song in whatever parent this widget is in. Used to start
    /// the audio service at a certain index, such as when selecting the middle
    /// song in an album.  Will be -1 if we are offline and the song is not downloaded.
    this.index,
    this.parentItem,

    /// Whether we are in the songs tab, as opposed to a playlist/album
    this.isSong = false,
    this.showArtists = true,
    this.onRemoveFromList,
    this.showPlayCount = false,

    /// Whether this widget is being displayed in a playlist. If true, will show
    /// the remove from playlist button.
    this.isInPlaylist = false,
    this.isOnArtistScreen = false,
  }) : super(key: key);

  final jellyfin_models.BaseItemDto item;
  final Future<List<jellyfin_models.BaseItemDto>>? children;
  final Future<int>? index;
  final bool isSong;
  final jellyfin_models.BaseItemDto? parentItem;
  final bool showArtists;
  final VoidCallback? onRemoveFromList;
  final bool showPlayCount;
  final bool isInPlaylist;
  final bool isOnArtistScreen;

  @override
  ConsumerState<SongListTile> createState() => _SongListTileState();
}

class _SongListTileState extends ConsumerState<SongListTile>
    with SingleTickerProviderStateMixin {
  final _audioServiceHelper = GetIt.instance<AudioServiceHelper>();
  final _queueService = GetIt.instance<QueueService>();
  final _audioHandler = GetIt.instance<MusicPlayerBackgroundTask>();

  @override
  Widget build(BuildContext context) {
    bool playable;
    if (FinampSettingsHelper.finampSettings.isOffline) {
      playable = ref.watch(GetIt.instance<IsarDownloads>()
          .stateProvider(DownloadStub.fromItem(
              type: DownloadItemType.song, item: widget.item))
          .select((value) => value.value == DownloadItemState.complete));
    } else {
      playable = true;
    }

    final listTile = StreamBuilder<MediaItem?>(
        stream: _audioHandler.mediaItem,
        builder: (context, snapshot) {
          // I think past me did this check directly from the JSON for
          // performance. It works for now, apologies if you're debugging it
          // years in the future.
          final isCurrentlyPlaying =
              snapshot.data?.extras?["itemJson"]["Id"] == widget.item.id &&
                  snapshot.data?.extras?["itemJson"]["AlbumId"] ==
                      widget.parentItem?.id;

          return ListTile(
            leading: AlbumImage(item: widget.item, disabled: !playable),
            title: Opacity(
              opacity: playable ? 1.0 : 0.5,
              child: RichText(
                text: TextSpan(
                  children: [
                    // third condition checks if the item is viewed from its album (instead of e.g. a playlist)
                    // same horrible check as in canGoToAlbum in GestureDetector below
                    if (widget.item.indexNumber != null &&
                        !widget.isSong &&
                        widget.item.albumId == widget.parentItem?.id)
                      TextSpan(
                          text: "${widget.item.indexNumber}. ",
                          style: TextStyle(
                              color: Theme.of(context).disabledColor)),
                    TextSpan(
                      text: widget.item.name ??
                          AppLocalizations.of(context)!.unknownName,
                      style: TextStyle(
                        color: isCurrentlyPlaying
                            ? Theme.of(context).colorScheme.secondary
                            : null,
                      ),
                    ),
                  ],
                  style: Theme.of(context).textTheme.titleMedium,
                ),
              ),
            ),
            subtitle: Opacity(
              opacity: playable ? 1.0 : 0.5,
              child: Text.rich(
                TextSpan(
                  children: [
                    WidgetSpan(
                      child: Transform.translate(
                        offset: const Offset(-3, 0),
                        child: DownloadedIndicator(
                          item: DownloadStub.fromItem(
                              item: widget.item, type: DownloadItemType.song),
                          size: Theme.of(context)
                                  .textTheme
                                  .bodyMedium!
                                  .fontSize! +
                              3,
                        ),
                      ),
                      alignment: PlaceholderAlignment.top,
                    ),
                    TextSpan(
                      text: printDuration(Duration(
                          microseconds: (widget.item.runTimeTicks == null
                              ? 0
                              : widget.item.runTimeTicks! ~/ 10))),
                      style: TextStyle(
                          color: Theme.of(context)
                              .textTheme
                              .bodyMedium
                              ?.color
                              ?.withOpacity(0.7)),
                    ),
                    if (widget.showArtists)
                      TextSpan(
                        text:
                            " · ${processArtist(widget.item.artists?.join(", ") ?? widget.item.albumArtist, context)}",
                        style:
                            TextStyle(color: Theme.of(context).disabledColor),
                      ),
                    if (widget.showPlayCount)
                      TextSpan(
                        text: AppLocalizations.of(context)!.playCountInline(
                            widget.item.userData?.playCount ?? 0),
                        style:
                            TextStyle(color: Theme.of(context).disabledColor),
                      ),
                  ],
                ),
                overflow: TextOverflow.ellipsis,
              ),
            ),
            trailing: Row(
              mainAxisSize: MainAxisSize.min,
              children: [
                if (isCurrentlyPlaying)
                  Padding(
                    padding: const EdgeInsets.symmetric(horizontal: 8),
                    child: MiniMusicVisualizer(
                      color: Theme.of(context).colorScheme.secondary,
                      width: 4,
                      height: 15,
                    ),
                  ),
                FavoriteButton(
                  item: widget.item,
                  onlyIfFav: true,
                ),
              ],
            ),
          );
        });

    return GestureDetector(
<<<<<<< HEAD
      onLongPressStart: !playable
          ? null
          : (details) async {
              unawaited(Feedback.forLongPress(context));
              await showModalSongMenu(
                  context: context,
                  item: widget.item,
                  isInPlaylist: widget.isInPlaylist,
                  onRemoveFromList: widget.onRemoveFromList,
                  parentId: widget.parentItem?.id);
            },
      onTap: () async {
        if (!playable) return;
        var children = await widget.children;
        if (children != null) {
          // start linear playback of album from the given index
          await _queueService.startPlayback(
            items: children,
            source: QueueItemSource(
              type: widget.isInPlaylist
                  ? QueueItemSourceType.playlist
                  : widget.isOnArtistScreen
                      ? QueueItemSourceType.artist
                      : QueueItemSourceType.album,
              name: QueueItemSourceName(
                  type: QueueItemSourceNameType.preTranslated,
                  pretranslatedName:
                      ((widget.isInPlaylist || widget.isOnArtistScreen)
                              ? widget.parentItem?.name
                              : widget.item.album) ??
                          AppLocalizations.of(context)!.placeholderSource),
              id: widget.parentItem?.id ?? "",
              item: widget.parentItem,
            ),
            order: FinampPlaybackOrder.linear,
            startingIndex: await widget.index,
          );
        } else {
          // TODO this makes songs tab useless offline
          await _audioServiceHelper.startInstantMixForItem(widget.item);
        }
=======
      onLongPressStart: (details) async {
        Feedback.forLongPress(context);
        showModalSongMenu(
            context: context,
            item: widget.item,
            isInPlaylist: widget.isInPlaylist,
            onRemoveFromList: widget.onRemoveFromList,
        );
      },
      onTap: () {
        indexAndSongsFuture.then((_) {
          if (children != null) {
            // start linear playback of album from the given index
            _queueService.startPlayback(
              items: children!,
              source: QueueItemSource(
                type: widget.isInPlaylist
                    ? QueueItemSourceType.playlist :
                    widget.isOnArtistScreen ? QueueItemSourceType.artist
                    : QueueItemSourceType.album,
                name: QueueItemSourceName(
                    type: QueueItemSourceNameType.preTranslated,
                    pretranslatedName: ((widget.isInPlaylist ||
                                widget.isOnArtistScreen)
                            ? widget.parentItem?.name
                            : widget.item.album) ??
                        AppLocalizations.of(context)!.placeholderSource),
                id: widget.parentItem?.id ?? "",
                item: widget.parentItem,
              ),
              order: FinampPlaybackOrder.linear,
              startingIndex: index,
            );
          } else {
            _audioServiceHelper.startInstantMixForItem(widget.item);
          }
        });
>>>>>>> f6df0a27
      },
      child: (widget.isSong || !playable)
          ? listTile
          : Dismissible(
              key: Key(widget.index.toString()),
              direction: FinampSettingsHelper.finampSettings.disableGesture
                  ? DismissDirection.none
                  : DismissDirection.horizontal,
              background: Container(
                color: Theme.of(context).colorScheme.secondaryContainer,
                alignment: Alignment.centerLeft,
                child: Padding(
                  padding: const EdgeInsets.symmetric(horizontal: 16.0),
                  child: Row(
                    children: [
                      AspectRatio(
                        aspectRatio: 1,
                        child: FittedBox(
                          fit: BoxFit.fitHeight,
                          child: Padding(
                            padding: const EdgeInsets.symmetric(vertical: 8.0),
                            child: Icon(
                              Icons.queue_music,
                              color: Theme.of(context)
                                  .colorScheme
                                  .onSecondaryContainer,
                            ),
                          ),
                        ),
                      )
                    ],
                  ),
                ),
              ),
              confirmDismiss: (direction) async {
                await _queueService.addToNextUp(
                    items: [widget.item],
                    source: QueueItemSource(
                      type: QueueItemSourceType.unknown,
                      name: QueueItemSourceName(
                          type: QueueItemSourceNameType.preTranslated,
                          pretranslatedName:
                              AppLocalizations.of(context)!.queue),
                      id: widget.parentItem?.id ?? "",
                      item: widget.parentItem,
                    ));

                if (!mounted) return false;

                ScaffoldMessenger.of(context).showSnackBar(SnackBar(
                  content: Text(AppLocalizations.of(context)!
                      .confirmAddToNextUp("track")),
                ));

                return false;
              },
              child: listTile,
            ),
    );
  }
}<|MERGE_RESOLUTION|>--- conflicted
+++ resolved
@@ -210,7 +210,6 @@
         });
 
     return GestureDetector(
-<<<<<<< HEAD
       onLongPressStart: !playable
           ? null
           : (details) async {
@@ -220,7 +219,7 @@
                   item: widget.item,
                   isInPlaylist: widget.isInPlaylist,
                   onRemoveFromList: widget.onRemoveFromList,
-                  parentId: widget.parentItem?.id);
+              );
             },
       onTap: () async {
         if (!playable) return;
@@ -252,45 +251,6 @@
           // TODO this makes songs tab useless offline
           await _audioServiceHelper.startInstantMixForItem(widget.item);
         }
-=======
-      onLongPressStart: (details) async {
-        Feedback.forLongPress(context);
-        showModalSongMenu(
-            context: context,
-            item: widget.item,
-            isInPlaylist: widget.isInPlaylist,
-            onRemoveFromList: widget.onRemoveFromList,
-        );
-      },
-      onTap: () {
-        indexAndSongsFuture.then((_) {
-          if (children != null) {
-            // start linear playback of album from the given index
-            _queueService.startPlayback(
-              items: children!,
-              source: QueueItemSource(
-                type: widget.isInPlaylist
-                    ? QueueItemSourceType.playlist :
-                    widget.isOnArtistScreen ? QueueItemSourceType.artist
-                    : QueueItemSourceType.album,
-                name: QueueItemSourceName(
-                    type: QueueItemSourceNameType.preTranslated,
-                    pretranslatedName: ((widget.isInPlaylist ||
-                                widget.isOnArtistScreen)
-                            ? widget.parentItem?.name
-                            : widget.item.album) ??
-                        AppLocalizations.of(context)!.placeholderSource),
-                id: widget.parentItem?.id ?? "",
-                item: widget.parentItem,
-              ),
-              order: FinampPlaybackOrder.linear,
-              startingIndex: index,
-            );
-          } else {
-            _audioServiceHelper.startInstantMixForItem(widget.item);
-          }
-        });
->>>>>>> f6df0a27
       },
       child: (widget.isSong || !playable)
           ? listTile
