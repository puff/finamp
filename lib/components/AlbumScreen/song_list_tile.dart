--- conflicted
+++ resolved
@@ -316,11 +316,11 @@
                 ),
               ),
               confirmDismiss: (direction) async {
-<<<<<<< HEAD
-                await _queueService.addToNextUp(
+                if (FinampSettingsHelper.finampSettings.swipeInsertQueueNext) {
+                  await _queueService.addToNextUp(
                     items: [widget.item],
                     source: QueueItemSource(
-                      type: QueueItemSourceType.unknown,
+                      type: QueueItemSourceType.nextUp,
                       name: QueueItemSourceName(
                           type: QueueItemSourceNameType.preTranslated,
                           pretranslatedName:
@@ -328,26 +328,29 @@
                       id: widget.parentItem?.id ?? "",
                       item: widget.parentItem,
                     ));
-=======
-                if (!FinampSettingsHelper.finampSettings.swipeInsertQueueNext) {
-                  await _audioServiceHelper.addQueueItems([widget.item]);
                 } else {
-                  await _audioServiceHelper.insertQueueItemsNext([widget.item]);
+                  await _queueService.addToQueue(
+                    items: [widget.item],
+                    source: QueueItemSource(
+                      type: QueueItemSourceType.queue,
+                      name: QueueItemSourceName(
+                          type: QueueItemSourceNameType.preTranslated,
+                          pretranslatedName:
+                              AppLocalizations.of(context)!.queue),
+                      id: widget.parentItem?.id ?? "",
+                      item: widget.parentItem,
+                    ));
                 }
->>>>>>> 7f68454b
 
                 if (!mounted) return false;
 
                 ScaffoldMessenger.of(context).showSnackBar(SnackBar(
-<<<<<<< HEAD
-                  content: Text(AppLocalizations.of(context)!
-                      .confirmAddToNextUp("track")),
-=======
                   content: Text(
                       FinampSettingsHelper.finampSettings.swipeInsertQueueNext
-                          ? AppLocalizations.of(context)!.insertedIntoQueue
-                          : AppLocalizations.of(context)!.addedToQueue),
->>>>>>> 7f68454b
+                          ? AppLocalizations.of(context)!
+                      .confirmAddToNextUp("track")
+                          : AppLocalizations.of(context)!
+                      .confirmAddToQueue("track")),
                 ));
 
                 return false;
