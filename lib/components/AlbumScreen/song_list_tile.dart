import 'dart:async';

import 'package:audio_service/audio_service.dart';
import 'package:finamp/components/AlbumScreen/song_menu.dart';
import 'package:finamp/components/global_snackbar.dart';
import 'package:finamp/models/finamp_models.dart';
import 'package:finamp/models/jellyfin_models.dart' as jellyfin_models;
import 'package:finamp/services/queue_service.dart';
import 'package:flutter/material.dart';
import 'package:flutter_gen/gen_l10n/app_localizations.dart';
import 'package:flutter_riverpod/flutter_riverpod.dart';
import 'package:flutter_tabler_icons/flutter_tabler_icons.dart';
import 'package:get_it/get_it.dart';
import 'package:mini_music_visualizer/mini_music_visualizer.dart';

import '../../services/audio_service_helper.dart';
import '../../services/downloads_service.dart';
import '../../services/finamp_settings_helper.dart';
import '../../services/music_player_background_task.dart';
import '../../services/process_artist.dart';
import '../album_image.dart';
import '../favourite_button.dart';
import '../print_duration.dart';
import 'downloaded_indicator.dart';

enum SongListTileMenuItems {
  addToQueue,
  playNext,
  addToNextUp,
  addToPlaylist,
  removeFromPlaylist,
  instantMix,
  goToAlbum,
  addFavourite,
  removeFavourite,
  download,
  delete,
}

class SongListTile extends ConsumerStatefulWidget {
  const SongListTile({
    Key? key,
    required this.item,

    /// Children that are related to this list tile, such as the other songs in
    /// the album. This is used to give the audio service all the songs for the
    /// item. If null, only this song will be given to the audio service.
    this.children,

    /// Index of the song in whatever parent this widget is in. Used to start
    /// the audio service at a certain index, such as when selecting the middle
    /// song in an album.  Will be -1 if we are offline and the song is not downloaded.
    this.index,
    this.parentItem,

    /// Whether we are in the songs tab, as opposed to a playlist/album
    this.isSong = false,
    this.showArtists = true,
    this.onRemoveFromList,
    this.showPlayCount = false,

    /// Whether this widget is being displayed in a playlist. If true, will show
    /// the remove from playlist button.
    this.isInPlaylist = false,
    this.isOnArtistScreen = false,
  }) : super(key: key);

  final jellyfin_models.BaseItemDto item;
  final Future<List<jellyfin_models.BaseItemDto>>? children;
  final Future<int>? index;
  final bool isSong;
  final jellyfin_models.BaseItemDto? parentItem;
  final bool showArtists;
  final VoidCallback? onRemoveFromList;
  final bool showPlayCount;
  final bool isInPlaylist;
  final bool isOnArtistScreen;

  @override
  ConsumerState<SongListTile> createState() => _SongListTileState();
}

class _SongListTileState extends ConsumerState<SongListTile>
    with SingleTickerProviderStateMixin {
  final _audioServiceHelper = GetIt.instance<AudioServiceHelper>();
  final _queueService = GetIt.instance<QueueService>();
  final _audioHandler = GetIt.instance<MusicPlayerBackgroundTask>();

  @override
  Widget build(BuildContext context) {
    bool playable;
    if (FinampSettingsHelper.finampSettings.isOffline) {
      playable = ref.watch(GetIt.instance<DownloadsService>()
          .stateProvider(DownloadStub.fromItem(
              type: DownloadItemType.song, item: widget.item))
          .select((value) => value.value?.isComplete ?? false));
    } else {
      playable = true;
    }

    final listTile = StreamBuilder<MediaItem?>(
        stream: _audioHandler.mediaItem,
        builder: (context, snapshot) {
          // I think past me did this check directly from the JSON for
          // performance. It works for now, apologies if you're debugging it
          // years in the future.
          final isCurrentlyPlaying =
              snapshot.data?.extras?["itemJson"]["Id"] == widget.item.id &&
                  snapshot.data?.extras?["itemJson"]["AlbumId"] ==
                      widget.parentItem?.id;

          return ListTile(
            leading: AlbumImage(item: widget.item, disabled: !playable),
            title: Opacity(
              opacity: playable ? 1.0 : 0.5,
              child: RichText(
                text: TextSpan(
                  children: [
                    // third condition checks if the item is viewed from its album (instead of e.g. a playlist)
                    // same horrible check as in canGoToAlbum in GestureDetector below
                    if (widget.item.indexNumber != null &&
                        !widget.isSong &&
                        widget.item.albumId == widget.parentItem?.id)
                      TextSpan(
                          text: "${widget.item.indexNumber}. ",
                          style: TextStyle(
                              color: Theme.of(context).disabledColor)),
                    TextSpan(
                      text: widget.item.name ??
                          AppLocalizations.of(context)!.unknownName,
                      style: TextStyle(
                        color: isCurrentlyPlaying
                            ? Theme.of(context).colorScheme.secondary
                            : null,
                      ),
                    ),
                  ],
                  style: Theme.of(context).textTheme.titleMedium,
                ),
              ),
            ),
            subtitle: Opacity(
              opacity: playable ? 1.0 : 0.5,
              child: Text.rich(
                TextSpan(
                  children: [
                    WidgetSpan(
                      child: Transform.translate(
                        offset: const Offset(-3, 0),
                        child: DownloadedIndicator(
                          item: DownloadStub.fromItem(
                              item: widget.item, type: DownloadItemType.song),
                          size: Theme.of(context)
                                  .textTheme
                                  .bodyMedium!
                                  .fontSize! +
                              3,
                        ),
                      ),
                      alignment: PlaceholderAlignment.top,
                    ),
                    TextSpan(
                      text: printDuration(widget.item.runTimeTicksDuration()),
                      style: TextStyle(
                          color: Theme.of(context)
                              .textTheme
                              .bodyMedium
                              ?.color
                              ?.withOpacity(0.7)),
                    ),
                    if (widget.showArtists)
                      TextSpan(
                        text:
                            " · ${processArtist(widget.item.artists?.join(", ") ?? widget.item.albumArtist, context)}",
                        style:
                            TextStyle(color: Theme.of(context).disabledColor),
                      ),
                    if (widget.showPlayCount)
                      TextSpan(
                        text:
                            "· ${AppLocalizations.of(context)!.playCountValue(widget.item.userData?.playCount ?? 0)}",
                        style:
                            TextStyle(color: Theme.of(context).disabledColor),
                      ),
                  ],
                ),
                overflow: TextOverflow.ellipsis,
              ),
            ),
            trailing: Row(
              mainAxisSize: MainAxisSize.min,
              children: [
                if (isCurrentlyPlaying)
                  Padding(
                    padding: const EdgeInsets.symmetric(horizontal: 8),
                    child: MiniMusicVisualizer(
                      color: Theme.of(context).colorScheme.secondary,
                      width: 4,
                      height: 15,
                    ),
                  ),
                FavoriteButton(
                  item: widget.item,
                  onlyIfFav: true,
                ),
              ],
            ),
          );
        });

    void menuCallback() async {
      if (playable) {
        unawaited(Feedback.forLongPress(context));
        await showModalSongMenu(
          context: context,
          item: widget.item,
          isInPlaylist: widget.isInPlaylist,
          onRemoveFromList: widget.onRemoveFromList,
        );
      }
    }

    return GestureDetector(
<<<<<<< HEAD
      onLongPressStart: (details) => menuCallback(),
      onSecondaryTapDown: (details) => menuCallback(),
=======
      onLongPressStart: !playable
          ? null
          : (details) async {
              unawaited(Feedback.forLongPress(context));
              await showModalSongMenu(
                context: context,
                item: widget.item,
                isInPlaylist: widget.isInPlaylist,
                parentItem: widget.parentItem,
                onRemoveFromList: widget.onRemoveFromList,
              );
            },
>>>>>>> cd6dbf17
      onTap: () async {
        if (!playable) return;
        var children = await widget.children;
        if (children != null) {
          // start linear playback of album from the given index
          await _queueService.startPlayback(
            items: children,
            source: QueueItemSource(
              type: widget.isInPlaylist
                  ? QueueItemSourceType.playlist
                  : widget.isOnArtistScreen
                      ? QueueItemSourceType.artist
                      : QueueItemSourceType.album,
              name: QueueItemSourceName(
                  type: QueueItemSourceNameType.preTranslated,
                  pretranslatedName:
                      ((widget.isInPlaylist || widget.isOnArtistScreen)
                              ? widget.parentItem?.name
                              : widget.item.album) ??
                          AppLocalizations.of(context)!.placeholderSource),
              id: widget.parentItem?.id ?? "",
              item: widget.parentItem,
              // we're playing from an album, so we should use the album's LUFS.
              // album LUFS sometimes end up being simply `0`, but that's not the actual value
              contextLufs: (widget.isInPlaylist ||
                      widget.isOnArtistScreen ||
                      widget.parentItem?.lufs == 0.0)
                  ? null
                  : widget.parentItem?.lufs,
            ),
            order: FinampPlaybackOrder.linear,
            startingIndex: await widget.index,
          );
        } else {
          // TODO put in a real offline songs implementation
          if (FinampSettingsHelper.finampSettings.isOffline) {
            await _queueService.startPlayback(
                items: [widget.item],
                source: QueueItemSource(
                    name: QueueItemSourceName(
                        type: QueueItemSourceNameType.preTranslated,
                        pretranslatedName:
                            AppLocalizations.of(context)!.placeholderSource),
                    type: QueueItemSourceType.allSongs,
                    id: widget.item.id));
          } else {
            await _audioServiceHelper.startInstantMixForItem(widget.item);
          }
        }
      },
      child: (widget.isSong || !playable)
          ? listTile
          : Dismissible(
              key: Key(widget.index.toString()),
              direction: FinampSettingsHelper.finampSettings.disableGesture
                  ? DismissDirection.none
                  : DismissDirection.horizontal,
              background: Container(
                color: Theme.of(context).colorScheme.secondaryContainer,
                alignment: Alignment.centerLeft,
                child: Padding(
                  padding: const EdgeInsets.symmetric(horizontal: 16.0),
                  child: Row(
                    children: [
                      AspectRatio(
                        aspectRatio: 1,
                        child: FittedBox(
                          fit: BoxFit.fitHeight,
                          child: Padding(
                            padding: const EdgeInsets.symmetric(vertical: 8.0),
                            child: Icon(
                              TablerIcons.playlist,
                              color: Theme.of(context)
                                  .colorScheme
                                  .onSecondaryContainer,
                            ),
                          ),
                        ),
                      )
                    ],
                  ),
                ),
              ),
              confirmDismiss: (direction) async {
                if (FinampSettingsHelper.finampSettings.swipeInsertQueueNext) {
                  await _queueService.addToNextUp(
                      items: [widget.item],
                      source: QueueItemSource(
                        type: QueueItemSourceType.nextUp,
                        name: QueueItemSourceName(
                            type: QueueItemSourceNameType.preTranslated,
                            pretranslatedName:
                                AppLocalizations.of(context)!.queue),
                        id: widget.parentItem?.id ?? "",
                        item: widget.parentItem,
                      ));
                } else {
                  await _queueService.addToQueue(
                      items: [widget.item],
                      source: QueueItemSource(
                        type: QueueItemSourceType.queue,
                        name: QueueItemSourceName(
                            type: QueueItemSourceNameType.preTranslated,
                            pretranslatedName:
                                AppLocalizations.of(context)!.queue),
                        id: widget.parentItem?.id ?? "",
                        item: widget.parentItem,
                      ));
                }

                if (!mounted) return false;

                GlobalSnackbar.message(
                  (scaffold) => FinampSettingsHelper.finampSettings.swipeInsertQueueNext
                      ? AppLocalizations.of(scaffold)!
                          .confirmAddToNextUp("track")
                      : AppLocalizations.of(scaffold)!
                          .confirmAddToQueue("track"),
                  isConfirmation: true,
                );

                return false;
              },
              child: listTile,
            ),
    );
  }
}<|MERGE_RESOLUTION|>--- conflicted
+++ resolved
@@ -215,29 +215,15 @@
           context: context,
           item: widget.item,
           isInPlaylist: widget.isInPlaylist,
+          parentItem: widget.parentItem,
           onRemoveFromList: widget.onRemoveFromList,
         );
       }
     }
 
     return GestureDetector(
-<<<<<<< HEAD
       onLongPressStart: (details) => menuCallback(),
       onSecondaryTapDown: (details) => menuCallback(),
-=======
-      onLongPressStart: !playable
-          ? null
-          : (details) async {
-              unawaited(Feedback.forLongPress(context));
-              await showModalSongMenu(
-                context: context,
-                item: widget.item,
-                isInPlaylist: widget.isInPlaylist,
-                parentItem: widget.parentItem,
-                onRemoveFromList: widget.onRemoveFromList,
-              );
-            },
->>>>>>> cd6dbf17
       onTap: () async {
         if (!playable) return;
         var children = await widget.children;
