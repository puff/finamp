import 'package:finamp/components/MusicScreen/album_item_list_tile.dart';
import 'package:finamp/models/finamp_models.dart';
import 'package:finamp/services/downloads_helper.dart';
import 'package:finamp/services/finamp_settings_helper.dart';
import 'package:finamp/services/queue_service.dart';
import 'package:flutter/material.dart';
import 'package:flutter_gen/gen_l10n/app_localizations.dart';
import 'package:get_it/get_it.dart';

import '../../models/jellyfin_models.dart';
import '../../services/audio_service_helper.dart';
import '../../services/jellyfin_api_helper.dart';
import '../../screens/artist_screen.dart';
import '../../screens/album_screen.dart';
import '../error_snackbar.dart';
import 'album_item_card.dart';

enum _AlbumListTileMenuItems {
  addToQueue,
  playNext,
  addFavourite,
  removeFavourite,
  addToMixList,
  removeFromMixList,
  playNext,
  addToNextUp,
  shuffleNext,
  shuffleToNextUp,
  addToQueue,
  shuffleToQueue,
}

/// This widget is kind of a shell around AlbumItemCard and AlbumItemListTile.
/// Depending on the values given, a list tile or a card will be returned. This
/// widget exists to handle the dropdown stuff and other stuff shared between
/// the two widgets.
class AlbumItem extends StatefulWidget {
  const AlbumItem({
    Key? key,
    required this.album,
    required this.isPlaylist,
    this.parentType,
    this.onTap,
    this.isGrid = false,
    this.gridAddSettingsListener = false,
  }) : super(key: key);

  /// The album (or item, I just used to call items albums before Finamp
  /// supported other types) to show in the widget.
  final BaseItemDto album;

  /// The parent type of the item. Used to change onTap functionality for stuff
  /// like artists.
  final String? parentType;

  /// Used to differentiate between albums and playlists, since they use the same internal logic and widgets
  final bool isPlaylist;

  /// A custom onTap can be provided to override the default value, which is to
  /// open the item's album/artist screen.
  final void Function()? onTap;

  /// If specified, use cards instead of list tiles. Use this if you want to use
  /// this widget in a grid view.
  final bool isGrid;

  /// If true, the grid item will use a ValueListenableBuilder to check whether
  /// or not to show the text. You'll want to set this to false if the
  /// [AlbumItem] would be rebuilt by FinampSettings anyway.
  final bool gridAddSettingsListener;

  @override
  State<AlbumItem> createState() => _AlbumItemState();
}

class _AlbumItemState extends State<AlbumItem> {
  final _audioServiceHelper = GetIt.instance<AudioServiceHelper>();

  late BaseItemDto mutableAlbum;

  QueueService get _queueService => GetIt.instance<QueueService>();

  late Function() onTap;
  late AppLocalizations local;
  late ScaffoldMessengerState messenger;

  @override
  void initState() {
    super.initState();
    mutableAlbum = widget.album;

    // this is jank lol
    onTap = widget.onTap ??
        () {
          if (mutableAlbum.type == "MusicArtist" ||
              mutableAlbum.type == "MusicGenre") {
            Navigator.of(context)
                .pushNamed(ArtistScreen.routeName, arguments: mutableAlbum);
          } else {
            Navigator.of(context)
                .pushNamed(AlbumScreen.routeName, arguments: mutableAlbum);
          }
        };
  }

  @override
  Widget build(BuildContext context) {
    local = AppLocalizations.of(context)!;
    messenger = ScaffoldMessenger.of(context);

    final screenSize = MediaQuery.of(context).size;

    return Padding(
      padding: widget.isGrid
          ? Theme.of(context).cardTheme.margin ?? const EdgeInsets.all(4.0)
          : EdgeInsets.zero,
      child: GestureDetector(
        onLongPressStart: (details) async {
          Feedback.forLongPress(context);

<<<<<<< HEAD
=======
          final isOffline = FinampSettingsHelper.finampSettings.isOffline;

>>>>>>> e72d58d0
          final jellyfinApiHelper = GetIt.instance<JellyfinApiHelper>();

          final selection = await showMenu<_AlbumListTileMenuItems>(
            context: context,
            position: RelativeRect.fromLTRB(
              details.globalPosition.dx,
              details.globalPosition.dy,
              screenSize.width - details.globalPosition.dx,
              screenSize.height - details.globalPosition.dy,
            ),
            items: [
              if (_audioServiceHelper.hasQueueItems()) ...[
                PopupMenuItem<_AlbumListTileMenuItems>(
                  value: _AlbumListTileMenuItems.addToQueue,
                  child: ListTile(
                    leading: const Icon(Icons.queue_music),
                    title: Text(AppLocalizations.of(context)!.addToQueue),
                  ),
                ),
                PopupMenuItem<_AlbumListTileMenuItems>(
                  value: _AlbumListTileMenuItems.playNext,
                  child: ListTile(
                    leading: const Icon(Icons.queue_music),
                    title: Text(AppLocalizations.of(context)!.playNext),
                  ),
                ),
              ],
              mutableAlbum.userData!.isFavorite
                  ? PopupMenuItem<_AlbumListTileMenuItems>(
                      enabled: !isOffline,
                      value: _AlbumListTileMenuItems.removeFavourite,
                      child: ListTile(
                        enabled: !isOffline,
                        leading: const Icon(Icons.favorite_border),
                        title: Text(local.removeFavourite),
                      ),
                    )
                  : PopupMenuItem<_AlbumListTileMenuItems>(
                      enabled: !isOffline,
                      value: _AlbumListTileMenuItems.addFavourite,
                      child: ListTile(
                        enabled: !isOffline,
                        leading: const Icon(Icons.favorite),
                        title: Text(local.addFavourite),
                      ),
                    ),
              jellyfinApiHelper.selectedMixAlbums.contains(mutableAlbum.id)
                  ? PopupMenuItem<_AlbumListTileMenuItems>(
                      enabled: !isOffline,
                      value: _AlbumListTileMenuItems.removeFromMixList,
                      child: ListTile(
                        enabled: !isOffline,
                        leading: const Icon(Icons.explore_off),
                        title: Text(local.removeFromMix),
                      ),
                    )
                  : PopupMenuItem<_AlbumListTileMenuItems>(
                      enabled: !isOffline,
                      value: _AlbumListTileMenuItems.addToMixList,
                      child: ListTile(
                        enabled: !isOffline,
                        leading: const Icon(Icons.explore),
                        title: Text(local.addToMix),
                      ),
                    ),
              if (_queueService.getQueue().nextUp.isNotEmpty)
                PopupMenuItem<_AlbumListTileMenuItems>(
                  value: _AlbumListTileMenuItems.playNext,
                  child: ListTile(
                    leading: const Icon(Icons.hourglass_bottom),
                    title: Text(local.playNext),
                  ),
                ),
              PopupMenuItem<_AlbumListTileMenuItems>(
                value: _AlbumListTileMenuItems.addToNextUp,
                child: ListTile(
                  leading: const Icon(Icons.hourglass_top),
                  title: Text(local.addToNextUp),
                ),
              ),
              if (_queueService.getQueue().nextUp.isNotEmpty)
                PopupMenuItem<_AlbumListTileMenuItems>(
                  value: _AlbumListTileMenuItems.shuffleNext,
                  child: ListTile(
                    leading: const Icon(Icons.hourglass_bottom),
                    title: Text(local.shuffleNext),
                  ),
                ),
              PopupMenuItem<_AlbumListTileMenuItems>(
                value: _AlbumListTileMenuItems.shuffleToNextUp,
                child: ListTile(
                  leading: const Icon(Icons.hourglass_top),
                  title: Text(local.shuffleToNextUp),
                ),
              ),
              PopupMenuItem<_AlbumListTileMenuItems>(
                value: _AlbumListTileMenuItems.addToQueue,
                child: ListTile(
                  leading: const Icon(Icons.queue_music),
                  title: Text(local.addToQueue),
                ),
              ),
              PopupMenuItem<_AlbumListTileMenuItems>(
                value: _AlbumListTileMenuItems.shuffleToQueue,
                child: ListTile(
                  leading: const Icon(Icons.queue_music),
                  title: Text(local.shuffleToQueue),
                ),
              ),
            ],
          );

          if (!mounted) return;

          switch (selection) {
            case _AlbumListTileMenuItems.addToQueue:
              final children = await jellyfinApiHelper.getItems(
                parentItem: widget.album,
                sortBy: "ParentIndexNumber,IndexNumber,SortName",
                includeItemTypes: "Audio",
                isGenres: false,
              );
              await _audioServiceHelper.addQueueItems(children!);

              if (!mounted) return;

              ScaffoldMessenger.of(context).showSnackBar(SnackBar(
                content: Text(AppLocalizations.of(context)!.addedToQueue),
              ));
              break;

            case _AlbumListTileMenuItems.playNext:
              final children = await jellyfinApiHelper.getItems(
                parentItem: widget.album,
                sortBy: "ParentIndexNumber,IndexNumber,SortName",
                includeItemTypes: "Audio",
                isGenres: false,
              );
              await _audioServiceHelper.insertQueueItemsNext(children!);

              if (!mounted) return;

              ScaffoldMessenger.of(context).showSnackBar(SnackBar(
                content: Text(AppLocalizations.of(context)!.insertedIntoQueue),
              ));
              break;

            case _AlbumListTileMenuItems.addFavourite:
              try {
                final newUserData =
                    await jellyfinApiHelper.addFavourite(mutableAlbum.id);

                if (!mounted) return;

                setState(() {
                  mutableAlbum.userData = newUserData;
                });

                messenger.showSnackBar(
                    const SnackBar(content: Text("Favourite added.")));
              } catch (e) {
                errorSnackbar(e, context);
              }
              break;
            case _AlbumListTileMenuItems.removeFavourite:
              try {
                final newUserData =
                    await jellyfinApiHelper.removeFavourite(mutableAlbum.id);

                if (!mounted) return;

                setState(() {
                  mutableAlbum.userData = newUserData;
                });
                messenger.showSnackBar(
                    const SnackBar(content: Text("Favourite removed.")));
              } catch (e) {
                errorSnackbar(e, context);
              }
              break;
            case _AlbumListTileMenuItems.addToMixList:
              try {
                jellyfinApiHelper.addAlbumToMixBuilderList(mutableAlbum);
                setState(() {});
              } catch (e) {
                errorSnackbar(e, context);
              }
              break;
            case _AlbumListTileMenuItems.removeFromMixList:
              try {
                jellyfinApiHelper.removeAlbumFromMixBuilderList(mutableAlbum);
                setState(() {});
              } catch (e) {
                errorSnackbar(e, context);
              }
              break;
            case _AlbumListTileMenuItems.playNext:
              try {
                List<BaseItemDto>? albumTracks;
                if (FinampSettingsHelper.finampSettings.isOffline) {
                  final downloadsHelper = GetIt.instance<DownloadsHelper>();

                  // The downloadedParent won't be null here if we've already
                  // navigated to it in offline mode
                  final downloadedParent =
                      downloadsHelper.getDownloadedParent(widget.album.id)!;

                  albumTracks = downloadedParent.downloadedChildren.values.toList();
                } else {
                  albumTracks =
                      await jellyfinApiHelper.getItems(
                    parentItem: mutableAlbum,
                    isGenres: false,
                    sortBy: "ParentIndexNumber,IndexNumber,SortName",
                    includeItemTypes: "Audio",
                  );
                }

                if (albumTracks == null) {
                  messenger.showSnackBar(
                    SnackBar(
                      content: Text(
                          "Couldn't load ${widget.isPlaylist ? "playlist" : "album"}."),
                    ),
                  );
                  return;
                }

                _queueService.addNext(
                    items: albumTracks,
                    source: QueueItemSource(
                      type: widget.isPlaylist
                          ? QueueItemSourceType.nextUpPlaylist
                          : QueueItemSourceType.nextUpAlbum,
                      name: QueueItemSourceName(
                          type: QueueItemSourceNameType.preTranslated,
                          pretranslatedName:
                              mutableAlbum.name ?? local.placeholderSource),
                      id: mutableAlbum.id,
                      item: mutableAlbum,
                    ));

                messenger.showSnackBar(
                  SnackBar(
                    content: Text(local.confirmPlayNext(
                        widget.isPlaylist ? "playlist" : "album")),
                  ),
                );

                setState(() {});
              } catch (e) {
                errorSnackbar(e, context);
              }
              break;
            case _AlbumListTileMenuItems.addToNextUp:
              try {
                List<BaseItemDto>? albumTracks;
                if (FinampSettingsHelper.finampSettings.isOffline) {
                  final downloadsHelper = GetIt.instance<DownloadsHelper>();

                  // The downloadedParent won't be null here if we've already
                  // navigated to it in offline mode
                  final downloadedParent =
                      downloadsHelper.getDownloadedParent(widget.album.id)!;

                  albumTracks = downloadedParent.downloadedChildren.values.toList();
                } else {
                  albumTracks =
                      await jellyfinApiHelper.getItems(
                    parentItem: mutableAlbum,
                    isGenres: false,
                    sortBy: "ParentIndexNumber,IndexNumber,SortName",
                    includeItemTypes: "Audio",
                  );
                }

                if (albumTracks == null) {
                  messenger.showSnackBar(
                    SnackBar(
                      content: Text(
                          "Couldn't load ${widget.isPlaylist ? "playlist" : "album"}."),
                    ),
                  );
                  return;
                }

                _queueService.addToNextUp(
                    items: albumTracks,
                    source: QueueItemSource(
                      type: widget.isPlaylist
                          ? QueueItemSourceType.nextUpPlaylist
                          : QueueItemSourceType.nextUpAlbum,
                      name: QueueItemSourceName(
                          type: QueueItemSourceNameType.preTranslated,
                          pretranslatedName:
                              mutableAlbum.name ?? local.placeholderSource),
                      id: mutableAlbum.id,
                      item: mutableAlbum,
                    ));

                messenger.showSnackBar(
                  SnackBar(
                    content: Text(local.confirmAddToNextUp(
                        widget.isPlaylist ? "playlist" : "album")),
                  ),
                );

                setState(() {});
              } catch (e) {
                errorSnackbar(e, context);
              }
              break;
            case _AlbumListTileMenuItems.shuffleNext:
              try {
                List<BaseItemDto>? albumTracks;
                if (FinampSettingsHelper.finampSettings.isOffline) {
                  final downloadsHelper = GetIt.instance<DownloadsHelper>();

                  // The downloadedParent won't be null here if we've already
                  // navigated to it in offline mode
                  final downloadedParent =
                      downloadsHelper.getDownloadedParent(widget.album.id)!;

                  albumTracks = downloadedParent.downloadedChildren.values.toList();
                } else {
                  albumTracks =
                      await jellyfinApiHelper.getItems(
                    parentItem: mutableAlbum,
                    isGenres: false,
                    sortBy: "Random",
                    includeItemTypes: "Audio",
                  );
                }

                if (albumTracks == null) {
                  messenger.showSnackBar(
                    SnackBar(
                      content: Text(
                          "Couldn't load ${widget.isPlaylist ? "playlist" : "album"}."),
                    ),
                  );
                  return;
                }

                _queueService.addNext(
                    items: albumTracks,
                    source: QueueItemSource(
                      type: widget.isPlaylist
                          ? QueueItemSourceType.nextUpPlaylist
                          : QueueItemSourceType.nextUpAlbum,
                      name: QueueItemSourceName(
                          type: QueueItemSourceNameType.preTranslated,
                          pretranslatedName:
                              mutableAlbum.name ?? local.placeholderSource),
                      id: mutableAlbum.id,
                      item: mutableAlbum,
                    ));

                messenger.showSnackBar(
                  SnackBar(
                    content: Text(local.confirmPlayNext(
                        widget.isPlaylist ? "playlist" : "album")),
                  ),
                );

                setState(() {});
              } catch (e) {
                errorSnackbar(e, context);
              }
              break;
            case _AlbumListTileMenuItems.shuffleToNextUp:
              try {
                List<BaseItemDto>? albumTracks =
                    await jellyfinApiHelper.getItems(
                  parentItem: mutableAlbum,
                  isGenres: false,
                  sortBy:
                      "Random", //TODO this isn't working anymore with Jellyfin 10.9 (unstable)
                  includeItemTypes: "Audio",
                );

                if (albumTracks == null) {
                  messenger.showSnackBar(
                    SnackBar(
                      content: Text(
                          "Couldn't load ${widget.isPlaylist ? "playlist" : "album"}."),
                    ),
                  );
                  return;
                }

                _queueService.addToNextUp(
                    items: albumTracks,
                    source: QueueItemSource(
                      type: widget.isPlaylist
                          ? QueueItemSourceType.nextUpPlaylist
                          : QueueItemSourceType.nextUpAlbum,
                      name: QueueItemSourceName(
                          type: QueueItemSourceNameType.preTranslated,
                          pretranslatedName:
                              mutableAlbum.name ?? local.placeholderSource),
                      id: mutableAlbum.id,
                      item: mutableAlbum,
                    ));

                messenger.showSnackBar(
                  SnackBar(
                    content: Text(local.confirmShuffleToNextUp),
                  ),
                );

                setState(() {});
              } catch (e) {
                errorSnackbar(e, context);
              }
              break;
            case _AlbumListTileMenuItems.addToQueue:
              try {
                List<BaseItemDto>? albumTracks =
                    await jellyfinApiHelper.getItems(
                  parentItem: mutableAlbum,
                  isGenres: false,
                  sortBy: "ParentIndexNumber,IndexNumber,SortName",
                  includeItemTypes: "Audio",
                );

                if (albumTracks == null) {
                  messenger.showSnackBar(
                    SnackBar(
                      content: Text(
                          "Couldn't load ${widget.isPlaylist ? "playlist" : "album"}."),
                    ),
                  );
                  return;
                }

                _queueService.addToQueue(
                    items: albumTracks,
                    source: QueueItemSource(
                      type: widget.isPlaylist
                          ? QueueItemSourceType.nextUpPlaylist
                          : QueueItemSourceType.nextUpAlbum,
                      name: QueueItemSourceName(
                          type: QueueItemSourceNameType.preTranslated,
                          pretranslatedName:
                              mutableAlbum.name ?? local.placeholderSource),
                      id: mutableAlbum.id,
                      item: mutableAlbum,
                    ));

                messenger.showSnackBar(
                  SnackBar(
                    content: Text(local.confirmAddToQueue(
                        widget.isPlaylist ? "playlist" : "album")),
                  ),
                );

                setState(() {});
              } catch (e) {
                errorSnackbar(e, context);
              }
              break;
            case _AlbumListTileMenuItems.shuffleToQueue:
              try {
                List<BaseItemDto>? albumTracks =
                    await jellyfinApiHelper.getItems(
                  parentItem: mutableAlbum,
                  isGenres: false,
                  sortBy: "Random",
                  includeItemTypes: "Audio",
                );

                if (albumTracks == null) {
                  messenger.showSnackBar(
                    SnackBar(
                      content: Text(
                          "Couldn't load ${widget.isPlaylist ? "playlist" : "album"}."),
                    ),
                  );
                  return;
                }

                _queueService.addToQueue(
                    items: albumTracks,
                    source: QueueItemSource(
                      type: widget.isPlaylist
                          ? QueueItemSourceType.nextUpPlaylist
                          : QueueItemSourceType.nextUpAlbum,
                      name: QueueItemSourceName(
                          type: QueueItemSourceNameType.preTranslated,
                          pretranslatedName:
                              mutableAlbum.name ?? local.placeholderSource),
                      id: mutableAlbum.id,
                      item: mutableAlbum,
                    ));

                messenger.showSnackBar(
                  SnackBar(
                    content: Text(local.confirmAddToQueue(
                        widget.isPlaylist ? "playlist" : "album")),
                  ),
                );

                setState(() {});
              } catch (e) {
                errorSnackbar(e, context);
              }
              break;
            case null:
              break;
          }
        },
        child: widget.isGrid
            ? AlbumItemCard(
                item: mutableAlbum,
                onTap: onTap,
                parentType: widget.parentType,
                addSettingsListener: widget.gridAddSettingsListener,
              )
            : AlbumItemListTile(
                item: mutableAlbum,
                onTap: onTap,
                parentType: widget.parentType,
              ),
      ),
    );
  }
}<|MERGE_RESOLUTION|>--- conflicted
+++ resolved
@@ -16,8 +16,6 @@
 import 'album_item_card.dart';
 
 enum _AlbumListTileMenuItems {
-  addToQueue,
-  playNext,
   addFavourite,
   removeFavourite,
   addToMixList,
@@ -118,11 +116,8 @@
         onLongPressStart: (details) async {
           Feedback.forLongPress(context);
 
-<<<<<<< HEAD
-=======
           final isOffline = FinampSettingsHelper.finampSettings.isOffline;
 
->>>>>>> e72d58d0
           final jellyfinApiHelper = GetIt.instance<JellyfinApiHelper>();
 
           final selection = await showMenu<_AlbumListTileMenuItems>(
@@ -134,22 +129,6 @@
               screenSize.height - details.globalPosition.dy,
             ),
             items: [
-              if (_audioServiceHelper.hasQueueItems()) ...[
-                PopupMenuItem<_AlbumListTileMenuItems>(
-                  value: _AlbumListTileMenuItems.addToQueue,
-                  child: ListTile(
-                    leading: const Icon(Icons.queue_music),
-                    title: Text(AppLocalizations.of(context)!.addToQueue),
-                  ),
-                ),
-                PopupMenuItem<_AlbumListTileMenuItems>(
-                  value: _AlbumListTileMenuItems.playNext,
-                  child: ListTile(
-                    leading: const Icon(Icons.queue_music),
-                    title: Text(AppLocalizations.of(context)!.playNext),
-                  ),
-                ),
-              ],
               mutableAlbum.userData!.isFavorite
                   ? PopupMenuItem<_AlbumListTileMenuItems>(
                       enabled: !isOffline,
@@ -238,37 +217,6 @@
           if (!mounted) return;
 
           switch (selection) {
-            case _AlbumListTileMenuItems.addToQueue:
-              final children = await jellyfinApiHelper.getItems(
-                parentItem: widget.album,
-                sortBy: "ParentIndexNumber,IndexNumber,SortName",
-                includeItemTypes: "Audio",
-                isGenres: false,
-              );
-              await _audioServiceHelper.addQueueItems(children!);
-
-              if (!mounted) return;
-
-              ScaffoldMessenger.of(context).showSnackBar(SnackBar(
-                content: Text(AppLocalizations.of(context)!.addedToQueue),
-              ));
-              break;
-
-            case _AlbumListTileMenuItems.playNext:
-              final children = await jellyfinApiHelper.getItems(
-                parentItem: widget.album,
-                sortBy: "ParentIndexNumber,IndexNumber,SortName",
-                includeItemTypes: "Audio",
-                isGenres: false,
-              );
-              await _audioServiceHelper.insertQueueItemsNext(children!);
-
-              if (!mounted) return;
-
-              ScaffoldMessenger.of(context).showSnackBar(SnackBar(
-                content: Text(AppLocalizations.of(context)!.insertedIntoQueue),
-              ));
-              break;
 
             case _AlbumListTileMenuItems.addFavourite:
               try {
@@ -322,7 +270,7 @@
             case _AlbumListTileMenuItems.playNext:
               try {
                 List<BaseItemDto>? albumTracks;
-                if (FinampSettingsHelper.finampSettings.isOffline) {
+                if (isOffline) {
                   final downloadsHelper = GetIt.instance<DownloadsHelper>();
 
                   // The downloadedParent won't be null here if we've already
@@ -380,7 +328,7 @@
             case _AlbumListTileMenuItems.addToNextUp:
               try {
                 List<BaseItemDto>? albumTracks;
-                if (FinampSettingsHelper.finampSettings.isOffline) {
+                if (isOffline) {
                   final downloadsHelper = GetIt.instance<DownloadsHelper>();
 
                   // The downloadedParent won't be null here if we've already
@@ -438,7 +386,7 @@
             case _AlbumListTileMenuItems.shuffleNext:
               try {
                 List<BaseItemDto>? albumTracks;
-                if (FinampSettingsHelper.finampSettings.isOffline) {
+                if (isOffline) {
                   final downloadsHelper = GetIt.instance<DownloadsHelper>();
 
                   // The downloadedParent won't be null here if we've already
