--- conflicted
+++ resolved
@@ -314,20 +314,8 @@
               try {
                 List<BaseItemDto>? albumTracks;
                 if (isOffline) {
-<<<<<<< HEAD
                   albumTracks = await isarDownloads
                       .getCollectionSongs(widget.album, playable: true);
-=======
-                  final downloadsHelper = GetIt.instance<DownloadsHelper>();
-
-                  // The downloadedParent won't be null here if we've already
-                  // navigated to it in offline mode
-                  final downloadedParent =
-                      downloadsHelper.getDownloadedParent(widget.album.id)!;
-
-                  albumTracks =
-                      downloadedParent.downloadedChildren.values.toList();
->>>>>>> ef797ce0
                 } else {
                   albumTracks = await jellyfinApiHelper.getItems(
                     parentItem: mutableAlbum,
@@ -376,20 +364,8 @@
               try {
                 List<BaseItemDto>? albumTracks;
                 if (isOffline) {
-<<<<<<< HEAD
                   albumTracks = await isarDownloads
                       .getCollectionSongs(widget.album, playable: true);
-=======
-                  final downloadsHelper = GetIt.instance<DownloadsHelper>();
-
-                  // The downloadedParent won't be null here if we've already
-                  // navigated to it in offline mode
-                  final downloadedParent =
-                      downloadsHelper.getDownloadedParent(widget.album.id)!;
-
-                  albumTracks =
-                      downloadedParent.downloadedChildren.values.toList();
->>>>>>> ef797ce0
                 } else {
                   albumTracks = await jellyfinApiHelper.getItems(
                     parentItem: mutableAlbum,
@@ -438,20 +414,8 @@
               try {
                 List<BaseItemDto>? albumTracks;
                 if (isOffline) {
-<<<<<<< HEAD
                   albumTracks = await isarDownloads
                       .getCollectionSongs(widget.album, playable: true);
-=======
-                  final downloadsHelper = GetIt.instance<DownloadsHelper>();
-
-                  // The downloadedParent won't be null here if we've already
-                  // navigated to it in offline mode
-                  final downloadedParent =
-                      downloadsHelper.getDownloadedParent(widget.album.id)!;
-
-                  albumTracks =
-                      downloadedParent.downloadedChildren.values.toList();
->>>>>>> ef797ce0
                 } else {
                   albumTracks = await jellyfinApiHelper.getItems(
                     parentItem: mutableAlbum,
@@ -634,7 +598,6 @@
             case _AlbumListTileMenuItems.goToArtist:
               late BaseItemDto artist;
               try {
-<<<<<<< HEAD
                 if (FinampSettingsHelper.finampSettings.isOffline) {
                   final isarDownloads = GetIt.instance<IsarDownloads>();
                   artist = (await isarDownloads.getCollectionInfo(
@@ -643,10 +606,6 @@
                 } else {
                   artist = await jellyfinApiHelper.getItemById(albumArtistId!);
                 }
-=======
-                artist = await _jellyfinApiHelper
-                    .getItemById(widget.album.artistItems!.first.id);
->>>>>>> ef797ce0
               } catch (e) {
                 GlobalSnackbar.error(e);
                 return;
