--- conflicted
+++ resolved
@@ -78,12 +78,9 @@
 }
 
 class _AlbumItemState extends State<AlbumItem> {
-<<<<<<< HEAD
-=======
   final _audioServiceHelper = GetIt.instance<AudioServiceHelper>();
   final _jellyfinApiHelper = GetIt.instance<JellyfinApiHelper>();
 
->>>>>>> 9a7a335e
   late BaseItemDto mutableAlbum;
 
   QueueService get _queueService => GetIt.instance<QueueService>();
@@ -231,7 +228,6 @@
                   title: Text(local.shuffleToQueue),
                 ),
               ),
-<<<<<<< HEAD
               isDownloadRequired
                   ? PopupMenuItem<_AlbumListTileMenuItems>(
                       value: _AlbumListTileMenuItems.delete,
@@ -249,7 +245,6 @@
                         enabled: !isOffline,
                       ),
                     ),
-=======
               //TODO handle multiple artists
               PopupMenuItem<_AlbumListTileMenuItems>(
                 value: _AlbumListTileMenuItems.goToArtist,
@@ -258,7 +253,6 @@
                   title: Text(AppLocalizations.of(context)!.goToArtist),
                 ),
               ),
->>>>>>> 9a7a335e
             ],
           );
 
@@ -602,6 +596,7 @@
             case _AlbumListTileMenuItems.goToArtist:
               late BaseItemDto artist;
               // If online, get the artist's BaseItemDto from the server.
+              // TOOO add offline work, copy from song
               try {
                 artist = await _jellyfinApiHelper.getItemById(
                     widget.album.artistItems!.first.id);
