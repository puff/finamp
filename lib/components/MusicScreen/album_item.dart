import 'dart:async';

import 'package:finamp/components/MusicScreen/album_item_list_tile.dart';
import 'package:finamp/models/finamp_models.dart';
import 'package:finamp/services/finamp_settings_helper.dart';
import 'package:finamp/services/queue_service.dart';
import 'package:flutter/material.dart';
import 'package:flutter_gen/gen_l10n/app_localizations.dart';
import 'package:flutter_tabler_icons/flutter_tabler_icons.dart';
import 'package:get_it/get_it.dart';

import '../../models/jellyfin_models.dart';
import '../../screens/album_screen.dart';
import '../../screens/artist_screen.dart';
import '../../services/downloads_service.dart';
import '../../services/jellyfin_api_helper.dart';
import '../AlbumScreen/download_dialog.dart';
import '../global_snackbar.dart';
import 'album_item_card.dart';

enum _AlbumListTileMenuItems {
  addFavourite,
  removeFavourite,
  addToMixList,
  removeFromMixList,
  download,
  delete,
  playNext,
  addToNextUp,
  shuffleNext,
  shuffleToNextUp,
  addToQueue,
  shuffleToQueue,
  goToArtist,
}

//TODO should this be unified with artist screen version?
/// This widget is kind of a shell around AlbumItemCard and AlbumItemListTile.
/// Depending on the values given, a list tile or a card will be returned. This
/// widget exists to handle the dropdown stuff and other stuff shared between
/// the two widgets.
class AlbumItem extends StatefulWidget {
  const AlbumItem({
    super.key,
    required this.album,
    required this.isPlaylist,
    this.parentType,
    this.onTap,
    this.isGrid = false,
    this.gridAddSettingsListener = false,
  });

  /// The album (or item, I just used to call items albums before Finamp
  /// supported other types) to show in the widget.
  final BaseItemDto album;

  /// The parent type of the item. Used to change onTap functionality for stuff
  /// like artists.
  final String? parentType;

  /// Used to differentiate between albums and playlists, since they use the same internal logic and widgets
  final bool isPlaylist;

  /// A custom onTap can be provided to override the default value, which is to
  /// open the item's album/artist screen.
  final void Function()? onTap;

  /// If specified, use cards instead of list tiles. Use this if you want to use
  /// this widget in a grid view.
  final bool isGrid;

  /// If true, the grid item will use a ValueListenableBuilder to check whether
  /// or not to show the text. You'll want to set this to false if the
  /// [AlbumItem] would be rebuilt by FinampSettings anyway.
  final bool gridAddSettingsListener;

  @override
  State<AlbumItem> createState() => _AlbumItemState();
}

class _AlbumItemState extends State<AlbumItem> {
  late BaseItemDto mutableAlbum;

  QueueService get _queueService => GetIt.instance<QueueService>();

  late Function() onTap;
  late AppLocalizations local;

  @override
  void initState() {
    super.initState();
    mutableAlbum = widget.album;

    // this is jank lol
    onTap = widget.onTap ??
        () {
          if (mutableAlbum.type == "MusicArtist" ||
              mutableAlbum.type == "MusicGenre") {
            Navigator.of(context)
                .pushNamed(ArtistScreen.routeName, arguments: mutableAlbum);
          } else {
            Navigator.of(context)
                .pushNamed(AlbumScreen.routeName, arguments: mutableAlbum);
          }
        };
  }

  @override
  Widget build(BuildContext context) {
    local = AppLocalizations.of(context)!;

    final screenSize = MediaQuery.of(context).size;

<<<<<<< HEAD
    void menuCallback({
      required Offset localPosition,
      required Offset globalPosition,
    }) async {
      unawaited(Feedback.forLongPress(context));

      final isOffline = FinampSettingsHelper.finampSettings.isOffline;

      final jellyfinApiHelper = GetIt.instance<JellyfinApiHelper>();
      final downloadsService = GetIt.instance<DownloadsService>();
      final bool explicitlyDownloaded = downloadsService
          .getStatus(
              DownloadStub.fromItem(
                  type: DownloadItemType.collection, item: widget.album),
              null)
          .isRequired;
      final albumArtistId = widget.album.albumArtists?.firstOrNull?.id ??
          widget.album.artistItems?.firstOrNull?.id;
      String itemType;

      switch (widget.album.type) {
        case "MusicAlbum":
          itemType = "album";
          break;
        case "MusicArtist":
          itemType = "artist";
          break;
        case "MusicGenre":
          itemType = "genre";
          break;
        case "Playlist":
          itemType = "playlist";
          break;
        default:
          itemType = "album";
      }

      final selection = await showMenu<_AlbumListTileMenuItems>(
        context: context,
        position: RelativeRect.fromLTRB(
          globalPosition.dx,
          globalPosition.dy,
          screenSize.width - globalPosition.dx,
          screenSize.height - globalPosition.dy,
        ),
        items: [
          if (mutableAlbum.userData != null)
            mutableAlbum.userData!.isFavorite
                ? PopupMenuItem<_AlbumListTileMenuItems>(
                    enabled: !isOffline,
                    value: _AlbumListTileMenuItems.removeFavourite,
                    child: ListTile(
                      enabled: !isOffline,
                      leading: const Icon(Icons.favorite_border),
                      title: Text(local.removeFavourite),
                    ),
                  )
                : PopupMenuItem<_AlbumListTileMenuItems>(
                    enabled: !isOffline,
                    value: _AlbumListTileMenuItems.addFavourite,
                    child: ListTile(
                      enabled: !isOffline,
                      leading: const Icon(Icons.favorite),
                      title: Text(local.addFavourite),
=======
    return Padding(
      padding: widget.isGrid
          ? Theme.of(context).cardTheme.margin ?? const EdgeInsets.all(4.0)
          : EdgeInsets.zero,
      child: GestureDetector(
        onLongPressStart: (details) async {
          unawaited(Feedback.forLongPress(context));

          final isOffline = FinampSettingsHelper.finampSettings.isOffline;

          final jellyfinApiHelper = GetIt.instance<JellyfinApiHelper>();
          final downloadsService = GetIt.instance<DownloadsService>();
          final bool explicitlyDownloaded = downloadsService
              .getStatus(
                  DownloadStub.fromItem(
                      type: DownloadItemType.collection, item: widget.album),
                  null)
              .isRequired;
          final albumArtistId = widget.album.albumArtists?.firstOrNull?.id ??
              widget.album.artistItems?.firstOrNull?.id;
          String itemType;

          switch (widget.album.type) {
            case "MusicAlbum":
              itemType = "album";
              break;
            case "MusicArtist":
              itemType = "artist";
              break;
            case "MusicGenre":
              itemType = "genre";
              break;
            case "Playlist":
              itemType = "playlist";
              break;
            default:
              itemType = "album";
          }

          final selection = await showMenu<_AlbumListTileMenuItems>(
            context: context,
            position: RelativeRect.fromLTRB(
              details.globalPosition.dx,
              details.globalPosition.dy,
              screenSize.width - details.globalPosition.dx,
              screenSize.height - details.globalPosition.dy,
            ),
            items: [
              if (mutableAlbum.userData != null)
                mutableAlbum.userData!.isFavorite
                    ? PopupMenuItem<_AlbumListTileMenuItems>(
                        enabled: !isOffline,
                        value: _AlbumListTileMenuItems.removeFavourite,
                        child: ListTile(
                          enabled: !isOffline,
                          leading: const Icon(Icons.favorite_border),
                          title: Text(local.removeFavourite),
                        ),
                      )
                    : PopupMenuItem<_AlbumListTileMenuItems>(
                        enabled: !isOffline,
                        value: _AlbumListTileMenuItems.addFavourite,
                        child: ListTile(
                          enabled: !isOffline,
                          leading: const Icon(Icons.favorite),
                          title: Text(local.addFavourite),
                        ),
                      ),
              jellyfinApiHelper.selectedMixAlbums
                      .map((e) => e.id)
                      .contains(mutableAlbum.id)
                  ? PopupMenuItem<_AlbumListTileMenuItems>(
                      enabled: !isOffline &&
                          ["MusicAlbum", "MusicArtist", "MusicGenre"]
                              .contains(mutableAlbum.type),
                      value: _AlbumListTileMenuItems.removeFromMixList,
                      child: ListTile(
                        enabled: !isOffline,
                        leading: const Icon(Icons.explore_off),
                        title: Text(local.removeFromMix),
                      ),
                    )
                  : PopupMenuItem<_AlbumListTileMenuItems>(
                      enabled: !isOffline &&
                          ["MusicAlbum", "MusicArtist", "MusicGenre"]
                              .contains(mutableAlbum.type),
                      value: _AlbumListTileMenuItems.addToMixList,
                      child: ListTile(
                        enabled: !isOffline,
                        leading: const Icon(Icons.explore),
                        title: Text(local.addToMix),
                      ),
>>>>>>> 5a33802d
                    ),
                  ),
          jellyfinApiHelper.selectedMixAlbums
                  .map((e) => e.id)
                  .contains(mutableAlbum.id)
              ? PopupMenuItem<_AlbumListTileMenuItems>(
                  enabled: !isOffline && ["MusicAlbum", "MusicArtist", "MusicGenre"]
                      .contains(mutableAlbum.type),
                  value: _AlbumListTileMenuItems.removeFromMixList,
                  child: ListTile(
                    enabled: !isOffline,
                    leading: const Icon(Icons.explore_off),
                    title: Text(local.removeFromMix),
                  ),
                )
              : PopupMenuItem<_AlbumListTileMenuItems>(
                  enabled: !isOffline && ["MusicAlbum", "MusicArtist", "MusicGenre"]
                      .contains(mutableAlbum.type),
                  value: _AlbumListTileMenuItems.addToMixList,
                  child: ListTile(
                    enabled: !isOffline,
                    leading: const Icon(Icons.explore),
                    title: Text(local.addToMix),
                  ),
                ),
          if (_queueService.getQueue().nextUp.isNotEmpty)
            PopupMenuItem<_AlbumListTileMenuItems>(
              value: _AlbumListTileMenuItems.playNext,
              child: ListTile(
                leading: const Icon(TablerIcons.corner_right_down),
                title: Text(local.playNext),
              ),
            ),
          PopupMenuItem<_AlbumListTileMenuItems>(
            value: _AlbumListTileMenuItems.addToNextUp,
            child: ListTile(
              leading: const Icon(TablerIcons.corner_right_down_double),
              title: Text(local.addToNextUp),
            ),
          ),
          if (_queueService.getQueue().nextUp.isNotEmpty)
            PopupMenuItem<_AlbumListTileMenuItems>(
              value: _AlbumListTileMenuItems.shuffleNext,
              child: ListTile(
                leading: const Icon(TablerIcons.corner_right_down),
                title: Text(local.shuffleNext),
              ),
            ),
          PopupMenuItem<_AlbumListTileMenuItems>(
            value: _AlbumListTileMenuItems.shuffleToNextUp,
            child: ListTile(
              leading: const Icon(TablerIcons.corner_right_down_double),
              title: Text(local.shuffleToNextUp),
            ),
          ),
          PopupMenuItem<_AlbumListTileMenuItems>(
            value: _AlbumListTileMenuItems.addToQueue,
            child: ListTile(
              leading: const Icon(TablerIcons.playlist),
              title: Text(local.addToQueue),
            ),
          ),
          PopupMenuItem<_AlbumListTileMenuItems>(
            value: _AlbumListTileMenuItems.shuffleToQueue,
            child: ListTile(
              leading: const Icon(TablerIcons.playlist),
              title: Text(local.shuffleToQueue),
            ),
          ),
          explicitlyDownloaded
              ? PopupMenuItem<_AlbumListTileMenuItems>(
                  value: _AlbumListTileMenuItems.delete,
                  child: ListTile(
                    leading: const Icon(Icons.delete),
                    title: Text(AppLocalizations.of(context)!.deleteItem),
                  ),
                )
              : PopupMenuItem<_AlbumListTileMenuItems>(
                  enabled: !isOffline,
                  value: _AlbumListTileMenuItems.download,
                  child: ListTile(
                    leading: const Icon(Icons.file_download),
                    title: Text(AppLocalizations.of(context)!.downloadItem),
                    enabled: !isOffline,
                  ),
                ),
<<<<<<< HEAD
          //TODO handle multiple artists
          // Only show goToArtist on albums, not artists/genres/playlists
          if (widget.album.type == "MusicAlbum" && albumArtistId != null)
            PopupMenuItem<_AlbumListTileMenuItems>(
              value: _AlbumListTileMenuItems.goToArtist,
              child: ListTile(
                leading: const Icon(Icons.person),
                title: Text(AppLocalizations.of(context)!.goToArtist),
              ),
            ),
        ],
      );

      if (!mounted) return;

      switch (selection) {
        case _AlbumListTileMenuItems.addFavourite:
          try {
            final newUserData =
                await jellyfinApiHelper.addFavourite(mutableAlbum.id);

            if (!mounted) return;

            setState(() {
              mutableAlbum.userData = newUserData;
            });

            GlobalSnackbar.message((scaffold) =>
                AppLocalizations.of(scaffold)!.confirmFavoriteAdded, isConfirmation: true);
          } catch (e) {
            GlobalSnackbar.error(e);
          }
          break;
        case _AlbumListTileMenuItems.removeFavourite:
          try {
            final newUserData =
                await jellyfinApiHelper.removeFavourite(mutableAlbum.id);

            if (!mounted) return;

            setState(() {
              mutableAlbum.userData = newUserData;
            });
            GlobalSnackbar.message((scaffold) =>
                AppLocalizations.of(scaffold)!.confirmFavoriteRemoved, isConfirmation: true);
          } catch (e) {
            GlobalSnackbar.error(e);
          }
          break;
        case _AlbumListTileMenuItems.addToMixList:
          try {
            if (mutableAlbum.type == "MusicArtist") {
              jellyfinApiHelper.addArtistToMixBuilderList(mutableAlbum);
            } else if (mutableAlbum.type == "MusicAlbum") {
              jellyfinApiHelper.addAlbumToMixBuilderList(mutableAlbum);
            } else if (mutableAlbum.type == "MusicGenre") {
              jellyfinApiHelper.addGenreToMixBuilderList(mutableAlbum);
            }
            setState(() {});
          } catch (e) {
            GlobalSnackbar.error(e);
          }
          break;
        case _AlbumListTileMenuItems.removeFromMixList:
          try {
            if (mutableAlbum.type == "MusicArtist") {
              jellyfinApiHelper.removeArtistFromMixBuilderList(mutableAlbum);
            } else if (mutableAlbum.type == "MusicAlbum") {
              jellyfinApiHelper.removeAlbumFromMixBuilderList(mutableAlbum);
            }
            setState(() {});
          } catch (e) {
            GlobalSnackbar.error(e);
          }
          break;
        case _AlbumListTileMenuItems.playNext:
          try {
            List<BaseItemDto>? albumTracks;
            if (isOffline) {
              albumTracks = await downloadsService
                  .getCollectionSongs(widget.album, playable: true);
            } else {
              albumTracks = await jellyfinApiHelper.getItems(
                parentItem: mutableAlbum,
                sortBy: "ParentIndexNumber,IndexNumber,SortName",
                includeItemTypes: "Audio",
              );
            }

            if (albumTracks == null) {
              GlobalSnackbar.message((scaffold) =>
                  AppLocalizations.of(scaffold)!.couldNotLoad(itemType));
              return;
            }

            await _queueService.addNext(
                items: albumTracks,
                source: QueueItemSource(
                  type: widget.isPlaylist
                      ? QueueItemSourceType.nextUpPlaylist
                      : QueueItemSourceType.nextUpAlbum,
                  name: QueueItemSourceName(
                      type: QueueItemSourceNameType.preTranslated,
                      pretranslatedName:
                          mutableAlbum.name ?? local.placeholderSource),
                  id: mutableAlbum.id,
                  item: mutableAlbum,
                  contextLufs: (widget.isPlaylist ||
                          mutableAlbum.lufs == 0.0)
                      ? null
                      : mutableAlbum
                          .lufs, // album LUFS sometimes end up being simply `0`, but that's not the actual value
                ));

            GlobalSnackbar.message((scaffold) =>
                AppLocalizations.of(scaffold)!.confirmPlayNext(itemType), isConfirmation: true);

            setState(() {});
          } catch (e) {
            GlobalSnackbar.error(e);
          }
          break;
        case _AlbumListTileMenuItems.addToNextUp:
          try {
            List<BaseItemDto>? albumTracks;
            if (isOffline) {
              albumTracks = await downloadsService
                  .getCollectionSongs(widget.album, playable: true);
            } else {
              albumTracks = await jellyfinApiHelper.getItems(
                parentItem: mutableAlbum,
                sortBy: "ParentIndexNumber,IndexNumber,SortName",
                includeItemTypes: "Audio",
              );
            }

            if (albumTracks == null) {
              GlobalSnackbar.message((scaffold) =>
                  AppLocalizations.of(scaffold)!.couldNotLoad(itemType));
              return;
            }

            await _queueService.addToNextUp(
                items: albumTracks,
                source: QueueItemSource(
                  type: widget.isPlaylist
                      ? QueueItemSourceType.nextUpPlaylist
                      : QueueItemSourceType.nextUpAlbum,
                  name: QueueItemSourceName(
                      type: QueueItemSourceNameType.preTranslated,
                      pretranslatedName:
                          mutableAlbum.name ?? local.placeholderSource),
                  id: mutableAlbum.id,
                  item: mutableAlbum,
                  contextLufs: (widget.isPlaylist ||
                          mutableAlbum.lufs == 0.0)
                      ? null
                      : mutableAlbum
                          .lufs, // album LUFS sometimes end up being simply `0`, but that's not the actual value
                ));

            GlobalSnackbar.message((scaffold) =>
                AppLocalizations.of(scaffold)!.confirmAddToNextUp(itemType), isConfirmation: true);

            setState(() {});
          } catch (e) {
            GlobalSnackbar.error(e);
=======
            ],
          );

          if (!mounted) return;

          switch (selection) {
            case _AlbumListTileMenuItems.addFavourite:
              try {
                final newUserData =
                    await jellyfinApiHelper.addFavourite(mutableAlbum.id);

                if (!mounted) return;

                setState(() {
                  mutableAlbum.userData = newUserData;
                });

                GlobalSnackbar.message(
                    (scaffold) =>
                        AppLocalizations.of(scaffold)!.confirmFavoriteAdded,
                    isConfirmation: true);
              } catch (e) {
                GlobalSnackbar.error(e);
              }
              break;
            case _AlbumListTileMenuItems.removeFavourite:
              try {
                final newUserData =
                    await jellyfinApiHelper.removeFavourite(mutableAlbum.id);

                if (!mounted) return;

                setState(() {
                  mutableAlbum.userData = newUserData;
                });
                GlobalSnackbar.message(
                    (scaffold) =>
                        AppLocalizations.of(scaffold)!.confirmFavoriteRemoved,
                    isConfirmation: true);
              } catch (e) {
                GlobalSnackbar.error(e);
              }
              break;
            case _AlbumListTileMenuItems.addToMixList:
              try {
                if (mutableAlbum.type == "MusicArtist") {
                  jellyfinApiHelper.addArtistToMixBuilderList(mutableAlbum);
                } else if (mutableAlbum.type == "MusicAlbum") {
                  jellyfinApiHelper.addAlbumToMixBuilderList(mutableAlbum);
                } else if (mutableAlbum.type == "MusicGenre") {
                  jellyfinApiHelper.addGenreToMixBuilderList(mutableAlbum);
                }
                setState(() {});
              } catch (e) {
                GlobalSnackbar.error(e);
              }
              break;
            case _AlbumListTileMenuItems.removeFromMixList:
              try {
                if (mutableAlbum.type == "MusicArtist") {
                  jellyfinApiHelper
                      .removeArtistFromMixBuilderList(mutableAlbum);
                } else if (mutableAlbum.type == "MusicAlbum") {
                  jellyfinApiHelper.removeAlbumFromMixBuilderList(mutableAlbum);
                }
                setState(() {});
              } catch (e) {
                GlobalSnackbar.error(e);
              }
              break;
            case _AlbumListTileMenuItems.playNext:
              try {
                List<BaseItemDto>? albumTracks;
                if (isOffline) {
                  albumTracks = await downloadsService
                      .getCollectionSongs(widget.album, playable: true);
                } else {
                  albumTracks = await jellyfinApiHelper.getItems(
                    parentItem: mutableAlbum,
                    sortBy: "ParentIndexNumber,IndexNumber,SortName",
                    includeItemTypes: "Audio",
                  );
                }

                if (albumTracks == null) {
                  GlobalSnackbar.message((scaffold) =>
                      AppLocalizations.of(scaffold)!.couldNotLoad(itemType));
                  return;
                }

                await _queueService.addNext(
                    items: albumTracks,
                    source: QueueItemSource(
                      type: widget.isPlaylist
                          ? QueueItemSourceType.nextUpPlaylist
                          : QueueItemSourceType.nextUpAlbum,
                      name: QueueItemSourceName(
                          type: QueueItemSourceNameType.preTranslated,
                          pretranslatedName:
                              mutableAlbum.name ?? local.placeholderSource),
                      id: mutableAlbum.id,
                      item: mutableAlbum,
                      contextNormalizationGain: widget.isPlaylist
                          ? null
                          : mutableAlbum.normalizationGain,
                    ));

                GlobalSnackbar.message(
                    (scaffold) => AppLocalizations.of(scaffold)!
                        .confirmPlayNext(itemType),
                    isConfirmation: true);

                setState(() {});
              } catch (e) {
                GlobalSnackbar.error(e);
              }
              break;
            case _AlbumListTileMenuItems.addToNextUp:
              try {
                List<BaseItemDto>? albumTracks;
                if (isOffline) {
                  albumTracks = await downloadsService
                      .getCollectionSongs(widget.album, playable: true);
                } else {
                  albumTracks = await jellyfinApiHelper.getItems(
                    parentItem: mutableAlbum,
                    sortBy: "ParentIndexNumber,IndexNumber,SortName",
                    includeItemTypes: "Audio",
                  );
                }

                if (albumTracks == null) {
                  GlobalSnackbar.message((scaffold) =>
                      AppLocalizations.of(scaffold)!.couldNotLoad(itemType));
                  return;
                }

                await _queueService.addToNextUp(
                    items: albumTracks,
                    source: QueueItemSource(
                      type: widget.isPlaylist
                          ? QueueItemSourceType.nextUpPlaylist
                          : QueueItemSourceType.nextUpAlbum,
                      name: QueueItemSourceName(
                          type: QueueItemSourceNameType.preTranslated,
                          pretranslatedName:
                              mutableAlbum.name ?? local.placeholderSource),
                      id: mutableAlbum.id,
                      item: mutableAlbum,
                      contextNormalizationGain: widget.isPlaylist
                          ? null
                          : mutableAlbum.normalizationGain,
                    ));

                GlobalSnackbar.message(
                    (scaffold) => AppLocalizations.of(scaffold)!
                        .confirmAddToNextUp(itemType),
                    isConfirmation: true);

                setState(() {});
              } catch (e) {
                GlobalSnackbar.error(e);
              }
              break;
            case _AlbumListTileMenuItems.shuffleNext:
              try {
                List<BaseItemDto>? albumTracks;
                if (isOffline) {
                  albumTracks = await downloadsService
                      .getCollectionSongs(widget.album, playable: true);
                  albumTracks.shuffle();
                } else {
                  albumTracks = await jellyfinApiHelper.getItems(
                    parentItem: mutableAlbum,
                    sortBy: "Random",
                    includeItemTypes: "Audio",
                  );
                }

                if (albumTracks == null) {
                  GlobalSnackbar.message((scaffold) =>
                      AppLocalizations.of(scaffold)!.couldNotLoad(itemType));
                  return;
                }

                await _queueService.addNext(
                    items: albumTracks,
                    source: QueueItemSource(
                      type: widget.isPlaylist
                          ? QueueItemSourceType.nextUpPlaylist
                          : QueueItemSourceType.nextUpAlbum,
                      name: QueueItemSourceName(
                          type: QueueItemSourceNameType.preTranslated,
                          pretranslatedName:
                              mutableAlbum.name ?? local.placeholderSource),
                      id: mutableAlbum.id,
                      item: mutableAlbum,
                      contextNormalizationGain: widget.isPlaylist
                          ? null
                          : mutableAlbum.normalizationGain,
                    ));

                GlobalSnackbar.message(
                    (scaffold) => AppLocalizations.of(scaffold)!
                        .confirmPlayNext(itemType),
                    isConfirmation: true);

                setState(() {});
              } catch (e) {
                GlobalSnackbar.error(e);
              }
              break;
            case _AlbumListTileMenuItems.shuffleToNextUp:
              try {
                List<BaseItemDto>? albumTracks;
                if (isOffline) {
                  albumTracks = await downloadsService
                      .getCollectionSongs(widget.album, playable: true);
                  albumTracks.shuffle();
                } else {
                  albumTracks = await jellyfinApiHelper.getItems(
                    parentItem: mutableAlbum,
                    sortBy: "Random",
                    includeItemTypes: "Audio",
                  );
                }

                if (albumTracks == null) {
                  GlobalSnackbar.message((scaffold) =>
                      AppLocalizations.of(scaffold)!.couldNotLoad(itemType));
                  return;
                }

                await _queueService.addToNextUp(
                    items: albumTracks,
                    source: QueueItemSource(
                      type: widget.isPlaylist
                          ? QueueItemSourceType.nextUpPlaylist
                          : QueueItemSourceType.nextUpAlbum,
                      name: QueueItemSourceName(
                          type: QueueItemSourceNameType.preTranslated,
                          pretranslatedName:
                              mutableAlbum.name ?? local.placeholderSource),
                      id: mutableAlbum.id,
                      item: mutableAlbum,
                      contextNormalizationGain: widget.isPlaylist
                          ? null
                          : mutableAlbum.normalizationGain,
                    ));

                GlobalSnackbar.message(
                    (scaffold) =>
                        AppLocalizations.of(scaffold)!.confirmShuffleToNextUp,
                    isConfirmation: true);

                setState(() {});
              } catch (e) {
                GlobalSnackbar.error(e);
              }
              break;
            case _AlbumListTileMenuItems.addToQueue:
              try {
                List<BaseItemDto>? albumTracks;
                if (isOffline) {
                  albumTracks = await downloadsService
                      .getCollectionSongs(widget.album, playable: true);
                } else {
                  albumTracks = await jellyfinApiHelper.getItems(
                    parentItem: mutableAlbum,
                    sortBy: "ParentIndexNumber,IndexNumber,SortName",
                    includeItemTypes: "Audio",
                  );
                }

                if (albumTracks == null) {
                  GlobalSnackbar.message((scaffold) =>
                      AppLocalizations.of(scaffold)!.couldNotLoad(itemType));
                  return;
                }

                await _queueService.addToQueue(
                    items: albumTracks,
                    source: QueueItemSource(
                      type: widget.isPlaylist
                          ? QueueItemSourceType.playlist
                          : QueueItemSourceType.album,
                      name: QueueItemSourceName(
                          type: QueueItemSourceNameType.preTranslated,
                          pretranslatedName:
                              mutableAlbum.name ?? local.placeholderSource),
                      id: mutableAlbum.id,
                      item: mutableAlbum,
                      contextNormalizationGain: widget.isPlaylist
                          ? null
                          : mutableAlbum.normalizationGain,
                    ));

                GlobalSnackbar.message(
                    (scaffold) => AppLocalizations.of(scaffold)!
                        .confirmAddToQueue(itemType),
                    isConfirmation: true);

                setState(() {});
              } catch (e) {
                GlobalSnackbar.error(e);
              }
              break;
            case _AlbumListTileMenuItems.shuffleToQueue:
              try {
                List<BaseItemDto>? albumTracks;
                if (isOffline) {
                  albumTracks = await downloadsService
                      .getCollectionSongs(widget.album, playable: true);
                  albumTracks.shuffle();
                } else {
                  albumTracks = await jellyfinApiHelper.getItems(
                    parentItem: mutableAlbum,
                    sortBy: "Random",
                    includeItemTypes: "Audio",
                  );
                }

                if (albumTracks == null) {
                  GlobalSnackbar.message((scaffold) =>
                      AppLocalizations.of(scaffold)!.couldNotLoad(itemType));
                  return;
                }

                await _queueService.addToQueue(
                    items: albumTracks,
                    source: QueueItemSource(
                      type: widget.isPlaylist
                          ? QueueItemSourceType.playlist
                          : QueueItemSourceType.album,
                      name: QueueItemSourceName(
                          type: QueueItemSourceNameType.preTranslated,
                          pretranslatedName:
                              mutableAlbum.name ?? local.placeholderSource),
                      id: mutableAlbum.id,
                      item: mutableAlbum,
                      contextNormalizationGain: widget.isPlaylist
                          ? null
                          : mutableAlbum.normalizationGain,
                    ));

                GlobalSnackbar.message(
                    (scaffold) =>
                        AppLocalizations.of(scaffold)!.confirmShuffleToQueue,
                    isConfirmation: true);

                setState(() {});
              } catch (e) {
                GlobalSnackbar.error(e);
              }
              break;
            case _AlbumListTileMenuItems.goToArtist:
              late BaseItemDto artist;
              try {
                if (FinampSettingsHelper.finampSettings.isOffline) {
                  final downloadsService = GetIt.instance<DownloadsService>();
                  artist = (await downloadsService.getCollectionInfo(
                          id: albumArtistId!))!
                      .baseItem!;
                } else {
                  artist = await jellyfinApiHelper.getItemById(albumArtistId!);
                }
              } catch (e) {
                GlobalSnackbar.error(e);
                return;
              }
              if (mounted) {
                Navigator.of(context)
                    .pushNamed(ArtistScreen.routeName, arguments: artist);
              }
            case null:
              break;
            case _AlbumListTileMenuItems.download:
              var item = DownloadStub.fromItem(
                  type: DownloadItemType.collection, item: widget.album);
              await DownloadDialog.show(context, item, null);
            case _AlbumListTileMenuItems.delete:
              var item = DownloadStub.fromItem(
                  type: DownloadItemType.collection, item: widget.album);
              await downloadsService.deleteDownload(stub: item);
>>>>>>> 5a33802d
          }
          break;
        case _AlbumListTileMenuItems.shuffleNext:
          try {
            List<BaseItemDto>? albumTracks;
            if (isOffline) {
              albumTracks = await downloadsService
                  .getCollectionSongs(widget.album, playable: true);
              albumTracks.shuffle();
            } else {
              albumTracks = await jellyfinApiHelper.getItems(
                parentItem: mutableAlbum,
                sortBy: "Random",
                includeItemTypes: "Audio",
              );
            }

            if (albumTracks == null) {
              GlobalSnackbar.message((scaffold) =>
                  AppLocalizations.of(scaffold)!.couldNotLoad(itemType));
              return;
            }

            await _queueService.addNext(
                items: albumTracks,
                source: QueueItemSource(
                  type: widget.isPlaylist
                      ? QueueItemSourceType.nextUpPlaylist
                      : QueueItemSourceType.nextUpAlbum,
                  name: QueueItemSourceName(
                      type: QueueItemSourceNameType.preTranslated,
                      pretranslatedName:
                          mutableAlbum.name ?? local.placeholderSource),
                  id: mutableAlbum.id,
                  item: mutableAlbum,
                  contextLufs: (widget.isPlaylist ||
                          mutableAlbum.lufs == 0.0)
                      ? null
                      : mutableAlbum
                          .lufs, // album LUFS sometimes end up being simply `0`, but that's not the actual value
                ));

            GlobalSnackbar.message((scaffold) =>
                AppLocalizations.of(scaffold)!.confirmPlayNext(itemType), isConfirmation: true);

            setState(() {});
          } catch (e) {
            GlobalSnackbar.error(e);
          }
          break;
        case _AlbumListTileMenuItems.shuffleToNextUp:
          try {
            List<BaseItemDto>? albumTracks;
            if (isOffline) {
              albumTracks = await downloadsService
                  .getCollectionSongs(widget.album, playable: true);
              albumTracks.shuffle();
            } else {
              albumTracks = await jellyfinApiHelper.getItems(
                parentItem: mutableAlbum,
                sortBy: "Random",
                includeItemTypes: "Audio",
              );
            }

            if (albumTracks == null) {
              GlobalSnackbar.message((scaffold) =>
                  AppLocalizations.of(scaffold)!.couldNotLoad(itemType));
              return;
            }

            await _queueService.addToNextUp(
                items: albumTracks,
                source: QueueItemSource(
                  type: widget.isPlaylist
                      ? QueueItemSourceType.nextUpPlaylist
                      : QueueItemSourceType.nextUpAlbum,
                  name: QueueItemSourceName(
                      type: QueueItemSourceNameType.preTranslated,
                      pretranslatedName:
                          mutableAlbum.name ?? local.placeholderSource),
                  id: mutableAlbum.id,
                  item: mutableAlbum,
                  contextLufs: (widget.isPlaylist ||
                          mutableAlbum.lufs == 0.0)
                      ? null
                      : mutableAlbum
                          .lufs, // album LUFS sometimes end up being simply `0`, but that's not the actual value
                ));

            GlobalSnackbar.message((scaffold) =>
                AppLocalizations.of(scaffold)!.confirmShuffleToNextUp, isConfirmation: true);

            setState(() {});
          } catch (e) {
            GlobalSnackbar.error(e);
          }
          break;
        case _AlbumListTileMenuItems.addToQueue:
          try {
            List<BaseItemDto>? albumTracks;
            if (isOffline) {
              albumTracks = await downloadsService
                  .getCollectionSongs(widget.album, playable: true);
            } else {
              albumTracks = await jellyfinApiHelper.getItems(
                parentItem: mutableAlbum,
                sortBy: "ParentIndexNumber,IndexNumber,SortName",
                includeItemTypes: "Audio",
              );
            }

            if (albumTracks == null) {
              GlobalSnackbar.message((scaffold) =>
                  AppLocalizations.of(scaffold)!.couldNotLoad(itemType));
              return;
            }

            await _queueService.addToQueue(
                items: albumTracks,
                source: QueueItemSource(
                  type: widget.isPlaylist
                      ? QueueItemSourceType.playlist
                      : QueueItemSourceType.album,
                  name: QueueItemSourceName(
                      type: QueueItemSourceNameType.preTranslated,
                      pretranslatedName:
                          mutableAlbum.name ?? local.placeholderSource),
                  id: mutableAlbum.id,
                  item: mutableAlbum,
                  contextLufs: (widget.isPlaylist ||
                          mutableAlbum.lufs == 0.0)
                      ? null
                      : mutableAlbum
                          .lufs, // album LUFS sometimes end up being simply `0`, but that's not the actual value
                ));

            GlobalSnackbar.message((scaffold) =>
                AppLocalizations.of(scaffold)!.confirmAddToQueue(itemType), isConfirmation: true);

            setState(() {});
          } catch (e) {
            GlobalSnackbar.error(e);
          }
          break;
        case _AlbumListTileMenuItems.shuffleToQueue:
          try {
            List<BaseItemDto>? albumTracks;
            if (isOffline) {
              albumTracks = await downloadsService
                  .getCollectionSongs(widget.album, playable: true);
              albumTracks.shuffle();
            } else {
              albumTracks = await jellyfinApiHelper.getItems(
                parentItem: mutableAlbum,
                sortBy: "Random",
                includeItemTypes: "Audio",
              );
            }

            if (albumTracks == null) {
              GlobalSnackbar.message((scaffold) =>
                  AppLocalizations.of(scaffold)!.couldNotLoad(itemType));
              return;
            }

            await _queueService.addToQueue(
                items: albumTracks,
                source: QueueItemSource(
                  type: widget.isPlaylist
                      ? QueueItemSourceType.playlist
                      : QueueItemSourceType.album,
                  name: QueueItemSourceName(
                      type: QueueItemSourceNameType.preTranslated,
                      pretranslatedName:
                          mutableAlbum.name ?? local.placeholderSource),
                  id: mutableAlbum.id,
                  item: mutableAlbum,
                  contextLufs: (widget.isPlaylist ||
                          mutableAlbum.lufs == 0.0)
                      ? null
                      : mutableAlbum
                          .lufs, // album LUFS sometimes end up being simply `0`, but that's not the actual value
                ));

            GlobalSnackbar.message((scaffold) =>
                AppLocalizations.of(scaffold)!.confirmShuffleToQueue, isConfirmation: true);

            setState(() {});
          } catch (e) {
            GlobalSnackbar.error(e);
          }
          break;
        case _AlbumListTileMenuItems.goToArtist:
          late BaseItemDto artist;
          try {
            if (FinampSettingsHelper.finampSettings.isOffline) {
              final downloadsService = GetIt.instance<DownloadsService>();
              artist = (await downloadsService.getCollectionInfo(
                      id: albumArtistId!))!
                  .baseItem!;
            } else {
              artist = await jellyfinApiHelper.getItemById(albumArtistId!);
            }
          } catch (e) {
            GlobalSnackbar.error(e);
            return;
          }
          if (mounted) {
            Navigator.of(context)
                .pushNamed(ArtistScreen.routeName, arguments: artist);
          }
        case null:
          break;
        case _AlbumListTileMenuItems.download:
          var item = DownloadStub.fromItem(
              type: DownloadItemType.collection, item: widget.album);
          await DownloadDialog.show(context, item, null);
        case _AlbumListTileMenuItems.delete:
          var item = DownloadStub.fromItem(
              type: DownloadItemType.collection, item: widget.album);
          await downloadsService.deleteDownload(stub: item);
      }
    }

    return Padding(
      padding: widget.isGrid
          ? Theme.of(context).cardTheme.margin ?? const EdgeInsets.all(4.0)
          : EdgeInsets.zero,
      child: GestureDetector(
        onLongPressStart: (details) => menuCallback(
            localPosition: details.localPosition,
            globalPosition: details.globalPosition),
        onSecondaryTapDown: (details) => menuCallback(
            localPosition: details.localPosition,
            globalPosition: details.globalPosition),
        child: widget.isGrid
            ? AlbumItemCard(
                item: mutableAlbum,
                onTap: onTap,
                parentType: widget.parentType,
                addSettingsListener: widget.gridAddSettingsListener,
              )
            : AlbumItemListTile(
                item: mutableAlbum,
                onTap: onTap,
                parentType: widget.parentType,
              ),
      ),
    );
  }
}<|MERGE_RESOLUTION|>--- conflicted
+++ resolved
@@ -111,7 +111,6 @@
 
     final screenSize = MediaQuery.of(context).size;
 
-<<<<<<< HEAD
     void menuCallback({
       required Offset localPosition,
       required Offset globalPosition,
@@ -176,108 +175,15 @@
                       enabled: !isOffline,
                       leading: const Icon(Icons.favorite),
                       title: Text(local.addFavourite),
-=======
-    return Padding(
-      padding: widget.isGrid
-          ? Theme.of(context).cardTheme.margin ?? const EdgeInsets.all(4.0)
-          : EdgeInsets.zero,
-      child: GestureDetector(
-        onLongPressStart: (details) async {
-          unawaited(Feedback.forLongPress(context));
-
-          final isOffline = FinampSettingsHelper.finampSettings.isOffline;
-
-          final jellyfinApiHelper = GetIt.instance<JellyfinApiHelper>();
-          final downloadsService = GetIt.instance<DownloadsService>();
-          final bool explicitlyDownloaded = downloadsService
-              .getStatus(
-                  DownloadStub.fromItem(
-                      type: DownloadItemType.collection, item: widget.album),
-                  null)
-              .isRequired;
-          final albumArtistId = widget.album.albumArtists?.firstOrNull?.id ??
-              widget.album.artistItems?.firstOrNull?.id;
-          String itemType;
-
-          switch (widget.album.type) {
-            case "MusicAlbum":
-              itemType = "album";
-              break;
-            case "MusicArtist":
-              itemType = "artist";
-              break;
-            case "MusicGenre":
-              itemType = "genre";
-              break;
-            case "Playlist":
-              itemType = "playlist";
-              break;
-            default:
-              itemType = "album";
-          }
-
-          final selection = await showMenu<_AlbumListTileMenuItems>(
-            context: context,
-            position: RelativeRect.fromLTRB(
-              details.globalPosition.dx,
-              details.globalPosition.dy,
-              screenSize.width - details.globalPosition.dx,
-              screenSize.height - details.globalPosition.dy,
-            ),
-            items: [
-              if (mutableAlbum.userData != null)
-                mutableAlbum.userData!.isFavorite
-                    ? PopupMenuItem<_AlbumListTileMenuItems>(
-                        enabled: !isOffline,
-                        value: _AlbumListTileMenuItems.removeFavourite,
-                        child: ListTile(
-                          enabled: !isOffline,
-                          leading: const Icon(Icons.favorite_border),
-                          title: Text(local.removeFavourite),
-                        ),
-                      )
-                    : PopupMenuItem<_AlbumListTileMenuItems>(
-                        enabled: !isOffline,
-                        value: _AlbumListTileMenuItems.addFavourite,
-                        child: ListTile(
-                          enabled: !isOffline,
-                          leading: const Icon(Icons.favorite),
-                          title: Text(local.addFavourite),
-                        ),
-                      ),
-              jellyfinApiHelper.selectedMixAlbums
-                      .map((e) => e.id)
-                      .contains(mutableAlbum.id)
-                  ? PopupMenuItem<_AlbumListTileMenuItems>(
-                      enabled: !isOffline &&
-                          ["MusicAlbum", "MusicArtist", "MusicGenre"]
-                              .contains(mutableAlbum.type),
-                      value: _AlbumListTileMenuItems.removeFromMixList,
-                      child: ListTile(
-                        enabled: !isOffline,
-                        leading: const Icon(Icons.explore_off),
-                        title: Text(local.removeFromMix),
-                      ),
-                    )
-                  : PopupMenuItem<_AlbumListTileMenuItems>(
-                      enabled: !isOffline &&
-                          ["MusicAlbum", "MusicArtist", "MusicGenre"]
-                              .contains(mutableAlbum.type),
-                      value: _AlbumListTileMenuItems.addToMixList,
-                      child: ListTile(
-                        enabled: !isOffline,
-                        leading: const Icon(Icons.explore),
-                        title: Text(local.addToMix),
-                      ),
->>>>>>> 5a33802d
                     ),
                   ),
           jellyfinApiHelper.selectedMixAlbums
                   .map((e) => e.id)
                   .contains(mutableAlbum.id)
               ? PopupMenuItem<_AlbumListTileMenuItems>(
-                  enabled: !isOffline && ["MusicAlbum", "MusicArtist", "MusicGenre"]
-                      .contains(mutableAlbum.type),
+                  enabled: !isOffline &&
+                          ["MusicAlbum", "MusicArtist", "MusicGenre"]
+                          .contains(mutableAlbum.type),
                   value: _AlbumListTileMenuItems.removeFromMixList,
                   child: ListTile(
                     enabled: !isOffline,
@@ -286,8 +192,9 @@
                   ),
                 )
               : PopupMenuItem<_AlbumListTileMenuItems>(
-                  enabled: !isOffline && ["MusicAlbum", "MusicArtist", "MusicGenre"]
-                      .contains(mutableAlbum.type),
+                  enabled: !isOffline &&
+                          ["MusicAlbum", "MusicArtist", "MusicGenre"]
+                          .contains(mutableAlbum.type),
                   value: _AlbumListTileMenuItems.addToMixList,
                   child: ListTile(
                     enabled: !isOffline,
@@ -356,7 +263,6 @@
                     enabled: !isOffline,
                   ),
                 ),
-<<<<<<< HEAD
           //TODO handle multiple artists
           // Only show goToArtist on albums, not artists/genres/playlists
           if (widget.album.type == "MusicAlbum" && albumArtistId != null)
@@ -384,164 +290,6 @@
               mutableAlbum.userData = newUserData;
             });
 
-            GlobalSnackbar.message((scaffold) =>
-                AppLocalizations.of(scaffold)!.confirmFavoriteAdded, isConfirmation: true);
-          } catch (e) {
-            GlobalSnackbar.error(e);
-          }
-          break;
-        case _AlbumListTileMenuItems.removeFavourite:
-          try {
-            final newUserData =
-                await jellyfinApiHelper.removeFavourite(mutableAlbum.id);
-
-            if (!mounted) return;
-
-            setState(() {
-              mutableAlbum.userData = newUserData;
-            });
-            GlobalSnackbar.message((scaffold) =>
-                AppLocalizations.of(scaffold)!.confirmFavoriteRemoved, isConfirmation: true);
-          } catch (e) {
-            GlobalSnackbar.error(e);
-          }
-          break;
-        case _AlbumListTileMenuItems.addToMixList:
-          try {
-            if (mutableAlbum.type == "MusicArtist") {
-              jellyfinApiHelper.addArtistToMixBuilderList(mutableAlbum);
-            } else if (mutableAlbum.type == "MusicAlbum") {
-              jellyfinApiHelper.addAlbumToMixBuilderList(mutableAlbum);
-            } else if (mutableAlbum.type == "MusicGenre") {
-              jellyfinApiHelper.addGenreToMixBuilderList(mutableAlbum);
-            }
-            setState(() {});
-          } catch (e) {
-            GlobalSnackbar.error(e);
-          }
-          break;
-        case _AlbumListTileMenuItems.removeFromMixList:
-          try {
-            if (mutableAlbum.type == "MusicArtist") {
-              jellyfinApiHelper.removeArtistFromMixBuilderList(mutableAlbum);
-            } else if (mutableAlbum.type == "MusicAlbum") {
-              jellyfinApiHelper.removeAlbumFromMixBuilderList(mutableAlbum);
-            }
-            setState(() {});
-          } catch (e) {
-            GlobalSnackbar.error(e);
-          }
-          break;
-        case _AlbumListTileMenuItems.playNext:
-          try {
-            List<BaseItemDto>? albumTracks;
-            if (isOffline) {
-              albumTracks = await downloadsService
-                  .getCollectionSongs(widget.album, playable: true);
-            } else {
-              albumTracks = await jellyfinApiHelper.getItems(
-                parentItem: mutableAlbum,
-                sortBy: "ParentIndexNumber,IndexNumber,SortName",
-                includeItemTypes: "Audio",
-              );
-            }
-
-            if (albumTracks == null) {
-              GlobalSnackbar.message((scaffold) =>
-                  AppLocalizations.of(scaffold)!.couldNotLoad(itemType));
-              return;
-            }
-
-            await _queueService.addNext(
-                items: albumTracks,
-                source: QueueItemSource(
-                  type: widget.isPlaylist
-                      ? QueueItemSourceType.nextUpPlaylist
-                      : QueueItemSourceType.nextUpAlbum,
-                  name: QueueItemSourceName(
-                      type: QueueItemSourceNameType.preTranslated,
-                      pretranslatedName:
-                          mutableAlbum.name ?? local.placeholderSource),
-                  id: mutableAlbum.id,
-                  item: mutableAlbum,
-                  contextLufs: (widget.isPlaylist ||
-                          mutableAlbum.lufs == 0.0)
-                      ? null
-                      : mutableAlbum
-                          .lufs, // album LUFS sometimes end up being simply `0`, but that's not the actual value
-                ));
-
-            GlobalSnackbar.message((scaffold) =>
-                AppLocalizations.of(scaffold)!.confirmPlayNext(itemType), isConfirmation: true);
-
-            setState(() {});
-          } catch (e) {
-            GlobalSnackbar.error(e);
-          }
-          break;
-        case _AlbumListTileMenuItems.addToNextUp:
-          try {
-            List<BaseItemDto>? albumTracks;
-            if (isOffline) {
-              albumTracks = await downloadsService
-                  .getCollectionSongs(widget.album, playable: true);
-            } else {
-              albumTracks = await jellyfinApiHelper.getItems(
-                parentItem: mutableAlbum,
-                sortBy: "ParentIndexNumber,IndexNumber,SortName",
-                includeItemTypes: "Audio",
-              );
-            }
-
-            if (albumTracks == null) {
-              GlobalSnackbar.message((scaffold) =>
-                  AppLocalizations.of(scaffold)!.couldNotLoad(itemType));
-              return;
-            }
-
-            await _queueService.addToNextUp(
-                items: albumTracks,
-                source: QueueItemSource(
-                  type: widget.isPlaylist
-                      ? QueueItemSourceType.nextUpPlaylist
-                      : QueueItemSourceType.nextUpAlbum,
-                  name: QueueItemSourceName(
-                      type: QueueItemSourceNameType.preTranslated,
-                      pretranslatedName:
-                          mutableAlbum.name ?? local.placeholderSource),
-                  id: mutableAlbum.id,
-                  item: mutableAlbum,
-                  contextLufs: (widget.isPlaylist ||
-                          mutableAlbum.lufs == 0.0)
-                      ? null
-                      : mutableAlbum
-                          .lufs, // album LUFS sometimes end up being simply `0`, but that's not the actual value
-                ));
-
-            GlobalSnackbar.message((scaffold) =>
-                AppLocalizations.of(scaffold)!.confirmAddToNextUp(itemType), isConfirmation: true);
-
-            setState(() {});
-          } catch (e) {
-            GlobalSnackbar.error(e);
-=======
-            ],
-          );
-
-          if (!mounted) return;
-
-          switch (selection) {
-            case _AlbumListTileMenuItems.addFavourite:
-              try {
-                final newUserData =
-                    await jellyfinApiHelper.addFavourite(mutableAlbum.id);
-
-                if (!mounted) return;
-
-                setState(() {
-                  mutableAlbum.userData = newUserData;
-                });
-
                 GlobalSnackbar.message(
                     (scaffold) =>
                         AppLocalizations.of(scaffold)!.confirmFavoriteAdded,
@@ -555,7 +303,7 @@
                 final newUserData =
                     await jellyfinApiHelper.removeFavourite(mutableAlbum.id);
 
-                if (!mounted) return;
+            if (!mounted) return;
 
                 setState(() {
                   mutableAlbum.userData = newUserData;
@@ -609,11 +357,11 @@
                   );
                 }
 
-                if (albumTracks == null) {
-                  GlobalSnackbar.message((scaffold) =>
-                      AppLocalizations.of(scaffold)!.couldNotLoad(itemType));
-                  return;
-                }
+            if (albumTracks == null) {
+              GlobalSnackbar.message((scaffold) =>
+                  AppLocalizations.of(scaffold)!.couldNotLoad(itemType));
+              return;
+            }
 
                 await _queueService.addNext(
                     items: albumTracks,
@@ -637,30 +385,30 @@
                         .confirmPlayNext(itemType),
                     isConfirmation: true);
 
-                setState(() {});
-              } catch (e) {
-                GlobalSnackbar.error(e);
-              }
-              break;
-            case _AlbumListTileMenuItems.addToNextUp:
-              try {
-                List<BaseItemDto>? albumTracks;
-                if (isOffline) {
-                  albumTracks = await downloadsService
-                      .getCollectionSongs(widget.album, playable: true);
-                } else {
-                  albumTracks = await jellyfinApiHelper.getItems(
-                    parentItem: mutableAlbum,
-                    sortBy: "ParentIndexNumber,IndexNumber,SortName",
-                    includeItemTypes: "Audio",
-                  );
-                }
-
-                if (albumTracks == null) {
-                  GlobalSnackbar.message((scaffold) =>
-                      AppLocalizations.of(scaffold)!.couldNotLoad(itemType));
-                  return;
-                }
+            setState(() {});
+          } catch (e) {
+            GlobalSnackbar.error(e);
+          }
+          break;
+        case _AlbumListTileMenuItems.addToNextUp:
+          try {
+            List<BaseItemDto>? albumTracks;
+            if (isOffline) {
+              albumTracks = await downloadsService
+                  .getCollectionSongs(widget.album, playable: true);
+            } else {
+              albumTracks = await jellyfinApiHelper.getItems(
+                parentItem: mutableAlbum,
+                sortBy: "ParentIndexNumber,IndexNumber,SortName",
+                includeItemTypes: "Audio",
+              );
+            }
+
+            if (albumTracks == null) {
+              GlobalSnackbar.message((scaffold) =>
+                  AppLocalizations.of(scaffold)!.couldNotLoad(itemType));
+              return;
+            }
 
                 await _queueService.addToNextUp(
                     items: albumTracks,
@@ -684,31 +432,31 @@
                         .confirmAddToNextUp(itemType),
                     isConfirmation: true);
 
-                setState(() {});
-              } catch (e) {
-                GlobalSnackbar.error(e);
-              }
-              break;
-            case _AlbumListTileMenuItems.shuffleNext:
-              try {
-                List<BaseItemDto>? albumTracks;
-                if (isOffline) {
-                  albumTracks = await downloadsService
-                      .getCollectionSongs(widget.album, playable: true);
-                  albumTracks.shuffle();
-                } else {
-                  albumTracks = await jellyfinApiHelper.getItems(
-                    parentItem: mutableAlbum,
-                    sortBy: "Random",
-                    includeItemTypes: "Audio",
-                  );
-                }
-
-                if (albumTracks == null) {
-                  GlobalSnackbar.message((scaffold) =>
-                      AppLocalizations.of(scaffold)!.couldNotLoad(itemType));
-                  return;
-                }
+            setState(() {});
+          } catch (e) {
+            GlobalSnackbar.error(e);
+          }
+          break;
+        case _AlbumListTileMenuItems.shuffleNext:
+          try {
+            List<BaseItemDto>? albumTracks;
+            if (isOffline) {
+              albumTracks = await downloadsService
+                  .getCollectionSongs(widget.album, playable: true);
+              albumTracks.shuffle();
+            } else {
+              albumTracks = await jellyfinApiHelper.getItems(
+                parentItem: mutableAlbum,
+                sortBy: "Random",
+                includeItemTypes: "Audio",
+              );
+            }
+
+            if (albumTracks == null) {
+              GlobalSnackbar.message((scaffold) =>
+                  AppLocalizations.of(scaffold)!.couldNotLoad(itemType));
+              return;
+            }
 
                 await _queueService.addNext(
                     items: albumTracks,
@@ -732,31 +480,31 @@
                         .confirmPlayNext(itemType),
                     isConfirmation: true);
 
-                setState(() {});
-              } catch (e) {
-                GlobalSnackbar.error(e);
-              }
-              break;
-            case _AlbumListTileMenuItems.shuffleToNextUp:
-              try {
-                List<BaseItemDto>? albumTracks;
-                if (isOffline) {
-                  albumTracks = await downloadsService
-                      .getCollectionSongs(widget.album, playable: true);
-                  albumTracks.shuffle();
-                } else {
-                  albumTracks = await jellyfinApiHelper.getItems(
-                    parentItem: mutableAlbum,
-                    sortBy: "Random",
-                    includeItemTypes: "Audio",
-                  );
-                }
-
-                if (albumTracks == null) {
-                  GlobalSnackbar.message((scaffold) =>
-                      AppLocalizations.of(scaffold)!.couldNotLoad(itemType));
-                  return;
-                }
+            setState(() {});
+          } catch (e) {
+            GlobalSnackbar.error(e);
+          }
+          break;
+        case _AlbumListTileMenuItems.shuffleToNextUp:
+          try {
+            List<BaseItemDto>? albumTracks;
+            if (isOffline) {
+              albumTracks = await downloadsService
+                  .getCollectionSongs(widget.album, playable: true);
+              albumTracks.shuffle();
+            } else {
+              albumTracks = await jellyfinApiHelper.getItems(
+                parentItem: mutableAlbum,
+                sortBy: "Random",
+                includeItemTypes: "Audio",
+              );
+            }
+
+            if (albumTracks == null) {
+              GlobalSnackbar.message((scaffold) =>
+                  AppLocalizations.of(scaffold)!.couldNotLoad(itemType));
+              return;
+            }
 
                 await _queueService.addToNextUp(
                     items: albumTracks,
@@ -780,30 +528,30 @@
                         AppLocalizations.of(scaffold)!.confirmShuffleToNextUp,
                     isConfirmation: true);
 
-                setState(() {});
-              } catch (e) {
-                GlobalSnackbar.error(e);
-              }
-              break;
-            case _AlbumListTileMenuItems.addToQueue:
-              try {
-                List<BaseItemDto>? albumTracks;
-                if (isOffline) {
-                  albumTracks = await downloadsService
-                      .getCollectionSongs(widget.album, playable: true);
-                } else {
-                  albumTracks = await jellyfinApiHelper.getItems(
-                    parentItem: mutableAlbum,
-                    sortBy: "ParentIndexNumber,IndexNumber,SortName",
-                    includeItemTypes: "Audio",
-                  );
-                }
-
-                if (albumTracks == null) {
-                  GlobalSnackbar.message((scaffold) =>
-                      AppLocalizations.of(scaffold)!.couldNotLoad(itemType));
-                  return;
-                }
+            setState(() {});
+          } catch (e) {
+            GlobalSnackbar.error(e);
+          }
+          break;
+        case _AlbumListTileMenuItems.addToQueue:
+          try {
+            List<BaseItemDto>? albumTracks;
+            if (isOffline) {
+              albumTracks = await downloadsService
+                  .getCollectionSongs(widget.album, playable: true);
+            } else {
+              albumTracks = await jellyfinApiHelper.getItems(
+                parentItem: mutableAlbum,
+                sortBy: "ParentIndexNumber,IndexNumber,SortName",
+                includeItemTypes: "Audio",
+              );
+            }
+
+            if (albumTracks == null) {
+              GlobalSnackbar.message((scaffold) =>
+                  AppLocalizations.of(scaffold)!.couldNotLoad(itemType));
+              return;
+            }
 
                 await _queueService.addToQueue(
                     items: albumTracks,
@@ -827,31 +575,31 @@
                         .confirmAddToQueue(itemType),
                     isConfirmation: true);
 
-                setState(() {});
-              } catch (e) {
-                GlobalSnackbar.error(e);
-              }
-              break;
-            case _AlbumListTileMenuItems.shuffleToQueue:
-              try {
-                List<BaseItemDto>? albumTracks;
-                if (isOffline) {
-                  albumTracks = await downloadsService
-                      .getCollectionSongs(widget.album, playable: true);
-                  albumTracks.shuffle();
-                } else {
-                  albumTracks = await jellyfinApiHelper.getItems(
-                    parentItem: mutableAlbum,
-                    sortBy: "Random",
-                    includeItemTypes: "Audio",
-                  );
-                }
-
-                if (albumTracks == null) {
-                  GlobalSnackbar.message((scaffold) =>
-                      AppLocalizations.of(scaffold)!.couldNotLoad(itemType));
-                  return;
-                }
+            setState(() {});
+          } catch (e) {
+            GlobalSnackbar.error(e);
+          }
+          break;
+        case _AlbumListTileMenuItems.shuffleToQueue:
+          try {
+            List<BaseItemDto>? albumTracks;
+            if (isOffline) {
+              albumTracks = await downloadsService
+                  .getCollectionSongs(widget.album, playable: true);
+              albumTracks.shuffle();
+            } else {
+              albumTracks = await jellyfinApiHelper.getItems(
+                parentItem: mutableAlbum,
+                sortBy: "Random",
+                includeItemTypes: "Audio",
+              );
+            }
+
+            if (albumTracks == null) {
+              GlobalSnackbar.message((scaffold) =>
+                  AppLocalizations.of(scaffold)!.couldNotLoad(itemType));
+              return;
+            }
 
                 await _queueService.addToQueue(
                     items: albumTracks,
@@ -874,229 +622,6 @@
                     (scaffold) =>
                         AppLocalizations.of(scaffold)!.confirmShuffleToQueue,
                     isConfirmation: true);
-
-                setState(() {});
-              } catch (e) {
-                GlobalSnackbar.error(e);
-              }
-              break;
-            case _AlbumListTileMenuItems.goToArtist:
-              late BaseItemDto artist;
-              try {
-                if (FinampSettingsHelper.finampSettings.isOffline) {
-                  final downloadsService = GetIt.instance<DownloadsService>();
-                  artist = (await downloadsService.getCollectionInfo(
-                          id: albumArtistId!))!
-                      .baseItem!;
-                } else {
-                  artist = await jellyfinApiHelper.getItemById(albumArtistId!);
-                }
-              } catch (e) {
-                GlobalSnackbar.error(e);
-                return;
-              }
-              if (mounted) {
-                Navigator.of(context)
-                    .pushNamed(ArtistScreen.routeName, arguments: artist);
-              }
-            case null:
-              break;
-            case _AlbumListTileMenuItems.download:
-              var item = DownloadStub.fromItem(
-                  type: DownloadItemType.collection, item: widget.album);
-              await DownloadDialog.show(context, item, null);
-            case _AlbumListTileMenuItems.delete:
-              var item = DownloadStub.fromItem(
-                  type: DownloadItemType.collection, item: widget.album);
-              await downloadsService.deleteDownload(stub: item);
->>>>>>> 5a33802d
-          }
-          break;
-        case _AlbumListTileMenuItems.shuffleNext:
-          try {
-            List<BaseItemDto>? albumTracks;
-            if (isOffline) {
-              albumTracks = await downloadsService
-                  .getCollectionSongs(widget.album, playable: true);
-              albumTracks.shuffle();
-            } else {
-              albumTracks = await jellyfinApiHelper.getItems(
-                parentItem: mutableAlbum,
-                sortBy: "Random",
-                includeItemTypes: "Audio",
-              );
-            }
-
-            if (albumTracks == null) {
-              GlobalSnackbar.message((scaffold) =>
-                  AppLocalizations.of(scaffold)!.couldNotLoad(itemType));
-              return;
-            }
-
-            await _queueService.addNext(
-                items: albumTracks,
-                source: QueueItemSource(
-                  type: widget.isPlaylist
-                      ? QueueItemSourceType.nextUpPlaylist
-                      : QueueItemSourceType.nextUpAlbum,
-                  name: QueueItemSourceName(
-                      type: QueueItemSourceNameType.preTranslated,
-                      pretranslatedName:
-                          mutableAlbum.name ?? local.placeholderSource),
-                  id: mutableAlbum.id,
-                  item: mutableAlbum,
-                  contextLufs: (widget.isPlaylist ||
-                          mutableAlbum.lufs == 0.0)
-                      ? null
-                      : mutableAlbum
-                          .lufs, // album LUFS sometimes end up being simply `0`, but that's not the actual value
-                ));
-
-            GlobalSnackbar.message((scaffold) =>
-                AppLocalizations.of(scaffold)!.confirmPlayNext(itemType), isConfirmation: true);
-
-            setState(() {});
-          } catch (e) {
-            GlobalSnackbar.error(e);
-          }
-          break;
-        case _AlbumListTileMenuItems.shuffleToNextUp:
-          try {
-            List<BaseItemDto>? albumTracks;
-            if (isOffline) {
-              albumTracks = await downloadsService
-                  .getCollectionSongs(widget.album, playable: true);
-              albumTracks.shuffle();
-            } else {
-              albumTracks = await jellyfinApiHelper.getItems(
-                parentItem: mutableAlbum,
-                sortBy: "Random",
-                includeItemTypes: "Audio",
-              );
-            }
-
-            if (albumTracks == null) {
-              GlobalSnackbar.message((scaffold) =>
-                  AppLocalizations.of(scaffold)!.couldNotLoad(itemType));
-              return;
-            }
-
-            await _queueService.addToNextUp(
-                items: albumTracks,
-                source: QueueItemSource(
-                  type: widget.isPlaylist
-                      ? QueueItemSourceType.nextUpPlaylist
-                      : QueueItemSourceType.nextUpAlbum,
-                  name: QueueItemSourceName(
-                      type: QueueItemSourceNameType.preTranslated,
-                      pretranslatedName:
-                          mutableAlbum.name ?? local.placeholderSource),
-                  id: mutableAlbum.id,
-                  item: mutableAlbum,
-                  contextLufs: (widget.isPlaylist ||
-                          mutableAlbum.lufs == 0.0)
-                      ? null
-                      : mutableAlbum
-                          .lufs, // album LUFS sometimes end up being simply `0`, but that's not the actual value
-                ));
-
-            GlobalSnackbar.message((scaffold) =>
-                AppLocalizations.of(scaffold)!.confirmShuffleToNextUp, isConfirmation: true);
-
-            setState(() {});
-          } catch (e) {
-            GlobalSnackbar.error(e);
-          }
-          break;
-        case _AlbumListTileMenuItems.addToQueue:
-          try {
-            List<BaseItemDto>? albumTracks;
-            if (isOffline) {
-              albumTracks = await downloadsService
-                  .getCollectionSongs(widget.album, playable: true);
-            } else {
-              albumTracks = await jellyfinApiHelper.getItems(
-                parentItem: mutableAlbum,
-                sortBy: "ParentIndexNumber,IndexNumber,SortName",
-                includeItemTypes: "Audio",
-              );
-            }
-
-            if (albumTracks == null) {
-              GlobalSnackbar.message((scaffold) =>
-                  AppLocalizations.of(scaffold)!.couldNotLoad(itemType));
-              return;
-            }
-
-            await _queueService.addToQueue(
-                items: albumTracks,
-                source: QueueItemSource(
-                  type: widget.isPlaylist
-                      ? QueueItemSourceType.playlist
-                      : QueueItemSourceType.album,
-                  name: QueueItemSourceName(
-                      type: QueueItemSourceNameType.preTranslated,
-                      pretranslatedName:
-                          mutableAlbum.name ?? local.placeholderSource),
-                  id: mutableAlbum.id,
-                  item: mutableAlbum,
-                  contextLufs: (widget.isPlaylist ||
-                          mutableAlbum.lufs == 0.0)
-                      ? null
-                      : mutableAlbum
-                          .lufs, // album LUFS sometimes end up being simply `0`, but that's not the actual value
-                ));
-
-            GlobalSnackbar.message((scaffold) =>
-                AppLocalizations.of(scaffold)!.confirmAddToQueue(itemType), isConfirmation: true);
-
-            setState(() {});
-          } catch (e) {
-            GlobalSnackbar.error(e);
-          }
-          break;
-        case _AlbumListTileMenuItems.shuffleToQueue:
-          try {
-            List<BaseItemDto>? albumTracks;
-            if (isOffline) {
-              albumTracks = await downloadsService
-                  .getCollectionSongs(widget.album, playable: true);
-              albumTracks.shuffle();
-            } else {
-              albumTracks = await jellyfinApiHelper.getItems(
-                parentItem: mutableAlbum,
-                sortBy: "Random",
-                includeItemTypes: "Audio",
-              );
-            }
-
-            if (albumTracks == null) {
-              GlobalSnackbar.message((scaffold) =>
-                  AppLocalizations.of(scaffold)!.couldNotLoad(itemType));
-              return;
-            }
-
-            await _queueService.addToQueue(
-                items: albumTracks,
-                source: QueueItemSource(
-                  type: widget.isPlaylist
-                      ? QueueItemSourceType.playlist
-                      : QueueItemSourceType.album,
-                  name: QueueItemSourceName(
-                      type: QueueItemSourceNameType.preTranslated,
-                      pretranslatedName:
-                          mutableAlbum.name ?? local.placeholderSource),
-                  id: mutableAlbum.id,
-                  item: mutableAlbum,
-                  contextLufs: (widget.isPlaylist ||
-                          mutableAlbum.lufs == 0.0)
-                      ? null
-                      : mutableAlbum
-                          .lufs, // album LUFS sometimes end up being simply `0`, but that's not the actual value
-                ));
-
-            GlobalSnackbar.message((scaffold) =>
-                AppLocalizations.of(scaffold)!.confirmShuffleToQueue, isConfirmation: true);
 
             setState(() {});
           } catch (e) {
