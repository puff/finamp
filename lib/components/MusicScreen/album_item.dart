import 'package:finamp/components/MusicScreen/album_item_list_tile.dart';
import 'package:finamp/models/finamp_models.dart';
import 'package:finamp/services/downloads_helper.dart';
import 'package:finamp/services/finamp_settings_helper.dart';
import 'package:finamp/services/queue_service.dart';
import 'package:flutter/material.dart';
import 'package:flutter_gen/gen_l10n/app_localizations.dart';
import 'package:get_it/get_it.dart';

import '../../models/finamp_models.dart';
import '../../models/jellyfin_models.dart';
import '../../services/audio_service_helper.dart';
import '../../services/isar_downloads.dart';
import '../../services/jellyfin_api_helper.dart';
import '../../screens/artist_screen.dart';
import '../../screens/album_screen.dart';
import '../AlbumScreen/download_dialog.dart';
import '../error_snackbar.dart';
import 'album_item_card.dart';

enum _AlbumListTileMenuItems {
  addFavourite,
  removeFavourite,
  addToMixList,
  removeFromMixList,
<<<<<<< HEAD
  download,
  delete,
=======
  playNext,
  addToNextUp,
  shuffleNext,
  shuffleToNextUp,
  addToQueue,
  shuffleToQueue,
>>>>>>> 4463bff0
}

/// This widget is kind of a shell around AlbumItemCard and AlbumItemListTile.
/// Depending on the values given, a list tile or a card will be returned. This
/// widget exists to handle the dropdown stuff and other stuff shared between
/// the two widgets.
class AlbumItem extends StatefulWidget {
  const AlbumItem({
    Key? key,
    required this.album,
    required this.isPlaylist,
    this.parentType,
    this.onTap,
    this.isGrid = false,
    this.gridAddSettingsListener = false,
  }) : super(key: key);

  /// The album (or item, I just used to call items albums before Finamp
  /// supported other types) to show in the widget.
  final BaseItemDto album;

  /// The parent type of the item. Used to change onTap functionality for stuff
  /// like artists.
  final String? parentType;

  /// Used to differentiate between albums and playlists, since they use the same internal logic and widgets
  final bool isPlaylist;

  /// A custom onTap can be provided to override the default value, which is to
  /// open the item's album/artist screen.
  final void Function()? onTap;

  /// If specified, use cards instead of list tiles. Use this if you want to use
  /// this widget in a grid view.
  final bool isGrid;

  /// If true, the grid item will use a ValueListenableBuilder to check whether
  /// or not to show the text. You'll want to set this to false if the
  /// [AlbumItem] would be rebuilt by FinampSettings anyway.
  final bool gridAddSettingsListener;

  @override
  State<AlbumItem> createState() => _AlbumItemState();
}

class _AlbumItemState extends State<AlbumItem> {
  final _audioServiceHelper = GetIt.instance<AudioServiceHelper>();

  late BaseItemDto mutableAlbum;

  QueueService get _queueService => GetIt.instance<QueueService>();

  late Function() onTap;
  late AppLocalizations local;
  late ScaffoldMessengerState messenger;

  @override
  void initState() {
    super.initState();
    mutableAlbum = widget.album;

    // this is jank lol
    onTap = widget.onTap ??
        () {
          if (mutableAlbum.type == "MusicArtist" ||
              mutableAlbum.type == "MusicGenre") {
            Navigator.of(context)
                .pushNamed(ArtistScreen.routeName, arguments: mutableAlbum);
          } else {
            Navigator.of(context)
                .pushNamed(AlbumScreen.routeName, arguments: mutableAlbum);
          }
        };
  }

  @override
  Widget build(BuildContext context) {
    local = AppLocalizations.of(context)!;
    messenger = ScaffoldMessenger.of(context);

    final screenSize = MediaQuery.of(context).size;

    return Padding(
      padding: widget.isGrid
          ? Theme.of(context).cardTheme.margin ?? const EdgeInsets.all(4.0)
          : EdgeInsets.zero,
      child: GestureDetector(
        onLongPressStart: (details) async {
          Feedback.forLongPress(context);

          final isOffline = FinampSettingsHelper.finampSettings.isOffline;

          final jellyfinApiHelper = GetIt.instance<JellyfinApiHelper>();
          final isarDownloads = GetIt.instance<IsarDownloads>();
          final bool isDownloaded = isarDownloads.getCollectionDownload(widget.album)!=null;

          final selection = await showMenu<_AlbumListTileMenuItems>(
            context: context,
            position: RelativeRect.fromLTRB(
              details.globalPosition.dx,
              details.globalPosition.dy,
              screenSize.width - details.globalPosition.dx,
              screenSize.height - details.globalPosition.dy,
            ),
            items: [
<<<<<<< HEAD
              if (_audioServiceHelper.hasQueueItems()) ...[
                PopupMenuItem<_AlbumListTileMenuItems>(
                  value: _AlbumListTileMenuItems.addToQueue,
                  child: ListTile(
                    leading: const Icon(Icons.queue_music),
                    title: Text(AppLocalizations.of(context)!.addToQueue),
                  ),
                ),
                PopupMenuItem<_AlbumListTileMenuItems>(
                  value: _AlbumListTileMenuItems.playNext,
                  child: ListTile(
                    leading: const Icon(Icons.queue_music),
                    title: Text(AppLocalizations.of(context)!.playNext),
                  ),
                ),
              ],
              if (mutableAlbum.userData != null) ...[
                mutableAlbum.userData!.isFavorite
                    ? PopupMenuItem<_AlbumListTileMenuItems>(
                        enabled: !isOffline,
                        value: _AlbumListTileMenuItems.removeFavourite,
                        child: ListTile(
                          enabled: !isOffline,
                          leading: const Icon(Icons.favorite_border),
                          title: Text(
                              AppLocalizations.of(context)!.removeFavourite),
                        ),
                      )
                    : PopupMenuItem<_AlbumListTileMenuItems>(
                        enabled: !isOffline,
                        value: _AlbumListTileMenuItems.addFavourite,
                        child: ListTile(
                          enabled: !isOffline,
                          leading: const Icon(Icons.favorite),
                          title:
                              Text(AppLocalizations.of(context)!.addFavourite),
                        ),
                      )
              ],
              if (mutableAlbum.type == "MusicAlbum") ...[
                jellyfinApiHelper.selectedMixAlbumIds.contains(mutableAlbum.id)
                    ? PopupMenuItem<_AlbumListTileMenuItems>(
                        enabled: !isOffline,
                        value: _AlbumListTileMenuItems.removeFromMixList,
                        child: ListTile(
                          enabled: !isOffline,
                          leading: const Icon(Icons.explore_off),
                          title:
                              Text(AppLocalizations.of(context)!.removeFromMix),
                        ),
                      )
                    : PopupMenuItem<_AlbumListTileMenuItems>(
                        enabled: !isOffline,
                        value: _AlbumListTileMenuItems.addToMixList,
                        child: ListTile(
                          enabled: !isOffline,
                          leading: const Icon(Icons.explore),
                          title: Text(AppLocalizations.of(context)!.addToMix),
                        ),
                      )
              ],
              isDownloaded?PopupMenuItem<_AlbumListTileMenuItems>(
                value: _AlbumListTileMenuItems.delete,
                child: ListTile(
                  leading: const Icon(Icons.delete),
                  title: Text(AppLocalizations.of(context)!.deleteItem),
                ),
              ):
              PopupMenuItem<_AlbumListTileMenuItems>(
                enabled: !isOffline,
                value: _AlbumListTileMenuItems.download,
                child: ListTile(
                  leading: const Icon(Icons.file_download),
                  title: Text(AppLocalizations.of(context)!.downloadItem),
                  enabled: !isOffline,
=======
              mutableAlbum.userData!.isFavorite
                  ? PopupMenuItem<_AlbumListTileMenuItems>(
                      enabled: !isOffline,
                      value: _AlbumListTileMenuItems.removeFavourite,
                      child: ListTile(
                        enabled: !isOffline,
                        leading: const Icon(Icons.favorite_border),
                        title: Text(local.removeFavourite),
                      ),
                    )
                  : PopupMenuItem<_AlbumListTileMenuItems>(
                      enabled: !isOffline,
                      value: _AlbumListTileMenuItems.addFavourite,
                      child: ListTile(
                        enabled: !isOffline,
                        leading: const Icon(Icons.favorite),
                        title: Text(local.addFavourite),
                      ),
                    ),
              jellyfinApiHelper.selectedMixAlbums.contains(mutableAlbum.id)
                  ? PopupMenuItem<_AlbumListTileMenuItems>(
                      enabled: !isOffline,
                      value: _AlbumListTileMenuItems.removeFromMixList,
                      child: ListTile(
                        enabled: !isOffline,
                        leading: const Icon(Icons.explore_off),
                        title: Text(local.removeFromMix),
                      ),
                    )
                  : PopupMenuItem<_AlbumListTileMenuItems>(
                      enabled: !isOffline,
                      value: _AlbumListTileMenuItems.addToMixList,
                      child: ListTile(
                        enabled: !isOffline,
                        leading: const Icon(Icons.explore),
                        title: Text(local.addToMix),
                      ),
                    ),
              if (_queueService.getQueue().nextUp.isNotEmpty)
                PopupMenuItem<_AlbumListTileMenuItems>(
                  value: _AlbumListTileMenuItems.playNext,
                  child: ListTile(
                    leading: const Icon(Icons.hourglass_bottom),
                    title: Text(local.playNext),
                  ),
                ),
              PopupMenuItem<_AlbumListTileMenuItems>(
                value: _AlbumListTileMenuItems.addToNextUp,
                child: ListTile(
                  leading: const Icon(Icons.hourglass_top),
                  title: Text(local.addToNextUp),
                ),
              ),
              if (_queueService.getQueue().nextUp.isNotEmpty)
                PopupMenuItem<_AlbumListTileMenuItems>(
                  value: _AlbumListTileMenuItems.shuffleNext,
                  child: ListTile(
                    leading: const Icon(Icons.hourglass_bottom),
                    title: Text(local.shuffleNext),
                  ),
                ),
              PopupMenuItem<_AlbumListTileMenuItems>(
                value: _AlbumListTileMenuItems.shuffleToNextUp,
                child: ListTile(
                  leading: const Icon(Icons.hourglass_top),
                  title: Text(local.shuffleToNextUp),
                ),
              ),
              PopupMenuItem<_AlbumListTileMenuItems>(
                value: _AlbumListTileMenuItems.addToQueue,
                child: ListTile(
                  leading: const Icon(Icons.queue_music),
                  title: Text(local.addToQueue),
                ),
              ),
              PopupMenuItem<_AlbumListTileMenuItems>(
                value: _AlbumListTileMenuItems.shuffleToQueue,
                child: ListTile(
                  leading: const Icon(Icons.queue_music),
                  title: Text(local.shuffleToQueue),
>>>>>>> 4463bff0
                ),
              ),
            ],
          );

          if (!mounted) return;

          switch (selection) {
<<<<<<< HEAD
            case _AlbumListTileMenuItems.addToQueue:
              // TODO doesn't this break offline?
              final children = await jellyfinApiHelper.getItems(
                parentItem: widget.album,
                sortBy: "ParentIndexNumber,IndexNumber,SortName",
                includeItemTypes: "Audio",
                isGenres: false,
              );
              await _audioServiceHelper.addQueueItems(children!);

              if (!mounted) return;

              ScaffoldMessenger.of(context).showSnackBar(SnackBar(
                content: Text(AppLocalizations.of(context)!.addedToQueue),
              ));
              break;

            case _AlbumListTileMenuItems.playNext:
              final children = await jellyfinApiHelper.getItems(
                parentItem: widget.album,
                sortBy: "ParentIndexNumber,IndexNumber,SortName",
                includeItemTypes: "Audio",
                isGenres: false,
              );
              await _audioServiceHelper.insertQueueItemsNext(children!);

              if (!mounted) return;

              ScaffoldMessenger.of(context).showSnackBar(SnackBar(
                content: Text(AppLocalizations.of(context)!.insertedIntoQueue),
              ));
              break;
=======
>>>>>>> 4463bff0

            case _AlbumListTileMenuItems.addFavourite:
              try {
                final newUserData =
                    await jellyfinApiHelper.addFavourite(mutableAlbum.id);

                if (!mounted) return;

                setState(() {
                  mutableAlbum.userData = newUserData;
                });

                messenger.showSnackBar(
                    const SnackBar(content: Text("Favourite added.")));
              } catch (e) {
                errorSnackbar(e, context);
              }
              break;
            case _AlbumListTileMenuItems.removeFavourite:
              try {
                final newUserData =
                    await jellyfinApiHelper.removeFavourite(mutableAlbum.id);

                if (!mounted) return;

                setState(() {
                  mutableAlbum.userData = newUserData;
                });
                messenger.showSnackBar(
                    const SnackBar(content: Text("Favourite removed.")));
              } catch (e) {
                errorSnackbar(e, context);
              }
              break;
            case _AlbumListTileMenuItems.addToMixList:
              try {
                jellyfinApiHelper.addAlbumToMixBuilderList(mutableAlbum);
                setState(() {});
              } catch (e) {
                errorSnackbar(e, context);
              }
              break;
            case _AlbumListTileMenuItems.removeFromMixList:
              try {
                jellyfinApiHelper.removeAlbumFromMixBuilderList(mutableAlbum);
                setState(() {});
              } catch (e) {
                errorSnackbar(e, context);
              }
              break;
            case _AlbumListTileMenuItems.playNext:
              try {
                List<BaseItemDto>? albumTracks;
                if (isOffline) {
                  final downloadsHelper = GetIt.instance<DownloadsHelper>();

                  // The downloadedParent won't be null here if we've already
                  // navigated to it in offline mode
                  final downloadedParent =
                      downloadsHelper.getDownloadedParent(widget.album.id)!;

                  albumTracks = downloadedParent.downloadedChildren.values.toList();
                } else {
                  albumTracks =
                      await jellyfinApiHelper.getItems(
                    parentItem: mutableAlbum,
                    isGenres: false,
                    sortBy: "ParentIndexNumber,IndexNumber,SortName",
                    includeItemTypes: "Audio",
                  );
                }

                if (albumTracks == null) {
                  messenger.showSnackBar(
                    SnackBar(
                      content: Text(
                          "Couldn't load ${widget.isPlaylist ? "playlist" : "album"}."),
                    ),
                  );
                  return;
                }

                _queueService.addNext(
                    items: albumTracks,
                    source: QueueItemSource(
                      type: widget.isPlaylist
                          ? QueueItemSourceType.nextUpPlaylist
                          : QueueItemSourceType.nextUpAlbum,
                      name: QueueItemSourceName(
                          type: QueueItemSourceNameType.preTranslated,
                          pretranslatedName:
                              mutableAlbum.name ?? local.placeholderSource),
                      id: mutableAlbum.id,
                      item: mutableAlbum,
                    ));

                messenger.showSnackBar(
                  SnackBar(
                    content: Text(local.confirmPlayNext(
                        widget.isPlaylist ? "playlist" : "album")),
                  ),
                );

                setState(() {});
              } catch (e) {
                errorSnackbar(e, context);
              }
              break;
            case _AlbumListTileMenuItems.addToNextUp:
              try {
                List<BaseItemDto>? albumTracks;
                if (isOffline) {
                  final downloadsHelper = GetIt.instance<DownloadsHelper>();

                  // The downloadedParent won't be null here if we've already
                  // navigated to it in offline mode
                  final downloadedParent =
                      downloadsHelper.getDownloadedParent(widget.album.id)!;

                  albumTracks = downloadedParent.downloadedChildren.values.toList();
                } else {
                  albumTracks =
                      await jellyfinApiHelper.getItems(
                    parentItem: mutableAlbum,
                    isGenres: false,
                    sortBy: "ParentIndexNumber,IndexNumber,SortName",
                    includeItemTypes: "Audio",
                  );
                }

                if (albumTracks == null) {
                  messenger.showSnackBar(
                    SnackBar(
                      content: Text(
                          "Couldn't load ${widget.isPlaylist ? "playlist" : "album"}."),
                    ),
                  );
                  return;
                }

                _queueService.addToNextUp(
                    items: albumTracks,
                    source: QueueItemSource(
                      type: widget.isPlaylist
                          ? QueueItemSourceType.nextUpPlaylist
                          : QueueItemSourceType.nextUpAlbum,
                      name: QueueItemSourceName(
                          type: QueueItemSourceNameType.preTranslated,
                          pretranslatedName:
                              mutableAlbum.name ?? local.placeholderSource),
                      id: mutableAlbum.id,
                      item: mutableAlbum,
                    ));

                messenger.showSnackBar(
                  SnackBar(
                    content: Text(local.confirmAddToNextUp(
                        widget.isPlaylist ? "playlist" : "album")),
                  ),
                );

                setState(() {});
              } catch (e) {
                errorSnackbar(e, context);
              }
              break;
            case _AlbumListTileMenuItems.shuffleNext:
              try {
                List<BaseItemDto>? albumTracks;
                if (isOffline) {
                  final downloadsHelper = GetIt.instance<DownloadsHelper>();

                  // The downloadedParent won't be null here if we've already
                  // navigated to it in offline mode
                  final downloadedParent =
                      downloadsHelper.getDownloadedParent(widget.album.id)!;

                  albumTracks = downloadedParent.downloadedChildren.values.toList();
                } else {
                  albumTracks =
                      await jellyfinApiHelper.getItems(
                    parentItem: mutableAlbum,
                    isGenres: false,
                    sortBy: "Random",
                    includeItemTypes: "Audio",
                  );
                }

                if (albumTracks == null) {
                  messenger.showSnackBar(
                    SnackBar(
                      content: Text(
                          "Couldn't load ${widget.isPlaylist ? "playlist" : "album"}."),
                    ),
                  );
                  return;
                }

                _queueService.addNext(
                    items: albumTracks,
                    source: QueueItemSource(
                      type: widget.isPlaylist
                          ? QueueItemSourceType.nextUpPlaylist
                          : QueueItemSourceType.nextUpAlbum,
                      name: QueueItemSourceName(
                          type: QueueItemSourceNameType.preTranslated,
                          pretranslatedName:
                              mutableAlbum.name ?? local.placeholderSource),
                      id: mutableAlbum.id,
                      item: mutableAlbum,
                    ));

                messenger.showSnackBar(
                  SnackBar(
                    content: Text(local.confirmPlayNext(
                        widget.isPlaylist ? "playlist" : "album")),
                  ),
                );

                setState(() {});
              } catch (e) {
                errorSnackbar(e, context);
              }
              break;
            case _AlbumListTileMenuItems.shuffleToNextUp:
              try {
                List<BaseItemDto>? albumTracks =
                    await jellyfinApiHelper.getItems(
                  parentItem: mutableAlbum,
                  isGenres: false,
                  sortBy:
                      "Random", //TODO this isn't working anymore with Jellyfin 10.9 (unstable)
                  includeItemTypes: "Audio",
                );

                if (albumTracks == null) {
                  messenger.showSnackBar(
                    SnackBar(
                      content: Text(
                          "Couldn't load ${widget.isPlaylist ? "playlist" : "album"}."),
                    ),
                  );
                  return;
                }

                _queueService.addToNextUp(
                    items: albumTracks,
                    source: QueueItemSource(
                      type: widget.isPlaylist
                          ? QueueItemSourceType.nextUpPlaylist
                          : QueueItemSourceType.nextUpAlbum,
                      name: QueueItemSourceName(
                          type: QueueItemSourceNameType.preTranslated,
                          pretranslatedName:
                              mutableAlbum.name ?? local.placeholderSource),
                      id: mutableAlbum.id,
                      item: mutableAlbum,
                    ));

                messenger.showSnackBar(
                  SnackBar(
                    content: Text(local.confirmShuffleToNextUp),
                  ),
                );

                setState(() {});
              } catch (e) {
                errorSnackbar(e, context);
              }
              break;
            case _AlbumListTileMenuItems.addToQueue:
              try {
                List<BaseItemDto>? albumTracks =
                    await jellyfinApiHelper.getItems(
                  parentItem: mutableAlbum,
                  isGenres: false,
                  sortBy: "ParentIndexNumber,IndexNumber,SortName",
                  includeItemTypes: "Audio",
                );

                if (albumTracks == null) {
                  messenger.showSnackBar(
                    SnackBar(
                      content: Text(
                          "Couldn't load ${widget.isPlaylist ? "playlist" : "album"}."),
                    ),
                  );
                  return;
                }

                _queueService.addToQueue(
                    items: albumTracks,
                    source: QueueItemSource(
                      type: widget.isPlaylist
                          ? QueueItemSourceType.nextUpPlaylist
                          : QueueItemSourceType.nextUpAlbum,
                      name: QueueItemSourceName(
                          type: QueueItemSourceNameType.preTranslated,
                          pretranslatedName:
                              mutableAlbum.name ?? local.placeholderSource),
                      id: mutableAlbum.id,
                      item: mutableAlbum,
                    ));

                messenger.showSnackBar(
                  SnackBar(
                    content: Text(local.confirmAddToQueue(
                        widget.isPlaylist ? "playlist" : "album")),
                  ),
                );

                setState(() {});
              } catch (e) {
                errorSnackbar(e, context);
              }
              break;
            case _AlbumListTileMenuItems.shuffleToQueue:
              try {
                List<BaseItemDto>? albumTracks =
                    await jellyfinApiHelper.getItems(
                  parentItem: mutableAlbum,
                  isGenres: false,
                  sortBy: "Random",
                  includeItemTypes: "Audio",
                );

                if (albumTracks == null) {
                  messenger.showSnackBar(
                    SnackBar(
                      content: Text(
                          "Couldn't load ${widget.isPlaylist ? "playlist" : "album"}."),
                    ),
                  );
                  return;
                }

                _queueService.addToQueue(
                    items: albumTracks,
                    source: QueueItemSource(
                      type: widget.isPlaylist
                          ? QueueItemSourceType.nextUpPlaylist
                          : QueueItemSourceType.nextUpAlbum,
                      name: QueueItemSourceName(
                          type: QueueItemSourceNameType.preTranslated,
                          pretranslatedName:
                              mutableAlbum.name ?? local.placeholderSource),
                      id: mutableAlbum.id,
                      item: mutableAlbum,
                    ));

                messenger.showSnackBar(
                  SnackBar(
                    content: Text(local.confirmAddToQueue(
                        widget.isPlaylist ? "playlist" : "album")),
                  ),
                );

                setState(() {});
              } catch (e) {
                errorSnackbar(e, context);
              }
              break;
            case null:
              break;
            case _AlbumListTileMenuItems.download:
              var item = DownloadStub.fromItem(
                  type: DownloadItemType.collectionDownload,
                  item: widget.album);
              if (FinampSettingsHelper
                      .finampSettings.downloadLocationsMap.length ==
                  1) {
                final isarDownloads = GetIt.instance<IsarDownloads>();
                await isarDownloads.addDownload(
                    stub: item,
                    downloadLocation: FinampSettingsHelper
                        .finampSettings.downloadLocationsMap.values.first);
              } else {
                await showDialog(
                  context: context,
                  builder: (context) => DownloadDialog(
                    item: item,
                  ),
                );
              }
            case _AlbumListTileMenuItems.delete:
              var item = DownloadStub.fromItem(type: DownloadItemType.collectionDownload, item: widget.album);
              await isarDownloads.deleteDownload(stub: item);
          }
        },
        child: widget.isGrid
            ? AlbumItemCard(
                item: mutableAlbum,
                onTap: onTap,
                parentType: widget.parentType,
                addSettingsListener: widget.gridAddSettingsListener,
              )
            : AlbumItemListTile(
                item: mutableAlbum,
                onTap: onTap,
                parentType: widget.parentType,
              ),
      ),
    );
  }
}<|MERGE_RESOLUTION|>--- conflicted
+++ resolved
@@ -23,17 +23,14 @@
   removeFavourite,
   addToMixList,
   removeFromMixList,
-<<<<<<< HEAD
   download,
   delete,
-=======
   playNext,
   addToNextUp,
   shuffleNext,
   shuffleToNextUp,
   addToQueue,
   shuffleToQueue,
->>>>>>> 4463bff0
 }
 
 /// This widget is kind of a shell around AlbumItemCard and AlbumItemListTile.
@@ -139,83 +136,6 @@
               screenSize.height - details.globalPosition.dy,
             ),
             items: [
-<<<<<<< HEAD
-              if (_audioServiceHelper.hasQueueItems()) ...[
-                PopupMenuItem<_AlbumListTileMenuItems>(
-                  value: _AlbumListTileMenuItems.addToQueue,
-                  child: ListTile(
-                    leading: const Icon(Icons.queue_music),
-                    title: Text(AppLocalizations.of(context)!.addToQueue),
-                  ),
-                ),
-                PopupMenuItem<_AlbumListTileMenuItems>(
-                  value: _AlbumListTileMenuItems.playNext,
-                  child: ListTile(
-                    leading: const Icon(Icons.queue_music),
-                    title: Text(AppLocalizations.of(context)!.playNext),
-                  ),
-                ),
-              ],
-              if (mutableAlbum.userData != null) ...[
-                mutableAlbum.userData!.isFavorite
-                    ? PopupMenuItem<_AlbumListTileMenuItems>(
-                        enabled: !isOffline,
-                        value: _AlbumListTileMenuItems.removeFavourite,
-                        child: ListTile(
-                          enabled: !isOffline,
-                          leading: const Icon(Icons.favorite_border),
-                          title: Text(
-                              AppLocalizations.of(context)!.removeFavourite),
-                        ),
-                      )
-                    : PopupMenuItem<_AlbumListTileMenuItems>(
-                        enabled: !isOffline,
-                        value: _AlbumListTileMenuItems.addFavourite,
-                        child: ListTile(
-                          enabled: !isOffline,
-                          leading: const Icon(Icons.favorite),
-                          title:
-                              Text(AppLocalizations.of(context)!.addFavourite),
-                        ),
-                      )
-              ],
-              if (mutableAlbum.type == "MusicAlbum") ...[
-                jellyfinApiHelper.selectedMixAlbumIds.contains(mutableAlbum.id)
-                    ? PopupMenuItem<_AlbumListTileMenuItems>(
-                        enabled: !isOffline,
-                        value: _AlbumListTileMenuItems.removeFromMixList,
-                        child: ListTile(
-                          enabled: !isOffline,
-                          leading: const Icon(Icons.explore_off),
-                          title:
-                              Text(AppLocalizations.of(context)!.removeFromMix),
-                        ),
-                      )
-                    : PopupMenuItem<_AlbumListTileMenuItems>(
-                        enabled: !isOffline,
-                        value: _AlbumListTileMenuItems.addToMixList,
-                        child: ListTile(
-                          enabled: !isOffline,
-                          leading: const Icon(Icons.explore),
-                          title: Text(AppLocalizations.of(context)!.addToMix),
-                        ),
-                      )
-              ],
-              isDownloaded?PopupMenuItem<_AlbumListTileMenuItems>(
-                value: _AlbumListTileMenuItems.delete,
-                child: ListTile(
-                  leading: const Icon(Icons.delete),
-                  title: Text(AppLocalizations.of(context)!.deleteItem),
-                ),
-              ):
-              PopupMenuItem<_AlbumListTileMenuItems>(
-                enabled: !isOffline,
-                value: _AlbumListTileMenuItems.download,
-                child: ListTile(
-                  leading: const Icon(Icons.file_download),
-                  title: Text(AppLocalizations.of(context)!.downloadItem),
-                  enabled: !isOffline,
-=======
               mutableAlbum.userData!.isFavorite
                   ? PopupMenuItem<_AlbumListTileMenuItems>(
                       enabled: !isOffline,
@@ -296,7 +216,22 @@
                 child: ListTile(
                   leading: const Icon(Icons.queue_music),
                   title: Text(local.shuffleToQueue),
->>>>>>> 4463bff0
+                ),
+              ),
+              isDownloaded?PopupMenuItem<_AlbumListTileMenuItems>(
+                value: _AlbumListTileMenuItems.delete,
+                child: ListTile(
+                  leading: const Icon(Icons.delete),
+                  title: Text(AppLocalizations.of(context)!.deleteItem),
+                ),
+              ):
+              PopupMenuItem<_AlbumListTileMenuItems>(
+                enabled: !isOffline,
+                value: _AlbumListTileMenuItems.download,
+                child: ListTile(
+                  leading: const Icon(Icons.file_download),
+                  title: Text(AppLocalizations.of(context)!.downloadItem),
+                  enabled: !isOffline,
                 ),
               ),
             ],
@@ -305,41 +240,6 @@
           if (!mounted) return;
 
           switch (selection) {
-<<<<<<< HEAD
-            case _AlbumListTileMenuItems.addToQueue:
-              // TODO doesn't this break offline?
-              final children = await jellyfinApiHelper.getItems(
-                parentItem: widget.album,
-                sortBy: "ParentIndexNumber,IndexNumber,SortName",
-                includeItemTypes: "Audio",
-                isGenres: false,
-              );
-              await _audioServiceHelper.addQueueItems(children!);
-
-              if (!mounted) return;
-
-              ScaffoldMessenger.of(context).showSnackBar(SnackBar(
-                content: Text(AppLocalizations.of(context)!.addedToQueue),
-              ));
-              break;
-
-            case _AlbumListTileMenuItems.playNext:
-              final children = await jellyfinApiHelper.getItems(
-                parentItem: widget.album,
-                sortBy: "ParentIndexNumber,IndexNumber,SortName",
-                includeItemTypes: "Audio",
-                isGenres: false,
-              );
-              await _audioServiceHelper.insertQueueItemsNext(children!);
-
-              if (!mounted) return;
-
-              ScaffoldMessenger.of(context).showSnackBar(SnackBar(
-                content: Text(AppLocalizations.of(context)!.insertedIntoQueue),
-              ));
-              break;
-=======
->>>>>>> 4463bff0
 
             case _AlbumListTileMenuItems.addFavourite:
               try {
