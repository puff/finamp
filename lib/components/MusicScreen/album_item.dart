import 'dart:async';

import 'package:finamp/components/MusicScreen/album_item_list_tile.dart';
import 'package:finamp/models/finamp_models.dart';
import 'package:finamp/services/finamp_settings_helper.dart';
import 'package:finamp/services/queue_service.dart';
import 'package:flutter/material.dart';
import 'package:flutter_gen/gen_l10n/app_localizations.dart';
import 'package:flutter_tabler_icons/flutter_tabler_icons.dart';
import 'package:get_it/get_it.dart';

import '../../models/jellyfin_models.dart';
import '../../screens/album_screen.dart';
import '../../screens/artist_screen.dart';
import '../../services/downloads_service.dart';
import '../../services/jellyfin_api_helper.dart';
import '../AlbumScreen/download_dialog.dart';
import '../global_snackbar.dart';
import 'album_item_card.dart';

enum _AlbumListTileMenuItems {
  addFavourite,
  removeFavourite,
  addToMixList,
  removeFromMixList,
  download,
  delete,
  playNext,
  addToNextUp,
  shuffleNext,
  shuffleToNextUp,
  addToQueue,
  shuffleToQueue,
  goToArtist,
}

//TODO should this be unified with artist screen version?
/// This widget is kind of a shell around AlbumItemCard and AlbumItemListTile.
/// Depending on the values given, a list tile or a card will be returned. This
/// widget exists to handle the dropdown stuff and other stuff shared between
/// the two widgets.
class AlbumItem extends StatefulWidget {
  const AlbumItem({
    super.key,
    required this.album,
    required this.isPlaylist,
    this.parentType,
    this.onTap,
    this.isGrid = false,
    this.gridAddSettingsListener = false,
  });

  /// The album (or item, I just used to call items albums before Finamp
  /// supported other types) to show in the widget.
  final BaseItemDto album;

  /// The parent type of the item. Used to change onTap functionality for stuff
  /// like artists.
  final String? parentType;

  /// Used to differentiate between albums and playlists, since they use the same internal logic and widgets
  final bool isPlaylist;

  /// A custom onTap can be provided to override the default value, which is to
  /// open the item's album/artist screen.
  final void Function()? onTap;

  /// If specified, use cards instead of list tiles. Use this if you want to use
  /// this widget in a grid view.
  final bool isGrid;

  /// If true, the grid item will use a ValueListenableBuilder to check whether
  /// or not to show the text. You'll want to set this to false if the
  /// [AlbumItem] would be rebuilt by FinampSettings anyway.
  final bool gridAddSettingsListener;

  @override
  State<AlbumItem> createState() => _AlbumItemState();
}

class _AlbumItemState extends State<AlbumItem> {
  late BaseItemDto mutableAlbum;

  QueueService get _queueService => GetIt.instance<QueueService>();

  late Function() onTap;
  late AppLocalizations local;

  @override
  void initState() {
    super.initState();
    mutableAlbum = widget.album;

    // this is jank lol
    onTap = widget.onTap ??
        () {
          if (mutableAlbum.type == "MusicArtist" ||
              mutableAlbum.type == "MusicGenre") {
            Navigator.of(context)
                .pushNamed(ArtistScreen.routeName, arguments: mutableAlbum);
          } else {
            Navigator.of(context)
                .pushNamed(AlbumScreen.routeName, arguments: mutableAlbum);
          }
        };
  }

  @override
  Widget build(BuildContext context) {
    local = AppLocalizations.of(context)!;

    final screenSize = MediaQuery.of(context).size;

<<<<<<< HEAD
    void menuCallback({
      required Offset localPosition,
      required Offset globalPosition,
    }) async {
      unawaited(Feedback.forLongPress(context));

      final isOffline = FinampSettingsHelper.finampSettings.isOffline;

      final jellyfinApiHelper = GetIt.instance<JellyfinApiHelper>();
      final downloadsService = GetIt.instance<DownloadsService>();
      final bool explicitlyDownloaded = downloadsService
          .getStatus(
              DownloadStub.fromItem(
                  type: DownloadItemType.collection, item: widget.album),
              null)
          .isRequired;
      final albumArtistId = widget.album.albumArtists?.firstOrNull?.id ??
          widget.album.artistItems?.firstOrNull?.id;

      String itemType;

      switch (widget.album.type) {
        case "MusicAlbum":
          itemType = "album";
          break;
        case "MusicArtist":
          itemType = "artist";
          break;
        case "MusicGenre":
          itemType = "genre";
          break;
        case "Playlist":
          itemType = "playlist";
          break;
        default:
          itemType = "album";
      }

      final selection = await showMenu<_AlbumListTileMenuItems>(
        context: context,
        position: RelativeRect.fromLTRB(
          globalPosition.dx,
          globalPosition.dy,
          screenSize.width - globalPosition.dx,
          screenSize.height - globalPosition.dy,
        ),
        items: [
          if (mutableAlbum.userData != null)
            mutableAlbum.userData!.isFavorite
                ? PopupMenuItem<_AlbumListTileMenuItems>(
                    enabled: !isOffline,
                    value: _AlbumListTileMenuItems.removeFavourite,
                    child: ListTile(
                      enabled: !isOffline && ["MusicAlbum", "MusicArtist"]
                          .contains(mutableAlbum.type),
                      leading: const Icon(Icons.favorite_border),
                      title: Text(local.removeFavourite),
                    ),
                  )
                : PopupMenuItem<_AlbumListTileMenuItems>(
                    enabled: !isOffline,
                    value: _AlbumListTileMenuItems.addFavourite,
                    child: ListTile(
                      enabled: !isOffline && ["MusicAlbum", "MusicArtist"]
=======
    return Padding(
      padding: widget.isGrid
          ? Theme.of(context).cardTheme.margin ?? const EdgeInsets.all(4.0)
          : EdgeInsets.zero,
      child: GestureDetector(
        onLongPressStart: (details) async {
          unawaited(Feedback.forLongPress(context));

          final isOffline = FinampSettingsHelper.finampSettings.isOffline;

          final jellyfinApiHelper = GetIt.instance<JellyfinApiHelper>();
          final downloadsService = GetIt.instance<DownloadsService>();
          final bool explicitlyDownloaded = downloadsService
              .getStatus(
                  DownloadStub.fromItem(
                      type: DownloadItemType.collection, item: widget.album),
                  null)
              .isRequired;
          final albumArtistId = widget.album.albumArtists?.firstOrNull?.id ??
              widget.album.artistItems?.firstOrNull?.id;
          String itemType;

          switch (widget.album.type) {
            case "MusicAlbum":
              itemType = "album";
              break;
            case "MusicArtist":
              itemType = "artist";
              break;
            case "MusicGenre":
              itemType = "genre";
              break;
            case "Playlist":
              itemType = "playlist";
              break;
            default:
              itemType = "album";
          }

          final selection = await showMenu<_AlbumListTileMenuItems>(
            context: context,
            position: RelativeRect.fromLTRB(
              details.globalPosition.dx,
              details.globalPosition.dy,
              screenSize.width - details.globalPosition.dx,
              screenSize.height - details.globalPosition.dy,
            ),
            items: [
              if (mutableAlbum.userData != null)
                mutableAlbum.userData!.isFavorite
                    ? PopupMenuItem<_AlbumListTileMenuItems>(
                        enabled: !isOffline,
                        value: _AlbumListTileMenuItems.removeFavourite,
                        child: ListTile(
                          enabled: !isOffline,
                          leading: const Icon(Icons.favorite_border),
                          title: Text(local.removeFavourite),
                        ),
                      )
                    : PopupMenuItem<_AlbumListTileMenuItems>(
                        enabled: !isOffline,
                        value: _AlbumListTileMenuItems.addFavourite,
                        child: ListTile(
                          enabled: !isOffline,
                          leading: const Icon(Icons.favorite),
                          title: Text(local.addFavourite),
                        ),
                      ),
              jellyfinApiHelper.selectedMixAlbums
                      .map((e) => e.id)
                      .contains(mutableAlbum.id)
                  ? PopupMenuItem<_AlbumListTileMenuItems>(
                      enabled: !isOffline && ["MusicAlbum", "MusicArtist", "MusicGenre"]
                          .contains(mutableAlbum.type),
                      value: _AlbumListTileMenuItems.removeFromMixList,
                      child: ListTile(
                        enabled: !isOffline,
                        leading: const Icon(Icons.explore_off),
                        title: Text(local.removeFromMix),
                      ),
                    )
                  : PopupMenuItem<_AlbumListTileMenuItems>(
                      enabled: !isOffline && ["MusicAlbum", "MusicArtist", "MusicGenre"]
>>>>>>> 91e3e145
                          .contains(mutableAlbum.type),
                      leading: const Icon(Icons.favorite),
                      title: Text(local.addFavourite),
                    ),
                  ),
          jellyfinApiHelper.selectedMixAlbums
                  .map((e) => e.id)
                  .contains(mutableAlbum.id)
              ? PopupMenuItem<_AlbumListTileMenuItems>(
                  enabled: !isOffline,
                  value: _AlbumListTileMenuItems.removeFromMixList,
                  child: ListTile(
                    enabled: !isOffline,
                    leading: const Icon(Icons.explore_off),
                    title: Text(local.removeFromMix),
                  ),
                )
              : PopupMenuItem<_AlbumListTileMenuItems>(
                  enabled: !isOffline,
                  value: _AlbumListTileMenuItems.addToMixList,
                  child: ListTile(
                    enabled: !isOffline,
                    leading: const Icon(Icons.explore),
                    title: Text(local.addToMix),
                  ),
                ),
          if (_queueService.getQueue().nextUp.isNotEmpty)
            PopupMenuItem<_AlbumListTileMenuItems>(
              value: _AlbumListTileMenuItems.playNext,
              child: ListTile(
                leading: const Icon(TablerIcons.corner_right_down),
                title: Text(local.playNext),
              ),
            ),
          PopupMenuItem<_AlbumListTileMenuItems>(
            value: _AlbumListTileMenuItems.addToNextUp,
            child: ListTile(
              leading: const Icon(TablerIcons.corner_right_down_double),
              title: Text(local.addToNextUp),
            ),
          ),
          if (_queueService.getQueue().nextUp.isNotEmpty)
            PopupMenuItem<_AlbumListTileMenuItems>(
              value: _AlbumListTileMenuItems.shuffleNext,
              child: ListTile(
                leading: const Icon(TablerIcons.corner_right_down),
                title: Text(local.shuffleNext),
              ),
            ),
          PopupMenuItem<_AlbumListTileMenuItems>(
            value: _AlbumListTileMenuItems.shuffleToNextUp,
            child: ListTile(
              leading: const Icon(TablerIcons.corner_right_down_double),
              title: Text(local.shuffleToNextUp),
            ),
          ),
          PopupMenuItem<_AlbumListTileMenuItems>(
            value: _AlbumListTileMenuItems.addToQueue,
            child: ListTile(
              leading: const Icon(TablerIcons.playlist),
              title: Text(local.addToQueue),
            ),
          ),
          PopupMenuItem<_AlbumListTileMenuItems>(
            value: _AlbumListTileMenuItems.shuffleToQueue,
            child: ListTile(
              leading: const Icon(TablerIcons.playlist),
              title: Text(local.shuffleToQueue),
            ),
          ),
          explicitlyDownloaded
              ? PopupMenuItem<_AlbumListTileMenuItems>(
                  value: _AlbumListTileMenuItems.delete,
                  child: ListTile(
                    leading: const Icon(Icons.delete),
                    title: Text(AppLocalizations.of(context)!.deleteItem),
                  ),
                )
              : PopupMenuItem<_AlbumListTileMenuItems>(
                  enabled: !isOffline,
                  value: _AlbumListTileMenuItems.download,
                  child: ListTile(
                    leading: const Icon(Icons.file_download),
                    title: Text(AppLocalizations.of(context)!.downloadItem),
                    enabled: !isOffline,
                  ),
                ),
<<<<<<< HEAD
          //TODO handle multiple artists
          // Only show goToArtist on albums, not artists/genres/playlists
          if (widget.album.type == "MusicAlbum" && albumArtistId != null)
            PopupMenuItem<_AlbumListTileMenuItems>(
              value: _AlbumListTileMenuItems.goToArtist,
              child: ListTile(
                leading: const Icon(Icons.person),
                title: Text(AppLocalizations.of(context)!.goToArtist),
              ),
            ),
        ],
      );

      if (!mounted) return;

      switch (selection) {
        case _AlbumListTileMenuItems.addFavourite:
          try {
            final newUserData =
                await jellyfinApiHelper.addFavourite(mutableAlbum.id);

            if (!mounted) return;

            setState(() {
              mutableAlbum.userData = newUserData;
            });

            GlobalSnackbar.message((scaffold) => AppLocalizations.of(context)!.confirmFavoriteAdded, isConfirmation: true);
          } catch (e) {
            GlobalSnackbar.error(e);
          }
          break;
        case _AlbumListTileMenuItems.removeFavourite:
          try {
            final newUserData =
                await jellyfinApiHelper.removeFavourite(mutableAlbum.id);

            if (!mounted) return;

            setState(() {
              mutableAlbum.userData = newUserData;
            });
            GlobalSnackbar.message((scaffold) => AppLocalizations.of(context)!.confirmFavoriteRemoved, isConfirmation: true);
          } catch (e) {
            GlobalSnackbar.error(e);
          }
          break;
        case _AlbumListTileMenuItems.addToMixList:
          try {
            if (mutableAlbum.type == "MusicArtist") {
              jellyfinApiHelper.addArtistToMixBuilderList(mutableAlbum);
            } else if (mutableAlbum.type == "MusicAlbum") {
              jellyfinApiHelper.addAlbumToMixBuilderList(mutableAlbum);
            }
            setState(() {});
          } catch (e) {
            GlobalSnackbar.error(e);
          }
          break;
        case _AlbumListTileMenuItems.removeFromMixList:
          try {
            if (mutableAlbum.type == "MusicArtist") {
              jellyfinApiHelper.removeArtistFromMixBuilderList(mutableAlbum);
            } else if (mutableAlbum.type == "MusicAlbum") {
              jellyfinApiHelper.removeAlbumFromMixBuilderList(mutableAlbum);
            }
            setState(() {});
          } catch (e) {
            GlobalSnackbar.error(e);
          }
          break;
        case _AlbumListTileMenuItems.playNext:
          try {
            List<BaseItemDto>? albumTracks;
            if (isOffline) {
              albumTracks = await downloadsService
                  .getCollectionSongs(widget.album, playable: true);
            } else {
              albumTracks = await jellyfinApiHelper.getItems(
                parentItem: mutableAlbum,
                sortBy: "ParentIndexNumber,IndexNumber,SortName",
                includeItemTypes: "Audio",
              );
            }

            if (albumTracks == null) {
              GlobalSnackbar.message((scaffold) => AppLocalizations.of(context)!.couldNotLoad(itemType));
              return;
            }

            await _queueService.addNext(
                items: albumTracks,
                source: QueueItemSource(
                  type: widget.isPlaylist
                      ? QueueItemSourceType.nextUpPlaylist
                      : QueueItemSourceType.nextUpAlbum,
                  name: QueueItemSourceName(
                      type: QueueItemSourceNameType.preTranslated,
                      pretranslatedName:
                          mutableAlbum.name ?? local.placeholderSource),
                  id: mutableAlbum.id,
                  item: mutableAlbum,
                  contextLufs: (widget.isPlaylist || mutableAlbum.lufs == 0.0)
                      ? null
                      : mutableAlbum
                          .lufs, // album LUFS sometimes end up being simply `0`, but that's not the actual value
                ));

            GlobalSnackbar.message((scaffold) => local.confirmPlayNext(itemType), isConfirmation: true);

            setState(() {});
          } catch (e) {
            GlobalSnackbar.error(e);
          }
          break;
        case _AlbumListTileMenuItems.addToNextUp:
          try {
            List<BaseItemDto>? albumTracks;
            if (isOffline) {
              albumTracks = await downloadsService
                  .getCollectionSongs(widget.album, playable: true);
            } else {
              albumTracks = await jellyfinApiHelper.getItems(
                parentItem: mutableAlbum,
                sortBy: "ParentIndexNumber,IndexNumber,SortName",
                includeItemTypes: "Audio",
              );
            }

            if (albumTracks == null) {
              GlobalSnackbar.message((scaffold) => AppLocalizations.of(context)!.couldNotLoad(itemType));
              return;
            }

            await _queueService.addToNextUp(
                items: albumTracks,
                source: QueueItemSource(
                  type: widget.isPlaylist
                      ? QueueItemSourceType.nextUpPlaylist
                      : QueueItemSourceType.nextUpAlbum,
                  name: QueueItemSourceName(
                      type: QueueItemSourceNameType.preTranslated,
                      pretranslatedName:
                          mutableAlbum.name ?? local.placeholderSource),
                  id: mutableAlbum.id,
                  item: mutableAlbum,
                  contextLufs: (widget.isPlaylist || mutableAlbum.lufs == 0.0)
                      ? null
                      : mutableAlbum
                          .lufs, // album LUFS sometimes end up being simply `0`, but that's not the actual value
                ));

            GlobalSnackbar.message((scaffold) => local.confirmAddToNextUp(itemType), isConfirmation: true);

            setState(() {});
          } catch (e) {
            GlobalSnackbar.error(e);
          }
          break;
        case _AlbumListTileMenuItems.shuffleNext:
          try {
            List<BaseItemDto>? albumTracks;
            if (isOffline) {
              albumTracks = await downloadsService
                  .getCollectionSongs(widget.album, playable: true);
            } else {
              albumTracks = await jellyfinApiHelper.getItems(
                parentItem: mutableAlbum,
                sortBy: "Random",
                includeItemTypes: "Audio",
              );
            }

            if (albumTracks == null) {
              GlobalSnackbar.message((scaffold) => AppLocalizations.of(context)!.couldNotLoad(itemType));
              return;
            }

            await _queueService.addNext(
                items: albumTracks,
                source: QueueItemSource(
                  type: widget.isPlaylist
                      ? QueueItemSourceType.nextUpPlaylist
                      : QueueItemSourceType.nextUpAlbum,
                  name: QueueItemSourceName(
                      type: QueueItemSourceNameType.preTranslated,
                      pretranslatedName:
                          mutableAlbum.name ?? local.placeholderSource),
                  id: mutableAlbum.id,
                  item: mutableAlbum,
                  contextLufs: (widget.isPlaylist || mutableAlbum.lufs == 0.0)
                      ? null
                      : mutableAlbum
                          .lufs, // album LUFS sometimes end up being simply `0`, but that's not the actual value
                ));

            GlobalSnackbar.message((scaffold) => local.confirmShuffleNext, isConfirmation: true);

            setState(() {});
          } catch (e) {
            GlobalSnackbar.error(e);
=======
            ],
          );

          if (!mounted) return;

          switch (selection) {
            case _AlbumListTileMenuItems.addFavourite:
              try {
                final newUserData =
                    await jellyfinApiHelper.addFavourite(mutableAlbum.id);

                if (!mounted) return;

                setState(() {
                  mutableAlbum.userData = newUserData;
                });

                GlobalSnackbar.message((scaffold) =>
                    AppLocalizations.of(scaffold)!.confirmFavoriteAdded, isConfirmation: true);
              } catch (e) {
                GlobalSnackbar.error(e);
              }
              break;
            case _AlbumListTileMenuItems.removeFavourite:
              try {
                final newUserData =
                    await jellyfinApiHelper.removeFavourite(mutableAlbum.id);

                if (!mounted) return;

                setState(() {
                  mutableAlbum.userData = newUserData;
                });
                GlobalSnackbar.message((scaffold) =>
                    AppLocalizations.of(scaffold)!.confirmFavoriteRemoved, isConfirmation: true);
              } catch (e) {
                GlobalSnackbar.error(e);
              }
              break;
            case _AlbumListTileMenuItems.addToMixList:
              try {
                if (mutableAlbum.type == "MusicArtist") {
                  jellyfinApiHelper.addArtistToMixBuilderList(mutableAlbum);
                } else if (mutableAlbum.type == "MusicAlbum") {
                  jellyfinApiHelper.addAlbumToMixBuilderList(mutableAlbum);
                } else if (mutableAlbum.type == "MusicGenre") {
                  jellyfinApiHelper.addGenreToMixBuilderList(mutableAlbum);
                }
                setState(() {});
              } catch (e) {
                GlobalSnackbar.error(e);
              }
              break;
            case _AlbumListTileMenuItems.removeFromMixList:
              try {
                if (mutableAlbum.type == "MusicArtist") {
                  jellyfinApiHelper.removeArtistFromMixBuilderList(mutableAlbum);
                } else if (mutableAlbum.type == "MusicAlbum") {
                  jellyfinApiHelper.removeAlbumFromMixBuilderList(mutableAlbum);
                }
                setState(() {});
              } catch (e) {
                GlobalSnackbar.error(e);
              }
              break;
            case _AlbumListTileMenuItems.playNext:
              try {
                List<BaseItemDto>? albumTracks;
                if (isOffline) {
                  albumTracks = await downloadsService
                      .getCollectionSongs(widget.album, playable: true);
                } else {
                  albumTracks = await jellyfinApiHelper.getItems(
                    parentItem: mutableAlbum,
                    sortBy: "ParentIndexNumber,IndexNumber,SortName",
                    includeItemTypes: "Audio",
                  );
                }

                if (albumTracks == null) {
                  GlobalSnackbar.message((scaffold) =>
                      AppLocalizations.of(scaffold)!.couldNotLoad(itemType));
                  return;
                }

                await _queueService.addNext(
                    items: albumTracks,
                    source: QueueItemSource(
                      type: widget.isPlaylist
                          ? QueueItemSourceType.nextUpPlaylist
                          : QueueItemSourceType.nextUpAlbum,
                      name: QueueItemSourceName(
                          type: QueueItemSourceNameType.preTranslated,
                          pretranslatedName:
                              mutableAlbum.name ?? local.placeholderSource),
                      id: mutableAlbum.id,
                      item: mutableAlbum,
                      contextLufs: (widget.isPlaylist ||
                              mutableAlbum.lufs == 0.0)
                          ? null
                          : mutableAlbum
                              .lufs, // album LUFS sometimes end up being simply `0`, but that's not the actual value
                    ));

                GlobalSnackbar.message((scaffold) =>
                    AppLocalizations.of(scaffold)!.confirmPlayNext(itemType), isConfirmation: true);

                setState(() {});
              } catch (e) {
                GlobalSnackbar.error(e);
              }
              break;
            case _AlbumListTileMenuItems.addToNextUp:
              try {
                List<BaseItemDto>? albumTracks;
                if (isOffline) {
                  albumTracks = await downloadsService
                      .getCollectionSongs(widget.album, playable: true);
                } else {
                  albumTracks = await jellyfinApiHelper.getItems(
                    parentItem: mutableAlbum,
                    sortBy: "ParentIndexNumber,IndexNumber,SortName",
                    includeItemTypes: "Audio",
                  );
                }

                if (albumTracks == null) {
                  GlobalSnackbar.message((scaffold) =>
                      AppLocalizations.of(scaffold)!.couldNotLoad(itemType));
                  return;
                }

                await _queueService.addToNextUp(
                    items: albumTracks,
                    source: QueueItemSource(
                      type: widget.isPlaylist
                          ? QueueItemSourceType.nextUpPlaylist
                          : QueueItemSourceType.nextUpAlbum,
                      name: QueueItemSourceName(
                          type: QueueItemSourceNameType.preTranslated,
                          pretranslatedName:
                              mutableAlbum.name ?? local.placeholderSource),
                      id: mutableAlbum.id,
                      item: mutableAlbum,
                      contextLufs: (widget.isPlaylist ||
                              mutableAlbum.lufs == 0.0)
                          ? null
                          : mutableAlbum
                              .lufs, // album LUFS sometimes end up being simply `0`, but that's not the actual value
                    ));

                GlobalSnackbar.message((scaffold) =>
                    AppLocalizations.of(scaffold)!.confirmAddToNextUp(itemType), isConfirmation: true);

                setState(() {});
              } catch (e) {
                GlobalSnackbar.error(e);
              }
              break;
            case _AlbumListTileMenuItems.shuffleNext:
              try {
                List<BaseItemDto>? albumTracks;
                if (isOffline) {
                  albumTracks = await downloadsService
                      .getCollectionSongs(widget.album, playable: true);
                  albumTracks.shuffle();
                } else {
                  albumTracks = await jellyfinApiHelper.getItems(
                    parentItem: mutableAlbum,
                    sortBy: "Random",
                    includeItemTypes: "Audio",
                  );
                }

                if (albumTracks == null) {
                  GlobalSnackbar.message((scaffold) =>
                      AppLocalizations.of(scaffold)!.couldNotLoad(itemType));
                  return;
                }

                await _queueService.addNext(
                    items: albumTracks,
                    source: QueueItemSource(
                      type: widget.isPlaylist
                          ? QueueItemSourceType.nextUpPlaylist
                          : QueueItemSourceType.nextUpAlbum,
                      name: QueueItemSourceName(
                          type: QueueItemSourceNameType.preTranslated,
                          pretranslatedName:
                              mutableAlbum.name ?? local.placeholderSource),
                      id: mutableAlbum.id,
                      item: mutableAlbum,
                      contextLufs: (widget.isPlaylist ||
                              mutableAlbum.lufs == 0.0)
                          ? null
                          : mutableAlbum
                              .lufs, // album LUFS sometimes end up being simply `0`, but that's not the actual value
                    ));

                GlobalSnackbar.message((scaffold) =>
                    AppLocalizations.of(scaffold)!.confirmPlayNext(itemType), isConfirmation: true);

                setState(() {});
              } catch (e) {
                GlobalSnackbar.error(e);
              }
              break;
            case _AlbumListTileMenuItems.shuffleToNextUp:
              try {
                List<BaseItemDto>? albumTracks;
                if (isOffline) {
                  albumTracks = await downloadsService
                      .getCollectionSongs(widget.album, playable: true);
                  albumTracks.shuffle();
                } else {
                  albumTracks = await jellyfinApiHelper.getItems(
                    parentItem: mutableAlbum,
                    sortBy: "Random",
                    includeItemTypes: "Audio",
                  );
                }

                if (albumTracks == null) {
                  GlobalSnackbar.message((scaffold) =>
                      AppLocalizations.of(scaffold)!.couldNotLoad(itemType));
                  return;
                }

                await _queueService.addToNextUp(
                    items: albumTracks,
                    source: QueueItemSource(
                      type: widget.isPlaylist
                          ? QueueItemSourceType.nextUpPlaylist
                          : QueueItemSourceType.nextUpAlbum,
                      name: QueueItemSourceName(
                          type: QueueItemSourceNameType.preTranslated,
                          pretranslatedName:
                              mutableAlbum.name ?? local.placeholderSource),
                      id: mutableAlbum.id,
                      item: mutableAlbum,
                      contextLufs: (widget.isPlaylist ||
                              mutableAlbum.lufs == 0.0)
                          ? null
                          : mutableAlbum
                              .lufs, // album LUFS sometimes end up being simply `0`, but that's not the actual value
                    ));

                GlobalSnackbar.message((scaffold) =>
                    AppLocalizations.of(scaffold)!.confirmShuffleToNextUp, isConfirmation: true);

                setState(() {});
              } catch (e) {
                GlobalSnackbar.error(e);
              }
              break;
            case _AlbumListTileMenuItems.addToQueue:
              try {
                List<BaseItemDto>? albumTracks;
                if (isOffline) {
                  albumTracks = await downloadsService
                      .getCollectionSongs(widget.album, playable: true);
                } else {
                  albumTracks = await jellyfinApiHelper.getItems(
                    parentItem: mutableAlbum,
                    sortBy: "ParentIndexNumber,IndexNumber,SortName",
                    includeItemTypes: "Audio",
                  );
                }

                if (albumTracks == null) {
                  GlobalSnackbar.message((scaffold) =>
                      AppLocalizations.of(scaffold)!.couldNotLoad(itemType));
                  return;
                }

                await _queueService.addToQueue(
                    items: albumTracks,
                    source: QueueItemSource(
                      type: widget.isPlaylist
                          ? QueueItemSourceType.playlist
                          : QueueItemSourceType.album,
                      name: QueueItemSourceName(
                          type: QueueItemSourceNameType.preTranslated,
                          pretranslatedName:
                              mutableAlbum.name ?? local.placeholderSource),
                      id: mutableAlbum.id,
                      item: mutableAlbum,
                      contextLufs: (widget.isPlaylist ||
                              mutableAlbum.lufs == 0.0)
                          ? null
                          : mutableAlbum
                              .lufs, // album LUFS sometimes end up being simply `0`, but that's not the actual value
                    ));

                GlobalSnackbar.message((scaffold) =>
                    AppLocalizations.of(scaffold)!.confirmAddToQueue(itemType), isConfirmation: true);

                setState(() {});
              } catch (e) {
                GlobalSnackbar.error(e);
              }
              break;
            case _AlbumListTileMenuItems.shuffleToQueue:
              try {
                List<BaseItemDto>? albumTracks;
                if (isOffline) {
                  albumTracks = await downloadsService
                      .getCollectionSongs(widget.album, playable: true);
                  albumTracks.shuffle();
                } else {
                  albumTracks = await jellyfinApiHelper.getItems(
                    parentItem: mutableAlbum,
                    sortBy: "Random",
                    includeItemTypes: "Audio",
                  );
                }

                if (albumTracks == null) {
                  GlobalSnackbar.message((scaffold) =>
                      AppLocalizations.of(scaffold)!.couldNotLoad(itemType));
                  return;
                }

                await _queueService.addToQueue(
                    items: albumTracks,
                    source: QueueItemSource(
                      type: widget.isPlaylist
                          ? QueueItemSourceType.playlist
                          : QueueItemSourceType.album,
                      name: QueueItemSourceName(
                          type: QueueItemSourceNameType.preTranslated,
                          pretranslatedName:
                              mutableAlbum.name ?? local.placeholderSource),
                      id: mutableAlbum.id,
                      item: mutableAlbum,
                      contextLufs: (widget.isPlaylist ||
                              mutableAlbum.lufs == 0.0)
                          ? null
                          : mutableAlbum
                              .lufs, // album LUFS sometimes end up being simply `0`, but that's not the actual value
                    ));

                GlobalSnackbar.message((scaffold) =>
                    AppLocalizations.of(scaffold)!.confirmShuffleToQueue, isConfirmation: true);

                setState(() {});
              } catch (e) {
                GlobalSnackbar.error(e);
              }
              break;
            case _AlbumListTileMenuItems.goToArtist:
              late BaseItemDto artist;
              try {
                if (FinampSettingsHelper.finampSettings.isOffline) {
                  final downloadsService = GetIt.instance<DownloadsService>();
                  artist = (await downloadsService.getCollectionInfo(
                          id: albumArtistId!))!
                      .baseItem!;
                } else {
                  artist = await jellyfinApiHelper.getItemById(albumArtistId!);
                }
              } catch (e) {
                GlobalSnackbar.error(e);
                return;
              }
              if (mounted) {
                Navigator.of(context)
                    .pushNamed(ArtistScreen.routeName, arguments: artist);
              }
            case null:
              break;
            case _AlbumListTileMenuItems.download:
              var item = DownloadStub.fromItem(
                  type: DownloadItemType.collection, item: widget.album);
              await DownloadDialog.show(context, item, null);
            case _AlbumListTileMenuItems.delete:
              var item = DownloadStub.fromItem(
                  type: DownloadItemType.collection, item: widget.album);
              await downloadsService.deleteDownload(stub: item);
>>>>>>> 91e3e145
          }
          break;
        case _AlbumListTileMenuItems.shuffleToNextUp:
          try {
            List<BaseItemDto>? albumTracks = await jellyfinApiHelper.getItems(
              parentItem: mutableAlbum,
              sortBy:
                  "Random", //TODO this isn't working anymore with Jellyfin 10.9 (unstable)
              includeItemTypes: "Audio",
            );

            if (albumTracks == null) {
              GlobalSnackbar.message((scaffold) => AppLocalizations.of(context)!.couldNotLoad(itemType));
              return;
            }

            await _queueService.addToNextUp(
                items: albumTracks,
                source: QueueItemSource(
                  type: widget.isPlaylist
                      ? QueueItemSourceType.nextUpPlaylist
                      : QueueItemSourceType.nextUpAlbum,
                  name: QueueItemSourceName(
                      type: QueueItemSourceNameType.preTranslated,
                      pretranslatedName:
                          mutableAlbum.name ?? local.placeholderSource),
                  id: mutableAlbum.id,
                  item: mutableAlbum,
                  contextLufs: (widget.isPlaylist || mutableAlbum.lufs == 0.0)
                      ? null
                      : mutableAlbum
                          .lufs, // album LUFS sometimes end up being simply `0`, but that's not the actual value
                ));

            GlobalSnackbar.message((scaffold) => local.confirmShuffleToNextUp, isConfirmation: true);

            setState(() {});
          } catch (e) {
            GlobalSnackbar.error(e);
          }
          break;
        case _AlbumListTileMenuItems.addToQueue:
          try {
            List<BaseItemDto>? albumTracks = await jellyfinApiHelper.getItems(
              parentItem: mutableAlbum,
              sortBy: "ParentIndexNumber,IndexNumber,SortName",
              includeItemTypes: "Audio",
            );

            if (albumTracks == null) {
              GlobalSnackbar.message((scaffold) => AppLocalizations.of(context)!.couldNotLoad(itemType));
              return;
            }

            await _queueService.addToQueue(
                items: albumTracks,
                source: QueueItemSource(
                  type: widget.isPlaylist
                      ? QueueItemSourceType.playlist
                      : QueueItemSourceType.album,
                  name: QueueItemSourceName(
                      type: QueueItemSourceNameType.preTranslated,
                      pretranslatedName:
                          mutableAlbum.name ?? local.placeholderSource),
                  id: mutableAlbum.id,
                  item: mutableAlbum,
                ));

            GlobalSnackbar.message((scaffold) => local.confirmAddToQueue(itemType), isConfirmation: true);

            setState(() {});
          } catch (e) {
            GlobalSnackbar.error(e);
          }
          break;
        case _AlbumListTileMenuItems.shuffleToQueue:
          try {
            List<BaseItemDto>? albumTracks = await jellyfinApiHelper.getItems(
              parentItem: mutableAlbum,
              sortBy: "Random",
              includeItemTypes: "Audio",
            );

            if (albumTracks == null) {
              GlobalSnackbar.message((scaffold) => AppLocalizations.of(context)!.couldNotLoad(itemType));
              return;
            }

            await _queueService.addToQueue(
                items: albumTracks,
                source: QueueItemSource(
                  type: widget.isPlaylist
                      ? QueueItemSourceType.playlist
                      : QueueItemSourceType.album,
                  name: QueueItemSourceName(
                      type: QueueItemSourceNameType.preTranslated,
                      pretranslatedName:
                          mutableAlbum.name ?? local.placeholderSource),
                  id: mutableAlbum.id,
                  item: mutableAlbum,
                ));

            GlobalSnackbar.message((scaffold) => local.confirmShuffleToQueue, isConfirmation: true);

            setState(() {});
          } catch (e) {
            GlobalSnackbar.error(e);
          }
          break;
        case _AlbumListTileMenuItems.goToArtist:
          late BaseItemDto artist;
          try {
            if (FinampSettingsHelper.finampSettings.isOffline) {
              final downloadsService = GetIt.instance<DownloadsService>();
              artist = (await downloadsService.getCollectionInfo(
                      id: albumArtistId!))!
                  .baseItem!;
            } else {
              artist = await jellyfinApiHelper.getItemById(albumArtistId!);
            }
          } catch (e) {
            GlobalSnackbar.error(e);
            return;
          }
          if (mounted) {
            Navigator.of(context)
                .pushNamed(ArtistScreen.routeName, arguments: artist);
          }
        case null:
          break;
        case _AlbumListTileMenuItems.download:
          var item = DownloadStub.fromItem(
              type: DownloadItemType.collection, item: widget.album);
          await DownloadDialog.show(context, item, null);
        case _AlbumListTileMenuItems.delete:
          var item = DownloadStub.fromItem(
              type: DownloadItemType.collection, item: widget.album);
          await downloadsService.deleteDownload(stub: item);
      }
    }

    return Padding(
      padding: widget.isGrid
          ? Theme.of(context).cardTheme.margin ?? const EdgeInsets.all(4.0)
          : EdgeInsets.zero,
      child: GestureDetector(
        onLongPressStart: (details) => menuCallback(
            localPosition: details.localPosition,
            globalPosition: details.globalPosition),
        onSecondaryTapDown: (details) => menuCallback(
            localPosition: details.localPosition,
            globalPosition: details.globalPosition),
        child: widget.isGrid
            ? AlbumItemCard(
                item: mutableAlbum,
                onTap: onTap,
                parentType: widget.parentType,
                addSettingsListener: widget.gridAddSettingsListener,
              )
            : AlbumItemListTile(
                item: mutableAlbum,
                onTap: onTap,
                parentType: widget.parentType,
              ),
      ),
    );
  }
}<|MERGE_RESOLUTION|>--- conflicted
+++ resolved
@@ -111,7 +111,6 @@
 
     final screenSize = MediaQuery.of(context).size;
 
-<<<<<<< HEAD
     void menuCallback({
       required Offset localPosition,
       required Offset globalPosition,
@@ -130,7 +129,6 @@
           .isRequired;
       final albumArtistId = widget.album.albumArtists?.firstOrNull?.id ??
           widget.album.artistItems?.firstOrNull?.id;
-
       String itemType;
 
       switch (widget.album.type) {
@@ -165,8 +163,7 @@
                     enabled: !isOffline,
                     value: _AlbumListTileMenuItems.removeFavourite,
                     child: ListTile(
-                      enabled: !isOffline && ["MusicAlbum", "MusicArtist"]
-                          .contains(mutableAlbum.type),
+                      enabled: !isOffline,
                       leading: const Icon(Icons.favorite_border),
                       title: Text(local.removeFavourite),
                     ),
@@ -175,93 +172,7 @@
                     enabled: !isOffline,
                     value: _AlbumListTileMenuItems.addFavourite,
                     child: ListTile(
-                      enabled: !isOffline && ["MusicAlbum", "MusicArtist"]
-=======
-    return Padding(
-      padding: widget.isGrid
-          ? Theme.of(context).cardTheme.margin ?? const EdgeInsets.all(4.0)
-          : EdgeInsets.zero,
-      child: GestureDetector(
-        onLongPressStart: (details) async {
-          unawaited(Feedback.forLongPress(context));
-
-          final isOffline = FinampSettingsHelper.finampSettings.isOffline;
-
-          final jellyfinApiHelper = GetIt.instance<JellyfinApiHelper>();
-          final downloadsService = GetIt.instance<DownloadsService>();
-          final bool explicitlyDownloaded = downloadsService
-              .getStatus(
-                  DownloadStub.fromItem(
-                      type: DownloadItemType.collection, item: widget.album),
-                  null)
-              .isRequired;
-          final albumArtistId = widget.album.albumArtists?.firstOrNull?.id ??
-              widget.album.artistItems?.firstOrNull?.id;
-          String itemType;
-
-          switch (widget.album.type) {
-            case "MusicAlbum":
-              itemType = "album";
-              break;
-            case "MusicArtist":
-              itemType = "artist";
-              break;
-            case "MusicGenre":
-              itemType = "genre";
-              break;
-            case "Playlist":
-              itemType = "playlist";
-              break;
-            default:
-              itemType = "album";
-          }
-
-          final selection = await showMenu<_AlbumListTileMenuItems>(
-            context: context,
-            position: RelativeRect.fromLTRB(
-              details.globalPosition.dx,
-              details.globalPosition.dy,
-              screenSize.width - details.globalPosition.dx,
-              screenSize.height - details.globalPosition.dy,
-            ),
-            items: [
-              if (mutableAlbum.userData != null)
-                mutableAlbum.userData!.isFavorite
-                    ? PopupMenuItem<_AlbumListTileMenuItems>(
-                        enabled: !isOffline,
-                        value: _AlbumListTileMenuItems.removeFavourite,
-                        child: ListTile(
-                          enabled: !isOffline,
-                          leading: const Icon(Icons.favorite_border),
-                          title: Text(local.removeFavourite),
-                        ),
-                      )
-                    : PopupMenuItem<_AlbumListTileMenuItems>(
-                        enabled: !isOffline,
-                        value: _AlbumListTileMenuItems.addFavourite,
-                        child: ListTile(
-                          enabled: !isOffline,
-                          leading: const Icon(Icons.favorite),
-                          title: Text(local.addFavourite),
-                        ),
-                      ),
-              jellyfinApiHelper.selectedMixAlbums
-                      .map((e) => e.id)
-                      .contains(mutableAlbum.id)
-                  ? PopupMenuItem<_AlbumListTileMenuItems>(
-                      enabled: !isOffline && ["MusicAlbum", "MusicArtist", "MusicGenre"]
-                          .contains(mutableAlbum.type),
-                      value: _AlbumListTileMenuItems.removeFromMixList,
-                      child: ListTile(
-                        enabled: !isOffline,
-                        leading: const Icon(Icons.explore_off),
-                        title: Text(local.removeFromMix),
-                      ),
-                    )
-                  : PopupMenuItem<_AlbumListTileMenuItems>(
-                      enabled: !isOffline && ["MusicAlbum", "MusicArtist", "MusicGenre"]
->>>>>>> 91e3e145
-                          .contains(mutableAlbum.type),
+                      enabled: !isOffline,
                       leading: const Icon(Icons.favorite),
                       title: Text(local.addFavourite),
                     ),
@@ -270,7 +181,8 @@
                   .map((e) => e.id)
                   .contains(mutableAlbum.id)
               ? PopupMenuItem<_AlbumListTileMenuItems>(
-                  enabled: !isOffline,
+                  enabled: !isOffline && ["MusicAlbum", "MusicArtist", "MusicGenre"]
+                      .contains(mutableAlbum.type),
                   value: _AlbumListTileMenuItems.removeFromMixList,
                   child: ListTile(
                     enabled: !isOffline,
@@ -279,7 +191,8 @@
                   ),
                 )
               : PopupMenuItem<_AlbumListTileMenuItems>(
-                  enabled: !isOffline,
+                  enabled: !isOffline && ["MusicAlbum", "MusicArtist", "MusicGenre"]
+                      .contains(mutableAlbum.type),
                   value: _AlbumListTileMenuItems.addToMixList,
                   child: ListTile(
                     enabled: !isOffline,
@@ -348,7 +261,6 @@
                     enabled: !isOffline,
                   ),
                 ),
-<<<<<<< HEAD
           //TODO handle multiple artists
           // Only show goToArtist on albums, not artists/genres/playlists
           if (widget.album.type == "MusicAlbum" && albumArtistId != null)
@@ -376,7 +288,8 @@
               mutableAlbum.userData = newUserData;
             });
 
-            GlobalSnackbar.message((scaffold) => AppLocalizations.of(context)!.confirmFavoriteAdded, isConfirmation: true);
+            GlobalSnackbar.message((scaffold) =>
+                AppLocalizations.of(scaffold)!.confirmFavoriteAdded, isConfirmation: true);
           } catch (e) {
             GlobalSnackbar.error(e);
           }
@@ -391,7 +304,8 @@
             setState(() {
               mutableAlbum.userData = newUserData;
             });
-            GlobalSnackbar.message((scaffold) => AppLocalizations.of(context)!.confirmFavoriteRemoved, isConfirmation: true);
+            GlobalSnackbar.message((scaffold) =>
+                AppLocalizations.of(scaffold)!.confirmFavoriteRemoved, isConfirmation: true);
           } catch (e) {
             GlobalSnackbar.error(e);
           }
@@ -402,6 +316,8 @@
               jellyfinApiHelper.addArtistToMixBuilderList(mutableAlbum);
             } else if (mutableAlbum.type == "MusicAlbum") {
               jellyfinApiHelper.addAlbumToMixBuilderList(mutableAlbum);
+            } else if (mutableAlbum.type == "MusicGenre") {
+              jellyfinApiHelper.addGenreToMixBuilderList(mutableAlbum);
             }
             setState(() {});
           } catch (e) {
@@ -435,7 +351,8 @@
             }
 
             if (albumTracks == null) {
-              GlobalSnackbar.message((scaffold) => AppLocalizations.of(context)!.couldNotLoad(itemType));
+              GlobalSnackbar.message((scaffold) =>
+                  AppLocalizations.of(scaffold)!.couldNotLoad(itemType));
               return;
             }
 
@@ -451,13 +368,15 @@
                           mutableAlbum.name ?? local.placeholderSource),
                   id: mutableAlbum.id,
                   item: mutableAlbum,
-                  contextLufs: (widget.isPlaylist || mutableAlbum.lufs == 0.0)
+                  contextLufs: (widget.isPlaylist ||
+                          mutableAlbum.lufs == 0.0)
                       ? null
                       : mutableAlbum
                           .lufs, // album LUFS sometimes end up being simply `0`, but that's not the actual value
                 ));
 
-            GlobalSnackbar.message((scaffold) => local.confirmPlayNext(itemType), isConfirmation: true);
+            GlobalSnackbar.message((scaffold) =>
+                AppLocalizations.of(scaffold)!.confirmPlayNext(itemType), isConfirmation: true);
 
             setState(() {});
           } catch (e) {
@@ -479,7 +398,8 @@
             }
 
             if (albumTracks == null) {
-              GlobalSnackbar.message((scaffold) => AppLocalizations.of(context)!.couldNotLoad(itemType));
+              GlobalSnackbar.message((scaffold) =>
+                  AppLocalizations.of(scaffold)!.couldNotLoad(itemType));
               return;
             }
 
@@ -495,13 +415,15 @@
                           mutableAlbum.name ?? local.placeholderSource),
                   id: mutableAlbum.id,
                   item: mutableAlbum,
-                  contextLufs: (widget.isPlaylist || mutableAlbum.lufs == 0.0)
+                  contextLufs: (widget.isPlaylist ||
+                          mutableAlbum.lufs == 0.0)
                       ? null
                       : mutableAlbum
                           .lufs, // album LUFS sometimes end up being simply `0`, but that's not the actual value
                 ));
 
-            GlobalSnackbar.message((scaffold) => local.confirmAddToNextUp(itemType), isConfirmation: true);
+            GlobalSnackbar.message((scaffold) =>
+                AppLocalizations.of(scaffold)!.confirmAddToNextUp(itemType), isConfirmation: true);
 
             setState(() {});
           } catch (e) {
@@ -514,6 +436,7 @@
             if (isOffline) {
               albumTracks = await downloadsService
                   .getCollectionSongs(widget.album, playable: true);
+              albumTracks.shuffle();
             } else {
               albumTracks = await jellyfinApiHelper.getItems(
                 parentItem: mutableAlbum,
@@ -523,7 +446,8 @@
             }
 
             if (albumTracks == null) {
-              GlobalSnackbar.message((scaffold) => AppLocalizations.of(context)!.couldNotLoad(itemType));
+              GlobalSnackbar.message((scaffold) =>
+                  AppLocalizations.of(scaffold)!.couldNotLoad(itemType));
               return;
             }
 
@@ -539,411 +463,39 @@
                           mutableAlbum.name ?? local.placeholderSource),
                   id: mutableAlbum.id,
                   item: mutableAlbum,
-                  contextLufs: (widget.isPlaylist || mutableAlbum.lufs == 0.0)
+                  contextLufs: (widget.isPlaylist ||
+                          mutableAlbum.lufs == 0.0)
                       ? null
                       : mutableAlbum
                           .lufs, // album LUFS sometimes end up being simply `0`, but that's not the actual value
                 ));
 
-            GlobalSnackbar.message((scaffold) => local.confirmShuffleNext, isConfirmation: true);
-
-            setState(() {});
-          } catch (e) {
-            GlobalSnackbar.error(e);
-=======
-            ],
-          );
-
-          if (!mounted) return;
-
-          switch (selection) {
-            case _AlbumListTileMenuItems.addFavourite:
-              try {
-                final newUserData =
-                    await jellyfinApiHelper.addFavourite(mutableAlbum.id);
-
-                if (!mounted) return;
-
-                setState(() {
-                  mutableAlbum.userData = newUserData;
-                });
-
-                GlobalSnackbar.message((scaffold) =>
-                    AppLocalizations.of(scaffold)!.confirmFavoriteAdded, isConfirmation: true);
-              } catch (e) {
-                GlobalSnackbar.error(e);
-              }
-              break;
-            case _AlbumListTileMenuItems.removeFavourite:
-              try {
-                final newUserData =
-                    await jellyfinApiHelper.removeFavourite(mutableAlbum.id);
-
-                if (!mounted) return;
-
-                setState(() {
-                  mutableAlbum.userData = newUserData;
-                });
-                GlobalSnackbar.message((scaffold) =>
-                    AppLocalizations.of(scaffold)!.confirmFavoriteRemoved, isConfirmation: true);
-              } catch (e) {
-                GlobalSnackbar.error(e);
-              }
-              break;
-            case _AlbumListTileMenuItems.addToMixList:
-              try {
-                if (mutableAlbum.type == "MusicArtist") {
-                  jellyfinApiHelper.addArtistToMixBuilderList(mutableAlbum);
-                } else if (mutableAlbum.type == "MusicAlbum") {
-                  jellyfinApiHelper.addAlbumToMixBuilderList(mutableAlbum);
-                } else if (mutableAlbum.type == "MusicGenre") {
-                  jellyfinApiHelper.addGenreToMixBuilderList(mutableAlbum);
-                }
-                setState(() {});
-              } catch (e) {
-                GlobalSnackbar.error(e);
-              }
-              break;
-            case _AlbumListTileMenuItems.removeFromMixList:
-              try {
-                if (mutableAlbum.type == "MusicArtist") {
-                  jellyfinApiHelper.removeArtistFromMixBuilderList(mutableAlbum);
-                } else if (mutableAlbum.type == "MusicAlbum") {
-                  jellyfinApiHelper.removeAlbumFromMixBuilderList(mutableAlbum);
-                }
-                setState(() {});
-              } catch (e) {
-                GlobalSnackbar.error(e);
-              }
-              break;
-            case _AlbumListTileMenuItems.playNext:
-              try {
-                List<BaseItemDto>? albumTracks;
-                if (isOffline) {
-                  albumTracks = await downloadsService
-                      .getCollectionSongs(widget.album, playable: true);
-                } else {
-                  albumTracks = await jellyfinApiHelper.getItems(
-                    parentItem: mutableAlbum,
-                    sortBy: "ParentIndexNumber,IndexNumber,SortName",
-                    includeItemTypes: "Audio",
-                  );
-                }
-
-                if (albumTracks == null) {
-                  GlobalSnackbar.message((scaffold) =>
-                      AppLocalizations.of(scaffold)!.couldNotLoad(itemType));
-                  return;
-                }
-
-                await _queueService.addNext(
-                    items: albumTracks,
-                    source: QueueItemSource(
-                      type: widget.isPlaylist
-                          ? QueueItemSourceType.nextUpPlaylist
-                          : QueueItemSourceType.nextUpAlbum,
-                      name: QueueItemSourceName(
-                          type: QueueItemSourceNameType.preTranslated,
-                          pretranslatedName:
-                              mutableAlbum.name ?? local.placeholderSource),
-                      id: mutableAlbum.id,
-                      item: mutableAlbum,
-                      contextLufs: (widget.isPlaylist ||
-                              mutableAlbum.lufs == 0.0)
-                          ? null
-                          : mutableAlbum
-                              .lufs, // album LUFS sometimes end up being simply `0`, but that's not the actual value
-                    ));
-
-                GlobalSnackbar.message((scaffold) =>
-                    AppLocalizations.of(scaffold)!.confirmPlayNext(itemType), isConfirmation: true);
-
-                setState(() {});
-              } catch (e) {
-                GlobalSnackbar.error(e);
-              }
-              break;
-            case _AlbumListTileMenuItems.addToNextUp:
-              try {
-                List<BaseItemDto>? albumTracks;
-                if (isOffline) {
-                  albumTracks = await downloadsService
-                      .getCollectionSongs(widget.album, playable: true);
-                } else {
-                  albumTracks = await jellyfinApiHelper.getItems(
-                    parentItem: mutableAlbum,
-                    sortBy: "ParentIndexNumber,IndexNumber,SortName",
-                    includeItemTypes: "Audio",
-                  );
-                }
-
-                if (albumTracks == null) {
-                  GlobalSnackbar.message((scaffold) =>
-                      AppLocalizations.of(scaffold)!.couldNotLoad(itemType));
-                  return;
-                }
-
-                await _queueService.addToNextUp(
-                    items: albumTracks,
-                    source: QueueItemSource(
-                      type: widget.isPlaylist
-                          ? QueueItemSourceType.nextUpPlaylist
-                          : QueueItemSourceType.nextUpAlbum,
-                      name: QueueItemSourceName(
-                          type: QueueItemSourceNameType.preTranslated,
-                          pretranslatedName:
-                              mutableAlbum.name ?? local.placeholderSource),
-                      id: mutableAlbum.id,
-                      item: mutableAlbum,
-                      contextLufs: (widget.isPlaylist ||
-                              mutableAlbum.lufs == 0.0)
-                          ? null
-                          : mutableAlbum
-                              .lufs, // album LUFS sometimes end up being simply `0`, but that's not the actual value
-                    ));
-
-                GlobalSnackbar.message((scaffold) =>
-                    AppLocalizations.of(scaffold)!.confirmAddToNextUp(itemType), isConfirmation: true);
-
-                setState(() {});
-              } catch (e) {
-                GlobalSnackbar.error(e);
-              }
-              break;
-            case _AlbumListTileMenuItems.shuffleNext:
-              try {
-                List<BaseItemDto>? albumTracks;
-                if (isOffline) {
-                  albumTracks = await downloadsService
-                      .getCollectionSongs(widget.album, playable: true);
-                  albumTracks.shuffle();
-                } else {
-                  albumTracks = await jellyfinApiHelper.getItems(
-                    parentItem: mutableAlbum,
-                    sortBy: "Random",
-                    includeItemTypes: "Audio",
-                  );
-                }
-
-                if (albumTracks == null) {
-                  GlobalSnackbar.message((scaffold) =>
-                      AppLocalizations.of(scaffold)!.couldNotLoad(itemType));
-                  return;
-                }
-
-                await _queueService.addNext(
-                    items: albumTracks,
-                    source: QueueItemSource(
-                      type: widget.isPlaylist
-                          ? QueueItemSourceType.nextUpPlaylist
-                          : QueueItemSourceType.nextUpAlbum,
-                      name: QueueItemSourceName(
-                          type: QueueItemSourceNameType.preTranslated,
-                          pretranslatedName:
-                              mutableAlbum.name ?? local.placeholderSource),
-                      id: mutableAlbum.id,
-                      item: mutableAlbum,
-                      contextLufs: (widget.isPlaylist ||
-                              mutableAlbum.lufs == 0.0)
-                          ? null
-                          : mutableAlbum
-                              .lufs, // album LUFS sometimes end up being simply `0`, but that's not the actual value
-                    ));
-
-                GlobalSnackbar.message((scaffold) =>
-                    AppLocalizations.of(scaffold)!.confirmPlayNext(itemType), isConfirmation: true);
-
-                setState(() {});
-              } catch (e) {
-                GlobalSnackbar.error(e);
-              }
-              break;
-            case _AlbumListTileMenuItems.shuffleToNextUp:
-              try {
-                List<BaseItemDto>? albumTracks;
-                if (isOffline) {
-                  albumTracks = await downloadsService
-                      .getCollectionSongs(widget.album, playable: true);
-                  albumTracks.shuffle();
-                } else {
-                  albumTracks = await jellyfinApiHelper.getItems(
-                    parentItem: mutableAlbum,
-                    sortBy: "Random",
-                    includeItemTypes: "Audio",
-                  );
-                }
-
-                if (albumTracks == null) {
-                  GlobalSnackbar.message((scaffold) =>
-                      AppLocalizations.of(scaffold)!.couldNotLoad(itemType));
-                  return;
-                }
-
-                await _queueService.addToNextUp(
-                    items: albumTracks,
-                    source: QueueItemSource(
-                      type: widget.isPlaylist
-                          ? QueueItemSourceType.nextUpPlaylist
-                          : QueueItemSourceType.nextUpAlbum,
-                      name: QueueItemSourceName(
-                          type: QueueItemSourceNameType.preTranslated,
-                          pretranslatedName:
-                              mutableAlbum.name ?? local.placeholderSource),
-                      id: mutableAlbum.id,
-                      item: mutableAlbum,
-                      contextLufs: (widget.isPlaylist ||
-                              mutableAlbum.lufs == 0.0)
-                          ? null
-                          : mutableAlbum
-                              .lufs, // album LUFS sometimes end up being simply `0`, but that's not the actual value
-                    ));
-
-                GlobalSnackbar.message((scaffold) =>
-                    AppLocalizations.of(scaffold)!.confirmShuffleToNextUp, isConfirmation: true);
-
-                setState(() {});
-              } catch (e) {
-                GlobalSnackbar.error(e);
-              }
-              break;
-            case _AlbumListTileMenuItems.addToQueue:
-              try {
-                List<BaseItemDto>? albumTracks;
-                if (isOffline) {
-                  albumTracks = await downloadsService
-                      .getCollectionSongs(widget.album, playable: true);
-                } else {
-                  albumTracks = await jellyfinApiHelper.getItems(
-                    parentItem: mutableAlbum,
-                    sortBy: "ParentIndexNumber,IndexNumber,SortName",
-                    includeItemTypes: "Audio",
-                  );
-                }
-
-                if (albumTracks == null) {
-                  GlobalSnackbar.message((scaffold) =>
-                      AppLocalizations.of(scaffold)!.couldNotLoad(itemType));
-                  return;
-                }
-
-                await _queueService.addToQueue(
-                    items: albumTracks,
-                    source: QueueItemSource(
-                      type: widget.isPlaylist
-                          ? QueueItemSourceType.playlist
-                          : QueueItemSourceType.album,
-                      name: QueueItemSourceName(
-                          type: QueueItemSourceNameType.preTranslated,
-                          pretranslatedName:
-                              mutableAlbum.name ?? local.placeholderSource),
-                      id: mutableAlbum.id,
-                      item: mutableAlbum,
-                      contextLufs: (widget.isPlaylist ||
-                              mutableAlbum.lufs == 0.0)
-                          ? null
-                          : mutableAlbum
-                              .lufs, // album LUFS sometimes end up being simply `0`, but that's not the actual value
-                    ));
-
-                GlobalSnackbar.message((scaffold) =>
-                    AppLocalizations.of(scaffold)!.confirmAddToQueue(itemType), isConfirmation: true);
-
-                setState(() {});
-              } catch (e) {
-                GlobalSnackbar.error(e);
-              }
-              break;
-            case _AlbumListTileMenuItems.shuffleToQueue:
-              try {
-                List<BaseItemDto>? albumTracks;
-                if (isOffline) {
-                  albumTracks = await downloadsService
-                      .getCollectionSongs(widget.album, playable: true);
-                  albumTracks.shuffle();
-                } else {
-                  albumTracks = await jellyfinApiHelper.getItems(
-                    parentItem: mutableAlbum,
-                    sortBy: "Random",
-                    includeItemTypes: "Audio",
-                  );
-                }
-
-                if (albumTracks == null) {
-                  GlobalSnackbar.message((scaffold) =>
-                      AppLocalizations.of(scaffold)!.couldNotLoad(itemType));
-                  return;
-                }
-
-                await _queueService.addToQueue(
-                    items: albumTracks,
-                    source: QueueItemSource(
-                      type: widget.isPlaylist
-                          ? QueueItemSourceType.playlist
-                          : QueueItemSourceType.album,
-                      name: QueueItemSourceName(
-                          type: QueueItemSourceNameType.preTranslated,
-                          pretranslatedName:
-                              mutableAlbum.name ?? local.placeholderSource),
-                      id: mutableAlbum.id,
-                      item: mutableAlbum,
-                      contextLufs: (widget.isPlaylist ||
-                              mutableAlbum.lufs == 0.0)
-                          ? null
-                          : mutableAlbum
-                              .lufs, // album LUFS sometimes end up being simply `0`, but that's not the actual value
-                    ));
-
-                GlobalSnackbar.message((scaffold) =>
-                    AppLocalizations.of(scaffold)!.confirmShuffleToQueue, isConfirmation: true);
-
-                setState(() {});
-              } catch (e) {
-                GlobalSnackbar.error(e);
-              }
-              break;
-            case _AlbumListTileMenuItems.goToArtist:
-              late BaseItemDto artist;
-              try {
-                if (FinampSettingsHelper.finampSettings.isOffline) {
-                  final downloadsService = GetIt.instance<DownloadsService>();
-                  artist = (await downloadsService.getCollectionInfo(
-                          id: albumArtistId!))!
-                      .baseItem!;
-                } else {
-                  artist = await jellyfinApiHelper.getItemById(albumArtistId!);
-                }
-              } catch (e) {
-                GlobalSnackbar.error(e);
-                return;
-              }
-              if (mounted) {
-                Navigator.of(context)
-                    .pushNamed(ArtistScreen.routeName, arguments: artist);
-              }
-            case null:
-              break;
-            case _AlbumListTileMenuItems.download:
-              var item = DownloadStub.fromItem(
-                  type: DownloadItemType.collection, item: widget.album);
-              await DownloadDialog.show(context, item, null);
-            case _AlbumListTileMenuItems.delete:
-              var item = DownloadStub.fromItem(
-                  type: DownloadItemType.collection, item: widget.album);
-              await downloadsService.deleteDownload(stub: item);
->>>>>>> 91e3e145
+            GlobalSnackbar.message((scaffold) =>
+                AppLocalizations.of(scaffold)!.confirmPlayNext(itemType), isConfirmation: true);
+
+            setState(() {});
+          } catch (e) {
+            GlobalSnackbar.error(e);
           }
           break;
         case _AlbumListTileMenuItems.shuffleToNextUp:
           try {
-            List<BaseItemDto>? albumTracks = await jellyfinApiHelper.getItems(
-              parentItem: mutableAlbum,
-              sortBy:
-                  "Random", //TODO this isn't working anymore with Jellyfin 10.9 (unstable)
-              includeItemTypes: "Audio",
-            );
+            List<BaseItemDto>? albumTracks;
+            if (isOffline) {
+              albumTracks = await downloadsService
+                  .getCollectionSongs(widget.album, playable: true);
+              albumTracks.shuffle();
+            } else {
+              albumTracks = await jellyfinApiHelper.getItems(
+                parentItem: mutableAlbum,
+                sortBy: "Random",
+                includeItemTypes: "Audio",
+              );
+            }
 
             if (albumTracks == null) {
-              GlobalSnackbar.message((scaffold) => AppLocalizations.of(context)!.couldNotLoad(itemType));
+              GlobalSnackbar.message((scaffold) =>
+                  AppLocalizations.of(scaffold)!.couldNotLoad(itemType));
               return;
             }
 
@@ -959,13 +511,15 @@
                           mutableAlbum.name ?? local.placeholderSource),
                   id: mutableAlbum.id,
                   item: mutableAlbum,
-                  contextLufs: (widget.isPlaylist || mutableAlbum.lufs == 0.0)
+                  contextLufs: (widget.isPlaylist ||
+                          mutableAlbum.lufs == 0.0)
                       ? null
                       : mutableAlbum
                           .lufs, // album LUFS sometimes end up being simply `0`, but that's not the actual value
                 ));
 
-            GlobalSnackbar.message((scaffold) => local.confirmShuffleToNextUp, isConfirmation: true);
+            GlobalSnackbar.message((scaffold) =>
+                AppLocalizations.of(scaffold)!.confirmShuffleToNextUp, isConfirmation: true);
 
             setState(() {});
           } catch (e) {
@@ -974,14 +528,21 @@
           break;
         case _AlbumListTileMenuItems.addToQueue:
           try {
-            List<BaseItemDto>? albumTracks = await jellyfinApiHelper.getItems(
-              parentItem: mutableAlbum,
-              sortBy: "ParentIndexNumber,IndexNumber,SortName",
-              includeItemTypes: "Audio",
-            );
+            List<BaseItemDto>? albumTracks;
+            if (isOffline) {
+              albumTracks = await downloadsService
+                  .getCollectionSongs(widget.album, playable: true);
+            } else {
+              albumTracks = await jellyfinApiHelper.getItems(
+                parentItem: mutableAlbum,
+                sortBy: "ParentIndexNumber,IndexNumber,SortName",
+                includeItemTypes: "Audio",
+              );
+            }
 
             if (albumTracks == null) {
-              GlobalSnackbar.message((scaffold) => AppLocalizations.of(context)!.couldNotLoad(itemType));
+              GlobalSnackbar.message((scaffold) =>
+                  AppLocalizations.of(scaffold)!.couldNotLoad(itemType));
               return;
             }
 
@@ -997,9 +558,15 @@
                           mutableAlbum.name ?? local.placeholderSource),
                   id: mutableAlbum.id,
                   item: mutableAlbum,
+                  contextLufs: (widget.isPlaylist ||
+                          mutableAlbum.lufs == 0.0)
+                      ? null
+                      : mutableAlbum
+                          .lufs, // album LUFS sometimes end up being simply `0`, but that's not the actual value
                 ));
 
-            GlobalSnackbar.message((scaffold) => local.confirmAddToQueue(itemType), isConfirmation: true);
+            GlobalSnackbar.message((scaffold) =>
+                AppLocalizations.of(scaffold)!.confirmAddToQueue(itemType), isConfirmation: true);
 
             setState(() {});
           } catch (e) {
@@ -1008,14 +575,22 @@
           break;
         case _AlbumListTileMenuItems.shuffleToQueue:
           try {
-            List<BaseItemDto>? albumTracks = await jellyfinApiHelper.getItems(
-              parentItem: mutableAlbum,
-              sortBy: "Random",
-              includeItemTypes: "Audio",
-            );
+            List<BaseItemDto>? albumTracks;
+            if (isOffline) {
+              albumTracks = await downloadsService
+                  .getCollectionSongs(widget.album, playable: true);
+              albumTracks.shuffle();
+            } else {
+              albumTracks = await jellyfinApiHelper.getItems(
+                parentItem: mutableAlbum,
+                sortBy: "Random",
+                includeItemTypes: "Audio",
+              );
+            }
 
             if (albumTracks == null) {
-              GlobalSnackbar.message((scaffold) => AppLocalizations.of(context)!.couldNotLoad(itemType));
+              GlobalSnackbar.message((scaffold) =>
+                  AppLocalizations.of(scaffold)!.couldNotLoad(itemType));
               return;
             }
 
@@ -1031,9 +606,15 @@
                           mutableAlbum.name ?? local.placeholderSource),
                   id: mutableAlbum.id,
                   item: mutableAlbum,
+                  contextLufs: (widget.isPlaylist ||
+                          mutableAlbum.lufs == 0.0)
+                      ? null
+                      : mutableAlbum
+                          .lufs, // album LUFS sometimes end up being simply `0`, but that's not the actual value
                 ));
 
-            GlobalSnackbar.message((scaffold) => local.confirmShuffleToQueue, isConfirmation: true);
+            GlobalSnackbar.message((scaffold) =>
+                AppLocalizations.of(scaffold)!.confirmShuffleToQueue, isConfirmation: true);
 
             setState(() {});
           } catch (e) {
