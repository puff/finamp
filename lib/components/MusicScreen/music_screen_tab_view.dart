--- conflicted
+++ resolved
@@ -53,6 +53,7 @@
 
   final _jellyfinApiHelper = GetIt.instance<JellyfinApiHelper>();
   final _isarDownloader = GetIt.instance<DownloadsService>();
+  final _finampUserHelper = GetIt.instance<FinampUserHelper>();
   StreamSubscription<void>? _refreshStream;
 
   ScrollController? controller;
@@ -73,17 +74,9 @@
           settings.tabSortOrder[widget.tabContentType]?.toString() ??
               SortOrder.ascending.toString();
       final newItems = await _jellyfinApiHelper.getItems(
-<<<<<<< HEAD
-        // If no parent item is specified, we try the view given as an argument.
-        // If the view argument is null, fall back to the user's current view.
-        parentItem: widget.parentItem ??
-            widget.view ??
+        parentItem: widget.view ??
             _finampUserHelper.currentUser?.currentView,
-        includeItemTypes: widget.tabContentType.itemType(),
-=======
-        parentItem: widget.view,
         includeItemTypes: widget.tabContentType.itemType.idString,
->>>>>>> d58f87a2
 
         // If we're on the songs tab, sort by "Album,SortName". This is what the
         // Jellyfin web client does. If this isn't the case, sort by "SortName".
@@ -315,236 +308,8 @@
     super.build(context);
 
     return ValueListenableBuilder<Box<FinampSettings>>(
-<<<<<<< HEAD
-      valueListenable: FinampSettingsHelper.finampSettingsListener,
-      builder: (context, box, _) {
-        final isOffline = box.get("FinampSettings")?.isOffline ?? false;
-
-        if (isOffline) {
-          // We do the same checks we do when online to ensure that the list is
-          // not resorted when it doesn't have to be.
-          if (widget.searchTerm != _lastSearch ||
-              offlineSortedItems == null ||
-              widget.isFavourite != _oldIsFavourite ||
-              widget.sortBy != _oldSortBy ||
-              widget.sortOrder != _oldSortOrder ||
-              widget.view != _oldView) {
-            _lastSearch = widget.searchTerm;
-            _oldIsFavourite = widget.isFavourite;
-            _oldSortBy = widget.sortBy;
-            _oldSortOrder = widget.sortOrder;
-            _oldView = widget.view;
-
-            DownloadsHelper downloadsHelper = GetIt.instance<DownloadsHelper>();
-
-            if (widget.tabContentType == TabContentType.artists) {
-              return Center(
-                child: Column(
-                  mainAxisAlignment: MainAxisAlignment.center,
-                  children: [
-                    Icon(
-                      Icons.cloud_off,
-                      size: 64,
-                      color: Colors.white.withOpacity(0.5),
-                    ),
-                    const Padding(padding: EdgeInsets.all(8.0)),
-                    const Text("Offline artists view hasn't been implemented")
-                  ],
-                ),
-              );
-            }
-
-            if (widget.searchTerm == null) {
-              if (widget.tabContentType == TabContentType.songs) {
-                // If we're on the songs tab, just get all of the downloaded items
-                offlineSortedItems = downloadsHelper.downloadedItems
-                    .where((element) =>
-                        element.viewId ==
-                        _finampUserHelper.currentUser!.currentViewId)
-                    .map((e) => e.song)
-                    .toList();
-              } else {
-                String? albumArtist = widget.albumArtist;
-                offlineSortedItems = downloadsHelper.downloadedParents
-                    .where((element) =>
-                        element.item.type ==
-                            widget.tabContentType.itemType() &&
-                        element.viewId ==
-                            _finampUserHelper.currentUser!.currentViewId &&
-                        (albumArtist == null ||
-                            element.item.albumArtist?.toLowerCase() ==
-                                albumArtist.toLowerCase()))
-                    .map((e) => e.item)
-                    .toList();
-              }
-            } else {
-              if (widget.tabContentType == TabContentType.songs) {
-                offlineSortedItems = downloadsHelper.downloadedItems
-                    .where(
-                      (element) {
-                        return _offlineSearch(
-                            item: element.song,
-                            searchTerm: widget.searchTerm!,
-                            tabContentType: widget.tabContentType);
-                      },
-                    )
-                    .map((e) => e.song)
-                    .toList();
-              } else {
-                offlineSortedItems = downloadsHelper.downloadedParents
-                    .where(
-                      (element) {
-                        return _offlineSearch(
-                            item: element.item,
-                            searchTerm: widget.searchTerm!,
-                            tabContentType: widget.tabContentType);
-                      },
-                    )
-                    .map((e) => e.item)
-                    .toList();
-              }
-            }
-
-            offlineSortedItems!.sort((a, b) {
-              // if (a.name == null || b.name == null) {
-              //   // Returning 0 is the same as both being the same
-              //   return 0;
-              // } else {
-              //   return a.name!.compareTo(b.name!);
-              // }
-              if (a.nameForSorting == null || b.nameForSorting == null) {
-                // Returning 0 is the same as both being the same
-                return 0;
-              } else {
-                switch (widget.sortBy) {
-                  case SortBy.sortName:
-                    if (a.nameForSorting == null || b.nameForSorting == null) {
-                      // Returning 0 is the same as both being the same
-                      return 0;
-                    } else {
-                      return a.nameForSorting!.compareTo(b.nameForSorting!);
-                    }
-                  case SortBy.albumArtist:
-                    if (a.albumArtist == null || b.albumArtist == null) {
-                      return 0;
-                    } else {
-                      return a.albumArtist!.compareTo(b.albumArtist!);
-                    }
-                  case SortBy.communityRating:
-                    if (a.communityRating == null ||
-                        b.communityRating == null) {
-                      return 0;
-                    } else {
-                      return a.communityRating!.compareTo(b.communityRating!);
-                    }
-                  case SortBy.criticRating:
-                    if (a.criticRating == null || b.criticRating == null) {
-                      return 0;
-                    } else {
-                      return a.criticRating!.compareTo(b.criticRating!);
-                    }
-                  case SortBy.dateCreated:
-                    if (a.dateCreated == null || b.dateCreated == null) {
-                      return 0;
-                    } else {
-                      return a.dateCreated!.compareTo(b.dateCreated!);
-                    }
-                  case SortBy.premiereDate:
-                    if (a.premiereDate == null || b.premiereDate == null) {
-                      return 0;
-                    } else {
-                      return a.premiereDate!.compareTo(b.premiereDate!);
-                    }
-                  case SortBy.random:
-                    // We subtract the result by one so that we can get -1 values
-                    // (see compareTo documentation)
-                    return Random().nextInt(2) - 1;
-                  default:
-                    throw UnimplementedError(
-                        "Unimplemented offline sort mode ${widget.sortBy}");
-                }
-              }
-            });
-
-            if (widget.sortOrder == SortOrder.descending) {
-              // The above sort functions sort in ascending order, so we swap them
-              // when sorting in descending order.
-              offlineSortedItems = offlineSortedItems!.reversed.toList();
-            }
-          }
-
-          return Scrollbar(
-            controller: controller,
-            child: Stack(
-              children: [
-                box.get("FinampSettings")!.contentViewType ==
-                        ContentViewType.list
-                    ? ListView.builder(
-                        keyboardDismissBehavior:
-                            ScrollViewKeyboardDismissBehavior.onDrag,
-                        itemCount: offlineSortedItems!.length,
-                        key: UniqueKey(),
-                        controller: controller,
-                        itemBuilder: (context, index) {
-                          if (widget.tabContentType == TabContentType.songs) {
-                            return SongListTile(
-                              item: offlineSortedItems![index],
-                              isSong: true,
-                            );
-                          } else {
-                            return AlbumItem(
-                              album: offlineSortedItems![index],
-                              parentType: _getParentType(),
-                              isPlaylist: widget.tabContentType == TabContentType.playlists,
-                            );
-                          }
-                        },
-                      )
-                    : GridView.builder(
-                        itemCount: offlineSortedItems!.length,
-                        keyboardDismissBehavior:
-                            ScrollViewKeyboardDismissBehavior.onDrag,
-                        controller: controller,
-                        gridDelegate: SliverGridDelegateWithFixedCrossAxisCount(
-                          crossAxisCount: MediaQuery.of(context).size.width >
-                                  MediaQuery.of(context).size.height
-                              ? box
-                                  .get("FinampSettings")!
-                                  .contentGridViewCrossAxisCountLandscape
-                              : box
-                                  .get("FinampSettings")!
-                                  .contentGridViewCrossAxisCountPortrait,
-                        ),
-                        itemBuilder: (context, index) {
-                          if (widget.tabContentType == TabContentType.songs) {
-                            return SongListTile(
-                              item: offlineSortedItems![index],
-                              isSong: true,
-                            );
-                          } else {
-                            return AlbumItem(
-                              album: offlineSortedItems![index],
-                              parentType: _getParentType(),
-                              isPlaylist: widget.tabContentType == TabContentType.playlists,
-                              isGrid: true,
-                              gridAddSettingsListener: false,
-                            );
-                          }
-                        },
-                      ),
-                box.get("FinampSettings")!.showFastScroller &&
-                        widget.sortBy == SortBy.sortName
-                    ? AlphabetList(
-                        callback: scrollToLetter, sortOrder: lastSortOrder)
-                    : const SizedBox.shrink(),
-              ],
-            ),
-          );
-        } else {
-=======
         valueListenable: FinampSettingsHelper.finampSettingsListener,
         builder: (context, box, _) {
->>>>>>> d58f87a2
           // If the searchTerm argument is different to lastSearch, the user has changed their search input.
           // This makes albumViewFuture search again so that results with the search are shown.
           // This also means we don't redo a search unless we actaully need to.
@@ -670,29 +435,6 @@
               ),
             ),
           );
-<<<<<<< HEAD
-        }
-      },
-    );
-  }
-}
-
-bool _offlineSearch(
-    {required BaseItemDto item,
-    required String searchTerm,
-    required TabContentType tabContentType}) {
-  late bool containsName;
-
-  // This horrible thing is for null safety
-  if (item.name == null) {
-    containsName = false;
-  } else {
-    containsName = item.name!.toLowerCase().contains(searchTerm.toLowerCase());
-  }
-
-  return item.type == tabContentType.itemType() && containsName;
-=======
         });
   }
->>>>>>> d58f87a2
 }