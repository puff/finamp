import 'dart:async';
import 'dart:math';

import 'package:collection/collection.dart';
import 'package:finamp/services/finamp_user_helper.dart';
import 'package:flutter/material.dart';
import 'package:flutter/src/rendering/sliver.dart';
import 'package:flutter/src/rendering/sliver_grid.dart';
import 'package:get_it/get_it.dart';
import 'package:hive/hive.dart';
import 'package:infinite_scroll_pagination/infinite_scroll_pagination.dart';
import 'package:scroll_to_index/scroll_to_index.dart';

import '../../models/finamp_models.dart';
import '../../models/jellyfin_models.dart';
import '../../services/downloads_service.dart';
import '../../services/finamp_settings_helper.dart';
import '../../services/jellyfin_api_helper.dart';
import '../AlbumScreen/song_list_tile.dart';
import '../first_page_progress_indicator.dart';
import '../global_snackbar.dart';
import '../new_page_progress_indicator.dart';
import 'album_item.dart';
import 'alphabet_item_list.dart';

class MusicScreenTabView extends StatefulWidget {
  const MusicScreenTabView({
    super.key,
    required this.tabContentType,
    this.searchTerm,
    required this.view,
    this.refresh,
  });

  final TabContentType tabContentType;
  final String? searchTerm;
  final BaseItemDto? view;
  final MusicRefreshCallback? refresh;

  @override
  State<MusicScreenTabView> createState() => _MusicScreenTabViewState();
}

// We use AutomaticKeepAliveClientMixin so that the view keeps its position after the tab is changed.
// https://stackoverflow.com/questions/49439047/how-to-preserve-widget-states-in-flutter-when-navigating-using-bottomnavigation
class _MusicScreenTabViewState extends State<MusicScreenTabView>
    with AutomaticKeepAliveClientMixin<MusicScreenTabView> {
  // tabs on the music screen should be kept alive
  @override
  bool get wantKeepAlive => true;

  static const _pageSize = 100;

  final PagingController<int, BaseItemDto> _pagingController =
      PagingController(firstPageKey: 0, invisibleItemsThreshold: 70);

  Future<List<BaseItemDto>>? offlineSortedItems;

  final _jellyfinApiHelper = GetIt.instance<JellyfinApiHelper>();
  final _isarDownloader = GetIt.instance<DownloadsService>();
  StreamSubscription<void>? _refreshStream;

  late AutoScrollController controller;
  int _requestedPageKey = -1;
  String? letterToSearch;
  Timer? timer;
  int? refreshHash;
  int refreshCount = 0;
  int fullyLoadedRefresh = -1;

  // This function just lets us easily set stuff to the getItems call we want.
  Future<void> _getPage(int pageKey) async {
    // The jump-to-letter widget and main view scrolling may generate duplicate page
    // requests.  Only fetch page once in these cases.
    if (pageKey <= _requestedPageKey) {
      return;
    }
    _requestedPageKey = pageKey;
    var settings = FinampSettingsHelper.finampSettings;
    if (settings.isOffline) {
      return _getPageOffline();
    }
    int localRefreshCount = refreshCount;
    try {
      final sortOrder =
          settings.tabSortOrder[widget.tabContentType]?.toString() ??
              SortOrder.ascending.toString();
      final newItems = await _jellyfinApiHelper.getItems(
        // starting with Jellyfin 10.9, only automatically created playlists will have a specific library as parent. user-created playlists will not be returned anymore
        // this condition fixes this by not providing a parentId when fetching playlists
        parentItem: widget.tabContentType.itemType == BaseItemDtoType.playlist
            ? null
            : widget.view,
        includeItemTypes: widget.tabContentType.itemType.idString,

        // If we're on the songs tab, sort by "Album,SortName". This is what the
        // Jellyfin web client does. If this isn't the case, sort by "SortName".
        // If widget.sortBy is set, it is used instead.
        sortBy: settings.tabSortBy[widget.tabContentType]
                ?.jellyfinName(widget.tabContentType) ??
            (widget.tabContentType == TabContentType.songs
                ? "Album,SortName"
                : "SortName"),
        sortOrder: sortOrder,
        searchTerm: widget.searchTerm?.trim(),
        filters: settings.onlyShowFavourite ? "IsFavorite" : null,
        startIndex: pageKey,
        limit: _pageSize,
      );

      // Skip appending page if a refresh triggered while processing
      if (localRefreshCount == refreshCount && mounted) {
        if (newItems!.length < _pageSize) {
          _pagingController.appendLastPage(newItems);
          fullyLoadedRefresh = localRefreshCount;
        } else {
          _pagingController.appendPage(newItems, pageKey + newItems.length);
        }
        if (letterToSearch != null) {
          scrollToLetter(letterToSearch);
        }
      }
    } catch (e) {
      // Ignore errors when logging out
      if (GetIt.instance<FinampUserHelper>().currentUser != null) {
        GlobalSnackbar.error(e);
      }
    }
  }

  Future<void> _getPageOffline() async {
    var settings = FinampSettingsHelper.finampSettings;
    int localRefreshCount = refreshCount;

    List<DownloadStub> offlineItems;
    if (widget.tabContentType == TabContentType.songs) {
      // If we're on the songs tab, just get all of the downloaded items
      // We should probably try to page this, at least if we are sorting by name
      offlineItems = await _isarDownloader.getAllSongs(
          nameFilter: widget.searchTerm,
          viewFilter: widget.view?.id,
          nullableViewFilters: settings.showDownloadsWithUnknownLibrary);
    } else {
      offlineItems = await _isarDownloader.getAllCollections(
          nameFilter: widget.searchTerm,
          baseTypeFilter: widget.tabContentType.itemType,
          fullyDownloaded: settings.onlyShowFullyDownloaded,
          viewFilter: widget.tabContentType == TabContentType.albums
              ? widget.view?.id
              : null,
          childViewFilter: (widget.tabContentType != TabContentType.albums &&
                  widget.tabContentType != TabContentType.playlists)
              ? widget.view?.id
              : null,
          nullableViewFilters: widget.tabContentType == TabContentType.albums &&
              settings.showDownloadsWithUnknownLibrary);
    }

    var items = offlineItems.map((e) => e.baseItem).whereNotNull().toList();

    items = sortItems(items, settings.tabSortBy[widget.tabContentType],
        settings.tabSortOrder[widget.tabContentType]);

    // Skip appending page if a refresh triggered while processing
    if (localRefreshCount == refreshCount && mounted) {
      _pagingController.appendLastPage(items);
      fullyLoadedRefresh = localRefreshCount;
      if (letterToSearch != null) {
        scrollToLetter(letterToSearch);
      }
    }
  }

  @override
  void initState() {
    _pagingController.addPageRequestListener((pageKey) {
      _getPage(pageKey);
    });
    controller = AutoScrollController(
        suggestedRowHeight: 72,
        viewportBoundaryGetter: () =>
            Rect.fromLTRB(0, 0, 0, MediaQuery.of(context).padding.bottom),
        axis: Axis.vertical);
    _refreshStream = _isarDownloader.offlineDeletesStream.listen((event) {
      _pagingController.refresh();
    });
    super.initState();
  }

  // Scrolls the list to the first occurrence of the letter in the list
  // If clicked in the # element, it goes to the first or last one item, depending on sort order
  void scrollToLetter(String? clickedLetter) async {
    String? letter = clickedLetter ?? letterToSearch;
    if (letter == null || letter.isEmpty) return;

    letterToSearch = letter;
    var codePointToScrollTo = letterToSearch!.toLowerCase().codeUnitAt(0);

    // Max code point is lower case z to increase the chance of seeing a character
    // past the target but below the ignore point
    final maxCodePoint = 'z'.codeUnitAt(0);

    if (letter == '#') {
<<<<<<< HEAD
      await controller.scrollToIndex(0,
          duration: _getAnimationDurationForOffsetToIndex(0),
          preferPosition: AutoScrollPosition.begin);
      return;
    } else {
      //TODO use binary search to improve performance for already loaded pages
      bool reversed = FinampSettingsHelper
              .finampSettings.tabSortOrder[widget.tabContentType] ==
          SortOrder.descending;
      for (var i = 0; i < _pagingController.itemList!.length; i++) {
        var itemCodePoint = _pagingController.itemList![i].nameForSorting!
            .toLowerCase()
            .codeUnitAt(0);
        if (itemCodePoint <= maxCodePoint) {
          final comparisonResult = itemCodePoint - codePointToScrollTo;
          if (comparisonResult == 0) {
            timer?.cancel();
            await controller.scrollToIndex(i,
                duration: _getAnimationDurationForOffsetToIndex(i),
                preferPosition: AutoScrollPosition.begin);

            letterToSearch = null;
            return;
          } else if (reversed ? comparisonResult < 0 : comparisonResult > 0) {
            // If the letter is before the current item, there was no previous match (letter doesn't seem to exist in library)
            // scroll to the previous item instead
            timer?.cancel();
            await controller.scrollToIndex(
                (i - 1).clamp(0, (_pagingController.itemList?.length ?? 1) - 1),
                // duration: scrollDuration,
                duration: _getAnimationDurationForOffsetToIndex(i),
                preferPosition: AutoScrollPosition.begin);

            letterToSearch = null;
            return;
          }
=======
      codePointToScrollTo = 0;
    }

    //TODO use binary search to improve performance for already loaded pages
    bool reversed = FinampSettingsHelper
            .finampSettings.tabSortOrder[widget.tabContentType] ==
        SortOrder.descending;
    for (var i = 0; i < _pagingController.itemList!.length; i++) {
      int itemCodePoint = _pagingController.itemList![i].nameForSorting!
          .toLowerCase()
          .codeUnitAt(0);
      if (itemCodePoint <= maxCodePoint) {
        final comparisonResult = itemCodePoint - codePointToScrollTo;
        if (comparisonResult == 0) {
          timer?.cancel();
          await controller.scrollToIndex(i,
              duration: _getAnimationDurationForOffsetToIndex(i),
              preferPosition: AutoScrollPosition.begin);

          letterToSearch = null;
          return;
        } else if (reversed ? comparisonResult < 0 : comparisonResult > 0) {
          // If the letter is before the current item, there was no previous match (letter doesn't seem to exist in library)
          // scroll to the previous item instead
          timer?.cancel();
          await controller.scrollToIndex(
              (i - 1).clamp(0, (_pagingController.itemList?.length ?? 1) - 1),
              // duration: scrollDuration,
              duration: _getAnimationDurationForOffsetToIndex(i),
              preferPosition: AutoScrollPosition.middle);

          letterToSearch = null;
          return;
>>>>>>> 5a33802d
        }
      }
    }

    timer?.cancel();
    if (fullyLoadedRefresh == refreshCount) {
      letterToSearch = null;
    } else {
      timer = Timer(const Duration(seconds: 8), () {
        // If page loading takes >5 seconds, cancel search and allow image loading.
        letterToSearch = null;
      });

      _pagingController
          .notifyPageRequestListeners(_pagingController.nextPageKey!);
    }
    await controller.animateTo(controller.position.maxScrollExtent,
        duration: const Duration(milliseconds: 500), curve: Curves.ease);
  }

  Duration _getAnimationDurationForOffsetToIndex(int index) {
    final renderedIndices = controller.tagMap.keys;
    final medianIndex = renderedIndices.elementAt(renderedIndices.length ~/ 2);

    final duration = Duration(
      milliseconds:
          ((medianIndex - index).abs() / 50 * 300).clamp(200, 7500).round(),
    );
    return duration;
  }

  @override
  void dispose() {
    _refreshStream?.cancel();
    _pagingController.dispose();
    timer?.cancel();
    super.dispose();
  }

  void _refresh() {
    refreshCount++;
    _requestedPageKey = -1;
    // This makes refreshing actually work in error cases
    _pagingController.value = const PagingState(nextPageKey: 0, itemList: []);
    _pagingController.refresh();
  }

  @override
  Widget build(BuildContext context) {
    super.build(context);
    widget.refresh?.callback = _refresh;

    return ValueListenableBuilder<Box<FinampSettings>>(
        valueListenable: FinampSettingsHelper.finampSettingsListener,
        builder: (context, box, _) {
          // If the searchTerm argument is different to lastSearch, the user has changed their search input.
          // This makes albumViewFuture search again so that results with the search are shown.
          // This also means we don't redo a search unless we actaully need to.
          var settings = box.get("FinampSettings")!;
          var newRefreshHash = Object.hash(
            widget.searchTerm,
            settings.onlyShowFavourite,
            settings.tabSortBy[widget.tabContentType],
            settings.tabSortOrder[widget.tabContentType],
            settings.onlyShowFullyDownloaded,
            widget.view?.id,
            settings.isOffline,
            settings.tabOrder.indexOf(widget.tabContentType),
          );
          if (refreshHash == null) {
            refreshHash = newRefreshHash;
          } else if (refreshHash != newRefreshHash) {
            _refresh();
            refreshHash = newRefreshHash;
          }

          var tabContent = box.get("FinampSettings")!.contentViewType ==
                      ContentViewType.list ||
                  widget.tabContentType == TabContentType.songs
              ? PagedListView<int, BaseItemDto>.separated(
                  pagingController: _pagingController,
                  scrollController: controller,
                  physics: _DeferredLoadingAlwaysScrollableScrollPhysics(
                      tabState: this),
                  keyboardDismissBehavior:
                      ScrollViewKeyboardDismissBehavior.onDrag,
                  builderDelegate: PagedChildBuilderDelegate<BaseItemDto>(
                    itemBuilder: (context, item, index) {
                      return AutoScrollTag(
                        key: ValueKey(index),
                        controller: controller,
                        index: index,
                        child: widget.tabContentType == TabContentType.songs
                            ? SongListTile(
                                key: ValueKey(item.id),
                                item: item,
                                isSong: true,
                                index: Future.value(index),
                                isShownInSearch: widget.searchTerm != null,
                              )
                            : AlbumItem(
                                key: ValueKey(item.id),
                                album: item,
                                isPlaylist: widget.tabContentType ==
                                    TabContentType.playlists,
                              ),
                      );
                    },
                    firstPageProgressIndicatorBuilder: (_) =>
                        const FirstPageProgressIndicator(),
                    newPageProgressIndicatorBuilder: (_) =>
                        const NewPageProgressIndicator(),
                  ),
                  separatorBuilder: (context, index) => const SizedBox.shrink(),
                )
              : PagedGridView(
                  pagingController: _pagingController,
                  keyboardDismissBehavior:
                      ScrollViewKeyboardDismissBehavior.onDrag,
                  scrollController: controller,
                  physics: _DeferredLoadingAlwaysScrollableScrollPhysics(
                      tabState: this),
                  builderDelegate: PagedChildBuilderDelegate<BaseItemDto>(
                    itemBuilder: (context, item, index) {
                      return AutoScrollTag(
                        key: ValueKey(index),
                        controller: controller,
                        index: index,
                        child: AlbumItem(
                          key: ValueKey(item.id),
                          album: item,
                          isPlaylist:
                              widget.tabContentType == TabContentType.playlists,
                          isGrid: true,
                          gridAddSettingsListener: false,
                        ),
                      );
                    },
                    firstPageProgressIndicatorBuilder: (_) =>
                        const FirstPageProgressIndicator(),
                    newPageProgressIndicatorBuilder: (_) =>
                        const NewPageProgressIndicator(),
                  ),
                  gridDelegate: FinampSettingsHelper
                          .finampSettings.useFixedSizeGridTiles
                      ? SliverGridDelegateWithFixedSizeTiles(
                          gridTileSize: FinampSettingsHelper
                              .finampSettings.fixedGridTileSize
                              .toDouble())
                      : SliverGridDelegateWithFixedCrossAxisCount(
                          crossAxisCount: MediaQuery.of(context).size.width >
                                  MediaQuery.of(context).size.height
                              ? FinampSettingsHelper.finampSettings
                                  .contentGridViewCrossAxisCountLandscape
                              : FinampSettingsHelper.finampSettings
                                  .contentGridViewCrossAxisCountPortrait,
                        ),
                );

          return RefreshIndicator(
            onRefresh: () async => _refresh,
            child: Scrollbar(
              controller: controller,
              child: box.get("FinampSettings")!.showFastScroller &&
                      settings.tabSortBy[widget.tabContentType] ==
                          SortBy.sortName
                  ? AlphabetList(
                      callback: scrollToLetter,
                      sortOrder: settings.tabSortOrder[widget.tabContentType] ??
                          SortOrder.ascending,
                      child: tabContent)
                  : tabContent,
            ),
          );
        });
  }
}

class MusicRefreshCallback {
  void call() => callback?.call();
  void Function()? callback;
}

class SliverGridDelegateWithFixedSizeTiles extends SliverGridDelegate {
  SliverGridDelegateWithFixedSizeTiles({
    required this.gridTileSize,
  });

  final double gridTileSize;

  @override
  SliverGridLayout getLayout(SliverConstraints constraints) {
    int crossAxisCount = (constraints.crossAxisExtent / gridTileSize).floor();
    // Ensure a minimum count of 1, can be zero and result in an infinite extent
    // below when the window size is 0.
    crossAxisCount = max(1, crossAxisCount);
    final double crossAxisSpacing =
        (constraints.crossAxisExtent / crossAxisCount);
    return SliverGridRegularTileLayout(
      crossAxisCount: crossAxisCount,
      mainAxisStride: gridTileSize,
      crossAxisStride: crossAxisSpacing,
      childMainAxisExtent: gridTileSize,
      childCrossAxisExtent: gridTileSize,
      reverseCrossAxis: axisDirectionIsReversed(constraints.crossAxisDirection),
    );
  }

  @override
  bool shouldRelayout(SliverGridDelegateWithFixedSizeTiles oldDelegate) {
    return oldDelegate.gridTileSize != gridTileSize;
  }
}

class _DeferredLoadingAlwaysScrollableScrollPhysics
    extends AlwaysScrollableScrollPhysics {
  const _DeferredLoadingAlwaysScrollableScrollPhysics(
      {super.parent, required this.tabState});

  final _MusicScreenTabViewState tabState;

  @override
  _DeferredLoadingAlwaysScrollableScrollPhysics applyTo(
      ScrollPhysics? ancestor) {
    return _DeferredLoadingAlwaysScrollableScrollPhysics(
        parent: buildParent(ancestor), tabState: tabState);
  }

  @override
  bool recommendDeferredLoading(
      double velocity, ScrollMetrics metrics, BuildContext context) {
    if (tabState.letterToSearch != null) {
      return true;
    }
    return super.recommendDeferredLoading(velocity, metrics, context);
  }
}

List<BaseItemDto> sortItems(
    List<BaseItemDto> itemsToSort, SortBy? sortBy, SortOrder? sortOrder) {
  itemsToSort.sort((a, b) {
    switch (sortBy ?? SortBy.sortName) {
      case SortBy.sortName:
        if (a.nameForSorting == null || b.nameForSorting == null) {
          // Returning 0 is the same as both being the same
          return 0;
        } else {
          return a.nameForSorting!.compareTo(b.nameForSorting!);
        }
      case SortBy.albumArtist:
        if (a.albumArtist == null || b.albumArtist == null) {
          return 0;
        } else {
          return a.albumArtist!.compareTo(b.albumArtist!);
        }
      case SortBy.communityRating:
        if (a.communityRating == null || b.communityRating == null) {
          return 0;
        } else {
          return a.communityRating!.compareTo(b.communityRating!);
        }
      case SortBy.criticRating:
        if (a.criticRating == null || b.criticRating == null) {
          return 0;
        } else {
          return a.criticRating!.compareTo(b.criticRating!);
        }
      case SortBy.dateCreated:
        if (a.dateCreated == null || b.dateCreated == null) {
          return 0;
        } else {
          return a.dateCreated!.compareTo(b.dateCreated!);
        }
      case SortBy.premiereDate:
        if (a.premiereDate == null || b.premiereDate == null) {
          return 0;
        } else {
          return a.premiereDate!.compareTo(b.premiereDate!);
        }
      case SortBy.random:
        // We subtract the result by one so that we can get -1 values
        // (see comareTo documentation)
        return Random().nextInt(2) - 1;
      default:
        throw UnimplementedError("Unimplemented offline sort mode $sortBy");
    }
  });
  return sortOrder == SortOrder.descending
      ? itemsToSort.reversed.toList()
      : itemsToSort;
}<|MERGE_RESOLUTION|>--- conflicted
+++ resolved
@@ -201,44 +201,6 @@
     final maxCodePoint = 'z'.codeUnitAt(0);
 
     if (letter == '#') {
-<<<<<<< HEAD
-      await controller.scrollToIndex(0,
-          duration: _getAnimationDurationForOffsetToIndex(0),
-          preferPosition: AutoScrollPosition.begin);
-      return;
-    } else {
-      //TODO use binary search to improve performance for already loaded pages
-      bool reversed = FinampSettingsHelper
-              .finampSettings.tabSortOrder[widget.tabContentType] ==
-          SortOrder.descending;
-      for (var i = 0; i < _pagingController.itemList!.length; i++) {
-        var itemCodePoint = _pagingController.itemList![i].nameForSorting!
-            .toLowerCase()
-            .codeUnitAt(0);
-        if (itemCodePoint <= maxCodePoint) {
-          final comparisonResult = itemCodePoint - codePointToScrollTo;
-          if (comparisonResult == 0) {
-            timer?.cancel();
-            await controller.scrollToIndex(i,
-                duration: _getAnimationDurationForOffsetToIndex(i),
-                preferPosition: AutoScrollPosition.begin);
-
-            letterToSearch = null;
-            return;
-          } else if (reversed ? comparisonResult < 0 : comparisonResult > 0) {
-            // If the letter is before the current item, there was no previous match (letter doesn't seem to exist in library)
-            // scroll to the previous item instead
-            timer?.cancel();
-            await controller.scrollToIndex(
-                (i - 1).clamp(0, (_pagingController.itemList?.length ?? 1) - 1),
-                // duration: scrollDuration,
-                duration: _getAnimationDurationForOffsetToIndex(i),
-                preferPosition: AutoScrollPosition.begin);
-
-            letterToSearch = null;
-            return;
-          }
-=======
       codePointToScrollTo = 0;
     }
 
@@ -272,7 +234,6 @@
 
           letterToSearch = null;
           return;
->>>>>>> 5a33802d
         }
       }
     }
