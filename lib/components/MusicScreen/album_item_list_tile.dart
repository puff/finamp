import 'package:flutter/material.dart';
import 'package:flutter_gen/gen_l10n/app_localizations.dart';
import 'package:get_it/get_it.dart';

import '../../models/jellyfin_models.dart';
import '../../services/jellyfin_api_helper.dart';
import '../../services/generate_subtitle.dart';
import '../album_image.dart';

/// ListTile content for AlbumItem. You probably shouldn't use this widget
/// directly, use AlbumItem instead.
class AlbumItemListTile extends StatelessWidget {
  const AlbumItemListTile({
    Key? key,
    required this.item,
    this.parentType,
    this.onTap,
  }) : super(key: key);

  final BaseItemDto item;
  final String? parentType;
  final void Function()? onTap;

  @override
  Widget build(BuildContext context) {
    final jellyfinApiHelper = GetIt.instance<JellyfinApiHelper>();
    final subtitle = generateSubtitle(item, parentType, context);

    return ListTile(
      // This widget is used on the add to playlist screen, so we allow a custom
      // onTap to be passed as an argument.
      onTap: onTap,
      leading: AlbumImage(item: item),
      title: Text(
        item.name ?? AppLocalizations.of(context)!.unknownName,
        overflow: TextOverflow.ellipsis,
      ),
<<<<<<< HEAD
      subtitle: subtitle == null ? null : Text(subtitle),
      trailing: jellyfinApiHelper.selectedMixAlbums.contains(item.id)
=======
      subtitle: subtitle == null ? null : Text(
        subtitle,
        maxLines: 1,
        overflow: TextOverflow.ellipsis,
      ),
      trailing: jellyfinApiHelper.selectedMixAlbumIds.contains(item.id)
>>>>>>> e72d58d0
          ? const Icon(Icons.explore)
          : null,
    );
  }
}<|MERGE_RESOLUTION|>--- conflicted
+++ resolved
@@ -35,17 +35,12 @@
         item.name ?? AppLocalizations.of(context)!.unknownName,
         overflow: TextOverflow.ellipsis,
       ),
-<<<<<<< HEAD
-      subtitle: subtitle == null ? null : Text(subtitle),
-      trailing: jellyfinApiHelper.selectedMixAlbums.contains(item.id)
-=======
       subtitle: subtitle == null ? null : Text(
         subtitle,
         maxLines: 1,
         overflow: TextOverflow.ellipsis,
       ),
-      trailing: jellyfinApiHelper.selectedMixAlbumIds.contains(item.id)
->>>>>>> e72d58d0
+      trailing: jellyfinApiHelper.selectedMixAlbums.contains(item)
           ? const Icon(Icons.explore)
           : null,
     );
