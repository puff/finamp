--- conflicted
+++ resolved
@@ -30,11 +30,7 @@
       children: [
         IconAndText(
             iconData: Icons.music_note,
-<<<<<<< HEAD
-            text: isOffline?AppLocalizations.of(context)!.offlineSongCountArtist(itemSongs):AppLocalizations.of(context)!.songCount(itemSongs)),
-=======
-            textSpan: TextSpan(text: AppLocalizations.of(context)!.songCount(itemSongs))),
->>>>>>> ecbc2043
+            textSpan: TextSpan(text: isOffline?AppLocalizations.of(context)!.offlineSongCountArtist(itemSongs):AppLocalizations.of(context)!.songCount(itemSongs))),
         IconAndText(
             iconData: Icons.book,
             textSpan: TextSpan(text: AppLocalizations.of(context)!.albumCount(itemAlbums))),
