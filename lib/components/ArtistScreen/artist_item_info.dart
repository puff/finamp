import 'package:finamp/services/finamp_settings_helper.dart';
import 'package:flutter/material.dart';
import 'package:flutter_gen/gen_l10n/app_localizations.dart';
import 'package:get_it/get_it.dart';

import '../../models/jellyfin_models.dart';
import '../../screens/artist_screen.dart';
import '../../services/jellyfin_api_helper.dart';
import '../icon_and_text.dart';

class ArtistItemInfo extends StatelessWidget {
  const ArtistItemInfo({
    Key? key,
    required this.item,
    required this.itemSongs,
    required this.itemAlbums,
  }) : super(key: key);

  final BaseItemDto item;
  final int itemSongs;
  final int itemAlbums;

// TODO: see if there's a way to expand this column to the row that it's in
  @override
  Widget build(BuildContext context) {
    bool isOffline = FinampSettingsHelper.finampSettings.isOffline;
    return Column(
      crossAxisAlignment: CrossAxisAlignment.start,
      mainAxisAlignment: MainAxisAlignment.spaceBetween,
      children: [
        IconAndText(
            iconData: Icons.music_note,
            textSpan: TextSpan(
<<<<<<< HEAD
                text: isOffline
                    ? AppLocalizations.of(context)!
                        .offlineSongCountArtist(itemSongs)
                    : AppLocalizations.of(context)!.songCount(itemSongs))),
        IconAndText(
            iconData: Icons.book,
            textSpan: TextSpan(
                text: AppLocalizations.of(context)!.albumCount(itemAlbums))),
=======
              text: AppLocalizations.of(context)!.songCount(itemSongs),
              style: Theme.of(context).textTheme.bodyMedium,
            )),
        IconAndText(
            iconData: Icons.book,
            textSpan: TextSpan(
              text: AppLocalizations.of(context)!.albumCount(itemAlbums),
              style: Theme.of(context).textTheme.bodyMedium,
            )),
>>>>>>> 3d1cede1
        if (item.type != "MusicGenre" &&
            item.genreItems != null &&
            item.genreItems!.isNotEmpty)
          _GenreIconAndText(genres: item.genreItems!)
      ],
    );
  }
}

class _GenreIconAndText extends StatelessWidget {
  const _GenreIconAndText({Key? key, required this.genres}) : super(key: key);

  final List<NameLongIdPair> genres;

  @override
  Widget build(BuildContext context) {
    final jellyfinApiHelper = GetIt.instance<JellyfinApiHelper>();

    return GestureDetector(
      onTap: () => jellyfinApiHelper.getItemById(genres.first.id).then(
          (artist) => Navigator.of(context)
              .pushNamed(ArtistScreen.routeName, arguments: artist)),
      child: IconAndText(
        iconData: Icons.album,
        textSpan: TextSpan(
          text: genres.map((genre) => genre.name).join(", "),
          style: Theme.of(context).textTheme.bodyMedium,
        ),
      ),
    );
  }
}<|MERGE_RESOLUTION|>--- conflicted
+++ resolved
@@ -31,26 +31,18 @@
         IconAndText(
             iconData: Icons.music_note,
             textSpan: TextSpan(
-<<<<<<< HEAD
                 text: isOffline
                     ? AppLocalizations.of(context)!
                         .offlineSongCountArtist(itemSongs)
-                    : AppLocalizations.of(context)!.songCount(itemSongs))),
-        IconAndText(
-            iconData: Icons.book,
-            textSpan: TextSpan(
-                text: AppLocalizations.of(context)!.albumCount(itemAlbums))),
-=======
-              text: AppLocalizations.of(context)!.songCount(itemSongs),
+                    : AppLocalizations.of(context)!.songCount(itemSongs),
               style: Theme.of(context).textTheme.bodyMedium,
             )),
         IconAndText(
             iconData: Icons.book,
             textSpan: TextSpan(
-              text: AppLocalizations.of(context)!.albumCount(itemAlbums),
+                text: AppLocalizations.of(context)!.albumCount(itemAlbums),
               style: Theme.of(context).textTheme.bodyMedium,
             )),
->>>>>>> 3d1cede1
         if (item.type != "MusicGenre" &&
             item.genreItems != null &&
             item.genreItems!.isNotEmpty)
