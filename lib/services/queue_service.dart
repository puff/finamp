import 'dart:async';
import 'dart:io';
import 'dart:math';

import 'package:audio_service/audio_service.dart';
import 'package:collection/collection.dart';
import 'package:finamp/components/global_snackbar.dart';
import 'package:finamp/models/finamp_models.dart';
import 'package:finamp/models/jellyfin_models.dart' as jellyfin_models;
import 'package:flutter_gen/gen_l10n/app_localizations.dart';
import 'package:get_it/get_it.dart';
import 'package:hive_flutter/hive_flutter.dart';
import 'package:just_audio/just_audio.dart';
import 'package:logging/logging.dart';
import 'package:path_provider/path_provider.dart';
import 'package:rxdart/rxdart.dart';
import 'package:uuid/uuid.dart';

import 'downloads_service.dart';
import 'finamp_settings_helper.dart';
import 'finamp_user_helper.dart';
import 'jellyfin_api_helper.dart';
import 'music_player_background_task.dart';

/// A track queueing service for Finamp.
class QueueService {
  final _jellyfinApiHelper = GetIt.instance<JellyfinApiHelper>();
  final _audioHandler = GetIt.instance<MusicPlayerBackgroundTask>();
  final _finampUserHelper = GetIt.instance<FinampUserHelper>();
  final _isarDownloader = GetIt.instance<DownloadsService>();
  final _queueServiceLogger = Logger("QueueService");
  final _queuesBox = Hive.box<FinampStorableQueueInfo>("Queues");

  // internal state

  final List<FinampQueueItem> _queuePreviousTracks =
      []; // contains **all** items that have been played, including "next up"
  FinampQueueItem? _currentTrack; // the currently playing track
  final List<FinampQueueItem> _queueNextUp =
      []; // a temporary queue that gets appended to if the user taps "next up"
  final List<FinampQueueItem> _queue = []; // contains all regular queue items
  FinampQueueOrder _order = FinampQueueOrder(
      items: [],
      originalSource: QueueItemSource(
          id: "",
          name: const QueueItemSourceName(
              type: QueueItemSourceNameType.preTranslated),
          type: QueueItemSourceType.unknown),
      linearOrder: [],
      shuffledOrder: []); // contains all items that were at some point added to the regular queue, as well as their order when shuffle is enabled and disabled. This is used to loop the original queue once the end has been reached and "loop all" is enabled, **excluding** "next up" items and keeping the playback order.

  FinampPlaybackOrder _playbackOrder = FinampPlaybackOrder.linear;
  FinampLoopMode _loopMode = FinampLoopMode.none;

  final _currentTrackStream = BehaviorSubject<FinampQueueItem?>.seeded(null);
  final _queueStream = BehaviorSubject<FinampQueueInfo?>.seeded(null);

  final _playbackOrderStream =
      BehaviorSubject<FinampPlaybackOrder>.seeded(FinampPlaybackOrder.linear);
  final _loopModeStream =
      BehaviorSubject<FinampLoopMode>.seeded(FinampLoopMode.none);

  // external queue state

  // the audio source used by the player. The first X items of all internal queues are merged together into this source, so that all player features, like gapless playback, are supported
  ConcatenatingAudioSource _queueAudioSource = ConcatenatingAudioSource(
    children: [],
  );
  late ShuffleOrder _shuffleOrder;
  int _queueAudioSourceIndex = 0;

  // Flags for saving and loading saved queues
  int _saveUpdateCycleCount = 0;
  bool _saveUpdateImemdiate = false;
  SavedQueueState _savedQueueState = SavedQueueState.preInit;
  FinampStorableQueueInfo? _failedSavedQueue = null;
  static const int _maxSavedQueues = 60;

  QueueService() {
    // _queueServiceLogger.level = Level.OFF;

    final finampSettings = FinampSettingsHelper.finampSettings;

    loopMode = finampSettings.loopMode;
    _queueServiceLogger.info("Restored loop mode to $loopMode from settings");

    _shuffleOrder = NextUpShuffleOrder(queueService: this);
    _queueAudioSource = ConcatenatingAudioSource(
      children: [],
      shuffleOrder: _shuffleOrder,
    );

    _audioHandler.playbackState.listen((event) async {
      // int indexDifference = (event.currentIndex ?? 0) - _queueAudioSourceIndex;

      final previousIndex = _queueAudioSourceIndex;
      _queueAudioSourceIndex = event.queueIndex ?? 0;

      if (previousIndex != _queueAudioSourceIndex) {
<<<<<<< HEAD
        _queueServiceLogger.finer(
            "Play queue index changed, new index: _queueAudioSourceIndex");
=======

        _queueServiceLogger.finer(
            "Play queue index changed, new index: $_queueAudioSourceIndex");
>>>>>>> d58f87a2
        _queueFromConcatenatingAudioSource();
      } else {
        _saveUpdateImemdiate = true;
      }
    });

    Stream.periodic(const Duration(seconds: 10)).listen((event) {
      // Update once per minute in background, and up to once every ten seconds if
      // pausing/seeking is occuring
      // We also update on every track switch.
      if (_saveUpdateCycleCount >= 5 || _saveUpdateImemdiate) {
        if (_savedQueueState == SavedQueueState.pendingSave &&
            !_audioHandler.paused) {
          _savedQueueState = SavedQueueState.saving;
        }
        if (_savedQueueState == SavedQueueState.saving) {
          _saveUpdateImemdiate = false;
          _saveUpdateCycleCount = 0;
          FinampStorableQueueInfo info = FinampStorableQueueInfo.fromQueueInfo(
              getQueue(), _audioHandler.playbackPosition.inMilliseconds);
          if (info.songCount != 0) {
            _queuesBox.put("latest", info);
            _queueServiceLogger.finest("Saved new periodic queue $info");
          }
        }
      } else {
        _saveUpdateCycleCount++;
      }
    });

    // register callbacks
    // _audioHandler.setQueueCallbacks(
    //   nextTrackCallback: _applyNextTrack,
    //   previousTrackCallback: _applyPreviousTrack,
    //   skipToIndexCallback: _applySkipToTrackByOffset,
    // );
  }

  void _queueFromConcatenatingAudioSource({
    logUpdate = true,
  }) {
    List<FinampQueueItem> allTracks = _audioHandler.effectiveSequence
            ?.map((e) => e.tag as FinampQueueItem)
            .toList() ??
        [];

    // final previousTrack = _currentTrack;
    // final previousTracksPreviousLength = _queuePreviousTracks.length;
    // final nextUpPreviousLength = _queueNextUp.length;
    // final queuePreviousLength = _queue.length;

    _queuePreviousTracks.clear();
    _queueNextUp.clear();
    _queue.clear();

    bool canHaveNextUp = true;

    // split the queue by old type
    for (int i = 0; i < allTracks.length; i++) {
      if (i < _queueAudioSourceIndex) {
        _queuePreviousTracks.add(allTracks[i]);
        if ([
          QueueItemSourceType.nextUp,
          QueueItemSourceType.nextUpAlbum,
          QueueItemSourceType.nextUpPlaylist,
          QueueItemSourceType.nextUpArtist
        ].contains(_queuePreviousTracks.last.source.type)) {
          _queuePreviousTracks.last.source = QueueItemSource(
              type: QueueItemSourceType.formerNextUp,
              name: const QueueItemSourceName(
                  type: QueueItemSourceNameType.tracksFormerNextUp),
              id: "former-next-up");
        }
        _queuePreviousTracks.last.type = QueueItemQueueType.previousTracks;
      } else if (i == _queueAudioSourceIndex) {
        _currentTrack = allTracks[i];
        _currentTrack!.type = QueueItemQueueType.currentTrack;
      } else {
        if (allTracks[i].type == QueueItemQueueType.currentTrack &&
            [
              QueueItemSourceType.nextUp,
              QueueItemSourceType.nextUpAlbum,
              QueueItemSourceType.nextUpPlaylist,
              QueueItemSourceType.nextUpArtist
            ].contains(allTracks[i].source.type)) {
          _queue.add(allTracks[i]);
          _queue.last.type = QueueItemQueueType.queue;
          _queue.last.source = QueueItemSource(
              type: QueueItemSourceType.formerNextUp,
              name: const QueueItemSourceName(
                  type: QueueItemSourceNameType.tracksFormerNextUp),
              id: "former-next-up");
          canHaveNextUp = false;
        } else if (allTracks[i].type == QueueItemQueueType.nextUp) {
          if (canHaveNextUp) {
            _queueNextUp.add(allTracks[i]);
            _queueNextUp.last.type = QueueItemQueueType.nextUp;
          } else {
            _queue.add(allTracks[i]);
            _queue.last.type = QueueItemQueueType.queue;
            _queue.last.source = QueueItemSource(
                type: QueueItemSourceType.formerNextUp,
                name: const QueueItemSourceName(
                    type: QueueItemSourceNameType.tracksFormerNextUp),
                id: "former-next-up");
          }
        } else {
          _queue.add(allTracks[i]);
          _queue.last.type = QueueItemQueueType.queue;
          canHaveNextUp = false;
        }
      }
    }

    if (allTracks.isEmpty) {
      _queueServiceLogger.fine("Queue is empty");
      _currentTrack = null;
      return;
    }

    refreshQueueStream();
    _currentTrackStream.add(_currentTrack);
    _audioHandler.mediaItem.add(_currentTrack?.item);
    _audioHandler.queue.add(_queuePreviousTracks
        .followedBy([_currentTrack!])
        .followedBy(_queueNextUp)
        .followedBy(_queue)
        .map((e) => e.item)
        .toList());

    if (_savedQueueState == SavedQueueState.saving) {
      FinampStorableQueueInfo info =
          FinampStorableQueueInfo.fromQueueInfo(getQueue(), null);
      if (info.songCount != 0) {
        _queuesBox.put("latest", info);
        _queueServiceLogger.finest("Saved new rebuilt queue $info");
      }
      _saveUpdateImemdiate = false;
      _saveUpdateCycleCount = 0;
    }

    if (logUpdate) {
      _logQueues(message: "(current)");
    }
  }

  Future<void> performInitialQueueLoad() async {
    if (_savedQueueState == SavedQueueState.preInit) {
      try {
        _savedQueueState = SavedQueueState.init;
        var info = _queuesBox.get("latest");
        if (info != null) {
          // push latest into queue history
          if (info.songCount != 0) {
            await _queuesBox.put(info.creation.toString(), info);
          }
          var keys = _queuesBox.values
              .map((x) => DateTime.fromMillisecondsSinceEpoch(x.creation))
              .toList();
          keys.sort();
          _queueServiceLogger.finest("Stored queue dates: $keys");
          if (keys.length > _maxSavedQueues) {
            var extra = keys
                .getRange(0, keys.length - _maxSavedQueues)
                .map((e) => e.millisecondsSinceEpoch.toString());
            _queueServiceLogger.finest("Deleting stored queues: $extra");
            _queuesBox.deleteAll(extra);
          }

          if (FinampSettingsHelper.finampSettings.autoloadLastQueueOnStartup) {
            await loadSavedQueue(info);
          } else {
            _savedQueueState = SavedQueueState.pendingSave;
          }
        }
      } catch (e) {
        _queueServiceLogger.severe(e);
        rethrow;
      }
    }
  }

  Future<void> retryQueueLoad() async {
    if (_savedQueueState == SavedQueueState.failed &&
        _failedSavedQueue != null) {
      await loadSavedQueue(_failedSavedQueue!);
    }
  }

  Future<void> loadSavedQueue(FinampStorableQueueInfo info) async {
    if (_savedQueueState == SavedQueueState.loading) {
      return Future.error("A saved queue is currently loading");
    }
    // After loading queue, do not begin overwriting latest until the user modifies
    // the queue or begins playback.  This prevents saving unused queues that
    // had loading errors or were immediately overwritten.
    SavedQueueState? finalState = SavedQueueState.pendingSave;
    try {
      _savedQueueState = SavedQueueState.loading;
      await stopPlayback();
      refreshQueueStream();

      List<String> allIds = info.previousTracks +
          ((info.currentTrack == null) ? [] : [info.currentTrack!]) +
          info.nextUp +
          info.queue;
      List<String> uniqueIds = allIds.toSet().toList();
      Map<String, jellyfin_models.BaseItemDto> idMap = {};

      if (FinampSettingsHelper.finampSettings.isOffline) {
        for (var id in uniqueIds) {
          jellyfin_models.BaseItemDto? item =
              (await _isarDownloader.getSongDownload(id: id))?.baseItem;
          if (item != null) {
            idMap[id] = item;
          }
        }
      } else {
        for (var slice in uniqueIds.slices(200)) {
          List<jellyfin_models.BaseItemDto> itemList =
              await _jellyfinApiHelper.getItems(itemIds: slice) ?? [];
          for (var d2 in itemList) {
            idMap[d2.id] = d2;
          }
        }
      }

      Map<String, List<jellyfin_models.BaseItemDto>> items = {
        "previous":
            info.previousTracks.map((e) => idMap[e]).whereNotNull().toList(),
        "current":
            [info.currentTrack].map((e) => idMap[e]).whereNotNull().toList(),
        "next": info.nextUp.map((e) => idMap[e]).whereNotNull().toList(),
        "queue": info.queue.map((e) => idMap[e]).whereNotNull().toList(),
      };
      sumLengths(int sum, Iterable val) => val.length + sum;
      int loadedSongs = items.values.fold(0, sumLengths);
      int droppedSongs = info.songCount - loadedSongs;

      if (_savedQueueState != SavedQueueState.loading) {
        finalState = null;
        return Future.error("Loading of saved Queue was interrupted.");
      }

      await _replaceWholeQueue(
          itemList: items["previous"]! + items["current"]! + items["queue"]!,
          initialIndex: items["previous"]!.length,
          beginPlaying: false,
          source: info.source ??
              QueueItemSource(
                  type: QueueItemSourceType.unknown,
                  name: const QueueItemSourceName(
                      type: QueueItemSourceNameType.savedQueue),
                  id: "savedqueue"));

      Future<void> seekFuture = Future.value();
      if ((info.currentTrackSeek ?? 0) > 5000) {
        seekFuture = _audioHandler
            .seek(Duration(milliseconds: (info.currentTrackSeek ?? 0) - 1000));
      }

      await addToNextUp(items: items["next"]!);
      await seekFuture;
      _queueServiceLogger.info("Loaded saved queue.");
      if (loadedSongs == 0 && info.songCount > 0) {
        finalState = SavedQueueState.failed;
        _failedSavedQueue = info;
      } else if (droppedSongs > 0) {
        GlobalSnackbar.message((scaffold) =>
            AppLocalizations.of(scaffold)!.queueRestoreError(droppedSongs));
      }
    } finally {
      if (finalState != null) {
        _savedQueueState = finalState;
      }
      refreshQueueStream();
    }
  }

  Future<void> startPlayback({
    required List<jellyfin_models.BaseItemDto> items,
    required QueueItemSource source,
    FinampPlaybackOrder? order,
    int? startingIndex,
  }) async {
    // _initialQueue = list; // save original PlaybackList for looping/restarting and meta info

    if (startingIndex == null) {
      if (order == FinampPlaybackOrder.shuffled) {
        startingIndex = Random().nextInt(items.length);
      } else {
        startingIndex = 0;
      }
    }

    if (_savedQueueState == SavedQueueState.saving) {
      var info = _queuesBox.get("latest");
      if (info != null && info.songCount != 0) {
        await _queuesBox.put(info.creation.toString(), info);
      }
    }
    _savedQueueState = SavedQueueState.saving;

    await _replaceWholeQueue(
        itemList: items,
        source: source,
        order: order,
        initialIndex: startingIndex);
    _queueServiceLogger
        .info("Started playing '${source.name}' (${source.type})");
  }

  /// Replaces the queue with the given list of items. If startAtIndex is specified, Any items below it
  /// will be ignored. This is used for when the user taps in the middle of an album to start from that point.
  Future<void> _replaceWholeQueue(
      {required List<jellyfin_models.BaseItemDto> itemList,
      required QueueItemSource source,
      required int initialIndex,
      FinampPlaybackOrder? order,
      bool beginPlaying = true}) async {
    try {
      if (initialIndex > itemList.length) {
        return Future.error(
            "initialIndex is bigger than the itemList! ($initialIndex > ${itemList.length})");
      }

      _queue.clear(); // empty queue
      _queuePreviousTracks.clear();
      _queueNextUp.clear();
      _currentTrack = null;

      List<FinampQueueItem> newItems = [];
      List<int> newLinearOrder = [];
      List<int> newShuffledOrder;
      for (int i = 0; i < itemList.length; i++) {
        jellyfin_models.BaseItemDto item = itemList[i];
        try {
          MediaItem mediaItem =
              await _generateMediaItem(item, source.contextLufs);
          newItems.add(FinampQueueItem(
            item: mediaItem,
            source: source,
            type: i == 0
                ? QueueItemQueueType.currentTrack
                : QueueItemQueueType.queue,
          ));
          newLinearOrder.add(i);
        } catch (e, trace) {
          _queueServiceLogger.severe(e, e, trace);
        }
      }

      await _audioHandler.stop();
      _queueAudioSource.clear();
      // await _audioHandler.initializeAudioSource(_queueAudioSource);

      List<AudioSource> audioSources = [];

      for (final queueItem in newItems) {
        audioSources.add(await _queueItemToAudioSource(queueItem));
      }

      await _queueAudioSource.addAll(audioSources);

      // set first item in queue
      _queueAudioSourceIndex = initialIndex;
      if (_playbackOrder == FinampPlaybackOrder.shuffled) {
        _queueAudioSourceIndex = _queueAudioSource.shuffleIndices[initialIndex];
      }
      _audioHandler.setNextInitialIndex(_queueAudioSourceIndex);
      await _audioHandler.initializeAudioSource(_queueAudioSource);

      newShuffledOrder = List.from(_queueAudioSource.shuffleIndices);

      _order = FinampQueueOrder(
        items: newItems,
        originalSource: source,
        linearOrder: newLinearOrder,
        shuffledOrder: newShuffledOrder,
      );

      _queueServiceLogger.fine("Order items length: ${_order.items.length}");

      // set playback order to trigger shuffle if necessary (fixes indices being wrong when starting with shuffle enabled)

      if (order != null) {
        playbackOrder = order;
      }

      // _queueStream.add(getQueue());
      _queueFromConcatenatingAudioSource();

      if (beginPlaying) {
        await _audioHandler.play();
      } else {
        await _audioHandler.pause();
      }

      _audioHandler.nextInitialIndex = null;
    } catch (e) {
      _queueServiceLogger.severe(e);
      rethrow;
    }
  }

  Future<void> stopPlayback() async {
    queueServiceLogger.info("Stopping playback");

    await _audioHandler.stop();

    _queueAudioSource.clear();

    _queueFromConcatenatingAudioSource();

    return;
  }

  Future<void> addToQueue({
    required List<jellyfin_models.BaseItemDto> items,
    QueueItemSource? source,
  }) async {
    try {
      if (_savedQueueState == SavedQueueState.pendingSave) {
        _savedQueueState = SavedQueueState.saving;
      }
      List<FinampQueueItem> queueItems = [];
      for (final item in items) {
        queueItems.add(FinampQueueItem(
          item: await _generateMediaItem(item, source?.contextLufs),
          source: source ?? _order.originalSource,
          type: QueueItemQueueType.queue,
        ));
      }

      List<AudioSource> audioSources = [];
      for (final item in queueItems) {
        audioSources.add(await _queueItemToAudioSource(item));
        _queueServiceLogger.fine(
            "Added '${item.item.title}' to queue from '${source?.name}' (${source?.type})");
      }
      await _queueAudioSource.addAll(audioSources);

      _queueFromConcatenatingAudioSource(); // update internal queues
    } catch (e) {
      _queueServiceLogger.severe(e);
      rethrow;
    }
  }

  Future<void> addNext({
    required List<jellyfin_models.BaseItemDto> items,
    QueueItemSource? source,
  }) async {
    try {
      if (_savedQueueState == SavedQueueState.pendingSave) {
        _savedQueueState = SavedQueueState.saving;
      }
      List<FinampQueueItem> queueItems = [];
      for (final item in items) {
        queueItems.add(FinampQueueItem(
          item: await _generateMediaItem(item, source?.contextLufs),
          source: source ??
              QueueItemSource(
                  id: "next-up",
                  name: const QueueItemSourceName(
                      type: QueueItemSourceNameType.nextUp),
                  type: QueueItemSourceType.nextUp),
          type: QueueItemQueueType.nextUp,
        ));
      }

      int adjustedQueueIndex = getActualIndexByLinearIndex(_queueAudioSourceIndex);

      for (final queueItem in queueItems.reversed) {
        int offset = min(_queueAudioSource.length, 1);
        await _queueAudioSource.insert(adjustedQueueIndex + offset,
            await _queueItemToAudioSource(queueItem));
        _queueServiceLogger.fine(
            "Appended '${queueItem.item.title}' to Next Up (index ${adjustedQueueIndex + offset})");
      }

      _queueFromConcatenatingAudioSource(); // update internal queues
    } catch (e) {
      _queueServiceLogger.severe(e);
      rethrow;
    }
  }

  Future<void> addToNextUp({
    required List<jellyfin_models.BaseItemDto> items,
    QueueItemSource? source,
  }) async {
    try {
      if (_savedQueueState == SavedQueueState.pendingSave) {
        _savedQueueState = SavedQueueState.saving;
      }
      List<FinampQueueItem> queueItems = [];
      for (final item in items) {
        queueItems.add(FinampQueueItem(
          item: await _generateMediaItem(item, source?.contextLufs),
          source: source ??
              QueueItemSource(
                  id: "next-up",
                  name: const QueueItemSourceName(
                      type: QueueItemSourceNameType.nextUp),
                  type: QueueItemSourceType.nextUp),
          type: QueueItemQueueType.nextUp,
        ));
      }

      _queueFromConcatenatingAudioSource(logUpdate: false); // update internal queues
      int offset = _queueNextUp.length + min(_queueAudioSource.length, 1);

      int adjustedQueueIndex = getActualIndexByLinearIndex(_queueAudioSourceIndex);

      for (final queueItem in queueItems) {
        await _queueAudioSource.insert(adjustedQueueIndex + offset,
            await _queueItemToAudioSource(queueItem));
        _queueServiceLogger.fine(
            "Appended '${queueItem.item.title}' to Next Up (index ${adjustedQueueIndex + offset})");
        offset++;
      }

      _queueFromConcatenatingAudioSource(); // update internal queues
    } catch (e) {
      _queueServiceLogger.severe(e);
      rethrow;
    }
  }

  Future<void> skipByOffset(int offset) async {
    await _audioHandler.skipByOffset(offset);
  }

  Future<void> removeAtOffset(int offset) async {
    int adjustedQueueIndex = getActualIndexByLinearIndex(_queueAudioSourceIndex + offset);

    await _queueAudioSource.removeAt(adjustedQueueIndex);
    // await _audioHandler.removeQueueItemAt(index);
    _queueFromConcatenatingAudioSource();
  }

  Future<void> reorderByOffset(int oldOffset, int newOffset) async {
    _queueServiceLogger.fine(
        "Reordering queue item at offset $oldOffset to offset $newOffset");

    int adjustedQueueIndex = getActualIndexByLinearIndex(_queueAudioSourceIndex);

    //!!! the player will automatically change the shuffle indices of the ConcatenatingAudioSource if shuffle is enabled, so we need to use the regular track index here
    final oldIndex = adjustedQueueIndex + oldOffset;
    final newIndex = oldOffset < newOffset
        ? adjustedQueueIndex + newOffset - 1
        : adjustedQueueIndex + newOffset;

    await _queueAudioSource.move(oldIndex, newIndex);
    _queueFromConcatenatingAudioSource();
  }

  Future<void> clearNextUp() async {

    int adjustedQueueIndex = getActualIndexByLinearIndex(_queueAudioSourceIndex);
    
    // remove all items from Next Up
    if (_queueNextUp.isNotEmpty) {
      await _queueAudioSource.removeRange(adjustedQueueIndex + 1,
          adjustedQueueIndex + 1 + _queueNextUp.length);
      _queueNextUp.clear();
    }

    _queueFromConcatenatingAudioSource(); // update internal queues
  }

  FinampQueueInfo getQueue() {
    return FinampQueueInfo(
      previousTracks: _queuePreviousTracks,
      currentTrack: _currentTrack,
      queue: _queue,
      nextUp: _queueNextUp,
      source: _order.originalSource,
      saveState: _savedQueueState,
    );
  }

  BehaviorSubject<FinampQueueInfo?> getQueueStream() {
    return _queueStream;
  }

  void refreshQueueStream() {
    _queueStream.add(getQueue());
  }

  /// Returns the next [amount] QueueItems from Next Up and the regular queue.
  /// The length of the returned list may be less than [amount] if there are not enough items in the queue
  List<FinampQueueItem> getNextXTracksInQueue(int amount, {int reverse = 0}) {
    List<FinampQueueItem> nextTracks = [];
    if (_queuePreviousTracks.isNotEmpty && reverse > 0) {
      nextTracks.addAll(_queuePreviousTracks.sublist(
          max(0, _queuePreviousTracks.length - reverse),
          _queuePreviousTracks.length));
    }
    if (_queueNextUp.isNotEmpty) {
      nextTracks
          .addAll(_queueNextUp.sublist(0, min(amount, _queueNextUp.length)));
      amount -= _queueNextUp.length;
    }
    if (_queue.isNotEmpty && amount > 0) {
      nextTracks.addAll(_queue.sublist(0, min(amount, _queue.length)));
    }
    return nextTracks;
  }

  BehaviorSubject<FinampPlaybackOrder> getPlaybackOrderStream() {
    return _playbackOrderStream;
  }

  BehaviorSubject<FinampLoopMode> getLoopModeStream() {
    return _loopModeStream;
  }

  BehaviorSubject<FinampQueueItem?> getCurrentTrackStream() {
    return _currentTrackStream;
  }

  FinampQueueItem? getCurrentTrack() {
    return _currentTrack;
  }

  set loopMode(FinampLoopMode mode) {
    _loopMode = mode;

    _loopModeStream.add(mode);

    if (mode == FinampLoopMode.one) {
      _audioHandler.setRepeatMode(AudioServiceRepeatMode.one);
    } else if (mode == FinampLoopMode.all) {
      _audioHandler.setRepeatMode(AudioServiceRepeatMode.all);
    } else {
      _audioHandler.setRepeatMode(AudioServiceRepeatMode.none);
    }

    FinampSettingsHelper.setLoopMode(loopMode);
    _queueServiceLogger.fine(
        "Loop mode set to ${FinampSettingsHelper.finampSettings.loopMode}");
  }

  FinampLoopMode get loopMode => _loopMode;

  set playbackOrder(FinampPlaybackOrder order) {
    _playbackOrder = order;
    _queueServiceLogger.fine("Playback order set to $order");

    _playbackOrderStream.add(order);

    // update queue accordingly and generate new shuffled order if necessary
    if (_playbackOrder == FinampPlaybackOrder.shuffled) {
      _audioHandler.shuffle().then((_) => _audioHandler
          .setShuffleMode(AudioServiceShuffleMode.all)
          .then((_) => _queueFromConcatenatingAudioSource()));
    } else {
      _audioHandler
          .setShuffleMode(AudioServiceShuffleMode.none)
          .then((_) => _queueFromConcatenatingAudioSource());
    }
  }

  FinampPlaybackOrder get playbackOrder => _playbackOrder;

  void togglePlaybackOrder() {
    if (_playbackOrder == FinampPlaybackOrder.shuffled) {
      playbackOrder = FinampPlaybackOrder.linear;
    } else {
      playbackOrder = FinampPlaybackOrder.shuffled;
    }
  }

  void toggleLoopMode() {
    if (_loopMode == FinampLoopMode.all) {
      loopMode = FinampLoopMode.one;
    } else if (_loopMode == FinampLoopMode.one) {
      loopMode = FinampLoopMode.none;
    } else {
      loopMode = FinampLoopMode.all;
    }
  }

  Logger get queueServiceLogger => _queueServiceLogger;

  int getActualIndexByLinearIndex(int linearIndex) {
    if (_playbackOrder == FinampPlaybackOrder.shuffled && _queueAudioSource.shuffleIndices.isNotEmpty) {
      return _queueAudioSource.shuffleIndices[linearIndex];
    } else {
      return linearIndex;
    }
  }

  void _logQueues({String message = ""}) {
    // generate string for `_queue`
    String queueString = "";
    for (FinampQueueItem queueItem in _queuePreviousTracks) {
      queueString += "${queueItem.item.title}, ";
    }
    queueString += "[[${_currentTrack?.item.title}]], ";
    queueString += "{";
    for (FinampQueueItem queueItem in _queueNextUp) {
      queueString += "${queueItem.item.title}, ";
    }
    queueString += "} ";
    for (FinampQueueItem queueItem in _queue) {
      queueString += "${queueItem.item.title}, ";
    }

    // generate string for `_queueAudioSource`
    // String queueAudioSourceString = "";
    // queueAudioSourceString += "[${_queueAudioSource.sequence.first.toString()}], ";
    // for (AudioSource queueItem in _queueAudioSource.sequence.sublist(1)) {
    //   queueAudioSourceString += "${queueItem.toString()}, ";
    // }

    // log queues
    _queueServiceLogger.finer(
        "Queue $message [${_queuePreviousTracks.length}-1-${_queueNextUp.length}-${_queue.length}]: $queueString");
    // _queueServiceLogger.finer(
    //   "Audio Source Queue $message [${_queue.length}]: $queueAudioSourceString"
    // )
  }

  /// [contextLufs] is the LUFS of the context that the song is being played in, e.g. the album
  /// Should only be used when the tracks within that context come from the same source, e.g. the same album (or maybe artist?). Usually makes no sense for playlists.
  Future<MediaItem> _generateMediaItem(
      jellyfin_models.BaseItemDto item, double? contextLufs) async {
    const uuid = Uuid();

    final downloadedSong = await _isarDownloader.getSongDownload(item: item);
    DownloadItem? downloadedImage;
    try {
      downloadedImage = await _isarDownloader.getImageDownload(item: item);
    } catch (e) {
      _queueServiceLogger.warning("Couldn't get the offline image for track '${item.name}' because it's missing a blurhash");
    }

    var downloadedImage = _downloadsHelper.getDownloadedImage(item);
    Uri? artUri;

    // replace with content uri or jellyfin api uri
    if (downloadedImage != null) {
      artUri = downloadedImage.file.uri.replace(scheme: "content", host: "com.unicornsonlsd.finamp");
    } else if (!FinampSettingsHelper.finampSettings.isOffline) {
      artUri = _jellyfinApiHelper.getImageUrl(item: item);
      // try to get image file (Android Automotive needs this)
      if (artUri != null) {
        try {
          final fileInfo = await AudioService.cacheManager.getFileFromCache(item.id);
          if (fileInfo != null) {
            artUri = fileInfo.file.uri.replace(scheme: "content", host: "com.unicornsonlsd.finamp");
          } else {
            // store the origin in fragment since it should be unused
            artUri = artUri.replace(scheme: "content", host: "com.unicornsonlsd.finamp", fragment: artUri.origin);
          }
        } catch (e) {
          _queueServiceLogger.severe("Error setting new media artwork uri for item: ${item.id} name: ${item.name}", e);
        }
      }
    }

    // replace with placeholder art
    if (artUri == null) {
      final documentsDirectory = await getApplicationDocumentsDirectory();
      artUri = Uri(scheme: "content", host: "com.unicornsonlsd.finamp", path: "${documentsDirectory.absolute.path}/images/album_white.png");
    }

    return MediaItem(
      id: uuid.v4(),
      album: item.album ?? "unknown",
      artist: item.artists?.join(", ") ?? item.albumArtist,
<<<<<<< HEAD
      artUri: artUri,
=======
      artUri: downloadedImage?.file?.uri ??
          _jellyfinApiHelper.getImageUrl(item: item),
>>>>>>> d58f87a2
      title: item.name ?? "unknown",
      extras: {
        "itemJson": item.toJson(),
        "shouldTranscode": FinampSettingsHelper.finampSettings.shouldTranscode,
        "downloadedSongPath": downloadedSong?.file?.path,
        "isOffline": FinampSettingsHelper.finampSettings.isOffline,
        "contextLufs": contextLufs,
      },
      // Jellyfin returns microseconds * 10 for some reason
      duration: item.runTimeTicksDuration(),
    );
  }

  /// Syncs the list of MediaItems (_queue) with the internal queue of the player.
  /// Called by onAddQueueItem and onUpdateQueue.
  Future<AudioSource> _queueItemToAudioSource(FinampQueueItem queueItem) async {
    if (queueItem.item.extras!["downloadedSongPath"] == null) {
      // If DownloadedSong wasn't passed, we assume that the item is not
      // downloaded.

      // If offline, we throw an error so that we don't accidentally stream from
      // the internet. See the big comment in _songUri() to see why this was
      // passed in extras.
      if (queueItem.item.extras!["isOffline"]) {
        return Future.error(
            "Offline mode enabled but downloaded song not found.");
      } else {
        if (queueItem.item.extras!["shouldTranscode"] == true) {
          return HlsAudioSource(await _songUri(queueItem.item), tag: queueItem);
        } else {
          return AudioSource.uri(await _songUri(queueItem.item),
              tag: queueItem);
        }
      }
    } else {
      // We have to deserialise this because Dart is stupid and can't handle
      // sending classes through isolates.
      final downloadedSongPath = queueItem.item.extras!["downloadedSongPath"];

      // Path verification and stuff is done in AudioServiceHelper, so this path
      // should be valid.
      final downloadUri = Uri.file(downloadedSongPath);
      return AudioSource.uri(downloadUri, tag: queueItem);
    }
  }

  Future<Uri> _songUri(MediaItem mediaItem) async {
    // We need the platform to be Android or iOS to get device info
    assert(Platform.isAndroid || Platform.isIOS,
        "_songUri() only supports Android and iOS");

    // When creating the MediaItem (usually in AudioServiceHelper), we specify
    // whether or not to transcode. We used to pull from FinampSettings here,
    // but since audio_service runs in an isolate (or at least, it does until
    // 0.18), the value would be wrong if changed while a song was playing since
    // Hive is bad at multi-isolate stuff.

    final parsedBaseUrl = Uri.parse(_finampUserHelper.currentUser!.baseUrl);

    List<String> builtPath = List.from(parsedBaseUrl.pathSegments);

    Map<String, String> queryParameters =
        Map.from(parsedBaseUrl.queryParameters);

    // We include the user token as a query parameter because just_audio used to
    // have issues with headers in HLS, and this solution still works fine
    queryParameters["ApiKey"] = _finampUserHelper.currentUser!.accessToken;

    if (mediaItem.extras!["shouldTranscode"]) {
      builtPath.addAll([
        "Audio",
        mediaItem.extras!["itemJson"]["Id"],
        "main.m3u8",
      ]);

      queryParameters.addAll({
        "audioCodec": "aac",
        // Ideally we'd use 48kHz when the source is, realistically it doesn't
        // matter too much
        "audioSampleRate": "44100",
        "maxAudioBitDepth": "16",
        "audioBitRate":
            FinampSettingsHelper.finampSettings.transcodeBitrate.toString(),
        "segmentContainer": "ts",
        "transcodeReasons": "ContainerBitrateExceedsLimit",
      });
    } else {
      builtPath.addAll([
        "Items",
        mediaItem.extras!["itemJson"]["Id"],
        "File",
      ]);
    }

    return Uri(
      host: parsedBaseUrl.host,
      port: parsedBaseUrl.port,
      scheme: parsedBaseUrl.scheme,
      userInfo: parsedBaseUrl.userInfo,
      pathSegments: builtPath,
      queryParameters: queryParameters,
    );
  }
}

class NextUpShuffleOrder extends ShuffleOrder {
  final Random _random;
  final QueueService? _queueService;
  @override
  List<int> indices = <int>[];

  NextUpShuffleOrder({Random? random, QueueService? queueService})
      : _random = random ?? Random(),
        _queueService = queueService;

  @override
  void shuffle({int? initialIndex}) {
    assert(initialIndex == null || indices.contains(initialIndex));

    if (initialIndex == null) {
      // will only be called manually, when replacing the whole queue
      indices.shuffle(_random);
      return;
    }

    indices.clear();
    _queueService!._queueFromConcatenatingAudioSource(logUpdate: false);
    FinampQueueInfo queueInfo = _queueService!.getQueue();
    indices = List.generate(
        queueInfo.previousTracks.length +
            1 +
            queueInfo.nextUp.length +
            queueInfo.queue.length,
        (i) => i);
    if (indices.length <= 1) return;
    indices.shuffle(_random);

    _queueService!.queueServiceLogger.finest("initialIndex: $initialIndex");

    // log indices
    String indicesString = "";
    for (int index in indices) {
      indicesString += "$index, ";
    }
    _queueService!.queueServiceLogger
        .finest("Shuffled indices: $indicesString");
    _queueService!.queueServiceLogger
        .finest("Current Track: ${queueInfo.currentTrack}");

    int nextUpLength = 0;
    if (_queueService != null) {
      nextUpLength = queueInfo.nextUp.length;
    }

    const initialPos = 0; // current item will always be at the front

    // move current track and next up tracks to the front, pushing all other tracks back while keeping their order
    // remove current track and next up tracks from indices and save them in a separate list
    List<int> currentTrackIndices = [];
    for (int i = 0; i < 1 + nextUpLength; i++) {
      currentTrackIndices
          .add(indices.removeAt(indices.indexOf(initialIndex + i)));
    }
    // insert current track and next up tracks at the front
    indices.insertAll(initialPos, currentTrackIndices);

    // log indices
    indicesString = "";
    for (int index in indices) {
      indicesString += "$index, ";
    }
    _queueService!.queueServiceLogger
        .finest("Shuffled indices (swapped): $indicesString");
  }

  /// `index` is the linear index of the item in the ConcatenatingAudioSource
  @override
  void insert(int index, int count) {
    int insertionPoint = index;

<<<<<<< HEAD
    insertionPoint = index;
=======
    // _queueService!._queueFromConcatenatingAudioSource(logUpdate: false);
    // QueueInfo queueInfo = _queueService!.getQueue();

    // // log indices
    // String indicesString = "";
    // for (int index in indices) {
    //   indicesString += "$index, ";
    // }
    // _queueService!.queueServiceLogger.finest("Shuffled indices: $indicesString");
    // _queueService!.queueServiceLogger.finest("Current Track: ${queueInfo.currentTrack}");

    if (index >= indices.length) {
      // handle appending to the queue
      insertionPoint = indices.length;
    } else {
      // handle adding to Next Up
      int shuffledIndexOfPreviousItem =
          indices.indexOf(linearIndexOfPreviousItem);
      if (shuffledIndexOfPreviousItem != -1) {
        insertionPoint = shuffledIndexOfPreviousItem + 1;
      }
      _queueService!.queueServiceLogger.finest(
          "Inserting $count items at index $index (shuffled indices insertion point: $insertionPoint) (index of previous item: $shuffledIndexOfPreviousItem)");
    }
>>>>>>> d58f87a2

    // Offset indices after insertion point.
    for (var i = 0; i < indices.length; i++) {
      if (indices[i] >= index) {
        indices[i] += count;
      }
    }

    // Insert new indices at the specified position.
    final newIndices = List.generate(count, (i) => index + i);
    indices.insertAll(insertionPoint, newIndices);
  }

  @override
  void removeRange(int start, int end) {
    // log indices
    String indicesString = "";
    for (int index in indices) {
      indicesString += "$index, ";
    }
    _queueService!.queueServiceLogger
        .finest("Shuffled indices before removing: $indicesString");
    final count = end - start;
    // Remove old indices.
    final oldIndices = List.generate(count, (i) => start + i).toSet();
    indices.removeWhere(oldIndices.contains);
    // Offset indices after deletion point.
    for (var i = 0; i < indices.length; i++) {
      if (indices[i] >= end) {
        indices[i] -= count;
      }
    }
    // log indices
    indicesString = "";
    for (int index in indices) {
      indicesString += "$index, ";
    }
    _queueService!.queueServiceLogger
        .finest("Shuffled indices after removing: $indicesString");
  }

  @override
  void clear() {
    indices.clear();
  }
}<|MERGE_RESOLUTION|>--- conflicted
+++ resolved
@@ -97,14 +97,9 @@
       _queueAudioSourceIndex = event.queueIndex ?? 0;
 
       if (previousIndex != _queueAudioSourceIndex) {
-<<<<<<< HEAD
-        _queueServiceLogger.finer(
-            "Play queue index changed, new index: _queueAudioSourceIndex");
-=======
 
         _queueServiceLogger.finer(
             "Play queue index changed, new index: $_queueAudioSourceIndex");
->>>>>>> d58f87a2
         _queueFromConcatenatingAudioSource();
       } else {
         _saveUpdateImemdiate = true;
@@ -845,12 +840,11 @@
       _queueServiceLogger.warning("Couldn't get the offline image for track '${item.name}' because it's missing a blurhash");
     }
 
-    var downloadedImage = _downloadsHelper.getDownloadedImage(item);
     Uri? artUri;
 
     // replace with content uri or jellyfin api uri
     if (downloadedImage != null) {
-      artUri = downloadedImage.file.uri.replace(scheme: "content", host: "com.unicornsonlsd.finamp");
+      artUri = downloadedImage.file?.uri.replace(scheme: "content", host: "com.unicornsonlsd.finamp");
     } else if (!FinampSettingsHelper.finampSettings.isOffline) {
       artUri = _jellyfinApiHelper.getImageUrl(item: item);
       // try to get image file (Android Automotive needs this)
@@ -879,12 +873,7 @@
       id: uuid.v4(),
       album: item.album ?? "unknown",
       artist: item.artists?.join(", ") ?? item.albumArtist,
-<<<<<<< HEAD
       artUri: artUri,
-=======
-      artUri: downloadedImage?.file?.uri ??
-          _jellyfinApiHelper.getImageUrl(item: item),
->>>>>>> d58f87a2
       title: item.name ?? "unknown",
       extras: {
         "itemJson": item.toJson(),
@@ -1064,10 +1053,8 @@
   @override
   void insert(int index, int count) {
     int insertionPoint = index;
-
-<<<<<<< HEAD
-    insertionPoint = index;
-=======
+    int linearIndexOfPreviousItem = index - 1;
+
     // _queueService!._queueFromConcatenatingAudioSource(logUpdate: false);
     // QueueInfo queueInfo = _queueService!.getQueue();
 
@@ -1092,7 +1079,6 @@
       _queueService!.queueServiceLogger.finest(
           "Inserting $count items at index $index (shuffled indices insertion point: $insertionPoint) (index of previous item: $shuffledIndexOfPreviousItem)");
     }
->>>>>>> d58f87a2
 
     // Offset indices after insertion point.
     for (var i = 0; i < indices.length; i++) {
