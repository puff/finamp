--- conflicted
+++ resolved
@@ -138,21 +138,7 @@
       _audioHandler.queue.add(_queuePreviousTracks.followedBy([_currentTrack!]).followedBy(_queue).map((e) => e.item).toList());
     }
 
-<<<<<<< HEAD
-    _logQueues(message: "after skipping by offset $offset");
-
-    if (updateExternalQueues) {
-      await pushQueueToExternalQueues();
-    } else {
-      _audioHandler.queue.add(_queuePreviousTracks.followedBy([_currentTrack!]).followedBy(_queue).map((e) => e.item).toList());
-      _currentTrackStream.add(_currentTrack!);
-      _queueStream.add(getQueue());
-    }
-
-    _queueAudioSourceIndex = _queueAudioSourceIndex + offset;
-=======
     _logQueues(message: "(current)");
->>>>>>> 4248aae6
 
   }
 
