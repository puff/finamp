--- conflicted
+++ resolved
@@ -244,11 +244,11 @@
     if (Platform.isWindows) {
       _audioHandler.smtc.updateMetadata(
         MusicMetadata(
-          title: _currentTrack?.baseItem?.name ?? "Unknown",
-          album: _currentTrack?.baseItem?.album ?? "Unknown",
-          albumArtist: _currentTrack?.baseItem?.albumArtist ?? "Unknown",
-          artist: _currentTrack?.baseItem?.artists?.join(", ") ?? "Unknown",
-          thumbnail: (!FinampSettingsHelper.finampSettings.isOffline ? _jellyfinApiHelper.getImageUrl(item: _currentTrack!.baseItem!).toString() : null),
+          title: _currentTrack?.baseItem?.name,
+          album: _currentTrack?.baseItem?.album,
+          albumArtist: _currentTrack?.baseItem?.albumArtist,
+          artist: _currentTrack?.baseItem?.artists?.join(", "),
+          thumbnail: _currentTrack != null ? (!FinampSettingsHelper.finampSettings.isOffline ? _jellyfinApiHelper.getImageUrl(item: _currentTrack!.baseItem!).toString() : null) : null,
         ),
       );
       _audioHandler.smtc.setTimeline(PlaybackTimeline(
@@ -487,12 +487,7 @@
         }
       }
 
-<<<<<<< HEAD
-      // await _audioHandler.stop();
-      _queueAudioSource.clear();
-=======
       await stopPlayback(); //TODO is this really needed?
->>>>>>> 91e3e145
       // await _audioHandler.initializeAudioSource(_queueAudioSource);
 
       List<AudioSource> audioSources = [];
