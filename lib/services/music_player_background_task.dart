import 'dart:async';
<<<<<<< HEAD
=======
import 'dart:io';
import 'dart:math';
>>>>>>> e72d58d0

import 'package:audio_service/audio_service.dart';
<<<<<<< HEAD
=======
import 'package:device_info_plus/device_info_plus.dart';
import 'package:finamp/services/offline_listen_helper.dart';
>>>>>>> e72d58d0
import 'package:flutter/foundation.dart';
import 'package:just_audio/just_audio.dart';
import 'package:logging/logging.dart';

import 'finamp_settings_helper.dart';

// Largely copied from just_audio's DefaultShuffleOrder, but with a mildly
// stupid hack to insert() to make Play Next work
class FinampShuffleOrder extends ShuffleOrder {
  final Random _random;
  @override
  final indices = <int>[];

  FinampShuffleOrder({Random? random}) : _random = random ?? Random();

  @override
  void shuffle({int? initialIndex}) {
    assert(initialIndex == null || indices.contains(initialIndex));
    if (indices.length <= 1) return;
    indices.shuffle(_random);
    if (initialIndex == null) return;

    const initialPos = 0;
    final swapPos = indices.indexOf(initialIndex);
    // Swap the indices at initialPos and swapPos.
    final swapIndex = indices[initialPos];
    indices[initialPos] = initialIndex;
    indices[swapPos] = swapIndex;
  }

  @override
  void insert(int index, int count) {
    // Offset indices after insertion point.
    for (var i = 0; i < indices.length; i++) {
      if (indices[i] >= index) {
        indices[i] += count;
      }
    }

    final newIndices = List.generate(count, (i) => index + i);
    // This is the only modification from DefaultShuffleOrder: Only shuffle
    // inserted indices amongst themselves, but keep them contiguous
    newIndices.shuffle(_random);
    indices.insertAll(index, newIndices);
  }

  @override
  void removeRange(int start, int end) {
    final count = end - start;
    // Remove old indices.
    final oldIndices = List.generate(count, (i) => start + i).toSet();
    indices.removeWhere(oldIndices.contains);
    // Offset indices after deletion point.
    for (var i = 0; i < indices.length; i++) {
      if (indices[i] >= end) {
        indices[i] -= count;
      }
    }
  }

  @override
  void clear() {
    indices.clear();
  }
}

/// This provider handles the currently playing music so that multiple widgets
/// can control music.
class MusicPlayerBackgroundTask extends BaseAudioHandler {
  final _player = AudioPlayer(
    audioLoadConfiguration: AudioLoadConfiguration(
        androidLoadControl: AndroidLoadControl(
          minBufferDuration: FinampSettingsHelper.finampSettings.bufferDuration,
          maxBufferDuration: FinampSettingsHelper
                  .finampSettings.bufferDuration *
              1.5, // allows the player to fetch a bit more data in exchange for reduced request frequency
          prioritizeTimeOverSizeThresholds: true,
        ),
        darwinLoadControl: DarwinLoadControl(
          preferredForwardBufferDuration:
              FinampSettingsHelper.finampSettings.bufferDuration,
        )),
  );
  ConcatenatingAudioSource _queueAudioSource = ConcatenatingAudioSource(
    children: [],
    shuffleOrder: FinampShuffleOrder(),
  );
  final _audioServiceBackgroundTaskLogger = Logger("MusicPlayerBackgroundTask");
<<<<<<< HEAD
=======
  final _jellyfinApiHelper = GetIt.instance<JellyfinApiHelper>();
  final _offlineListenLogHelper = GetIt.instance<OfflineListenLogHelper>();
  final _finampUserHelper = GetIt.instance<FinampUserHelper>();

  /// Set when shuffle mode is changed. If true, [onUpdateQueue] will create a
  /// shuffled [ConcatenatingAudioSource].
  bool shuffleNextQueue = false;
>>>>>>> e72d58d0

  /// Set when creating a new queue. Will be used to set the first index in a
  /// new queue.
  int? nextInitialIndex;

<<<<<<< HEAD
=======
  /// Set to true when we're stopping the audio service. Used to avoid playback
  /// progress reporting.
  bool _isStopping = false;

>>>>>>> e72d58d0
  /// Holds the current sleep timer, if any. This is a ValueNotifier so that
  /// widgets like SleepTimerButton can update when the sleep timer is/isn't
  /// null.
  bool _sleepTimerIsSet = false;
  Duration _sleepTimerDuration = Duration.zero;
  DateTime _sleepTimerStartTime = DateTime.now();
  final ValueNotifier<Timer?> _sleepTimer = ValueNotifier<Timer?>(null);

  Future<bool> Function()? _queueCallbackPreviousTrack;

  List<int>? get shuffleIndices => _player.shuffleIndices;

  ValueListenable<Timer?> get sleepTimer => _sleepTimer;

  MusicPlayerBackgroundTask() {
    _audioServiceBackgroundTaskLogger.info("Starting audio service");

    // Propagate all events from the audio player to AudioService clients.
    _player.playbackEventStream.listen((event) async {
<<<<<<< HEAD
      playbackState.add(_transformEvent(event));
=======
      final prevState = playbackState.valueOrNull;
      final prevIndex = prevState?.queueIndex;
      final prevItem = mediaItem.valueOrNull;
      final currentState = _transformEvent(event);
      final currentIndex = currentState.queueIndex;

      playbackState.add(currentState);

      if (currentIndex != null) {
        final currentItem = _getQueueItem(currentIndex);

        // Differences in queue index or item id are considered track changes
        if (currentIndex != prevIndex || currentItem.id != prevItem?.id) {
          mediaItem.add(currentItem);

          onTrackChanged(currentItem, currentState, prevItem, prevState);
        }
      }

      if (playbackState.valueOrNull != null &&
          playbackState.valueOrNull?.processingState !=
              AudioProcessingState.idle &&
          playbackState.valueOrNull?.processingState !=
              AudioProcessingState.completed &&
          !FinampSettingsHelper.finampSettings.isOffline &&
          !_isStopping) {
        await _updatePlaybackProgress();
      }
>>>>>>> e72d58d0
    });

    // Special processing for state transitions.
    _player.processingStateStream.listen((event) {
      if (event == ProcessingState.completed) {
        stop();
      }
    });

    // PlaybackEvent doesn't include shuffle/loops so we listen for changes here
<<<<<<< HEAD
    _player.shuffleModeEnabledStream.listen((_) {
      final event = _transformEvent(_player.playbackEvent);
      playbackState.add(event);
      _audioServiceBackgroundTaskLogger.info(
          "Shuffle mode changed to ${event.shuffleMode} (${_player.shuffleModeEnabled}).");
    });
    _player.loopModeStream.listen((_) {
      final event = _transformEvent(_player.playbackEvent);
      playbackState.add(event);
      _audioServiceBackgroundTaskLogger.info(
          "Loop mode changed to ${event.repeatMode} (${_player.loopMode}).");
    });
  }

  /// this could be useful for updating queue state from this player class, but isn't used right now due to limitations with just_audio
  void setQueueCallbacks({
    required Future<bool> Function() previousTrackCallback,
  }) {
    _queueCallbackPreviousTrack = previousTrackCallback;
  }

  Future<void> initializeAudioSource(ConcatenatingAudioSource source) async {
    _queueAudioSource = source;

    try {
      await _player.setAudioSource(
        _queueAudioSource,
        initialIndex: nextInitialIndex,
      );
    } on PlayerException catch (e) {
      _audioServiceBackgroundTaskLogger
          .severe("Player error code ${e.code}: ${e.message}");
    } on PlayerInterruptedException catch (e) {
      _audioServiceBackgroundTaskLogger
          .warning("Player interrupted: ${e.message}");
    } catch (e) {
      _audioServiceBackgroundTaskLogger.severe("Player error ${e.toString()}");
    }
=======
    _player.shuffleModeEnabledStream.listen(
        (_) => playbackState.add(_transformEvent(_player.playbackEvent)));
    _player.loopModeStream.listen(
        (_) => playbackState.add(_transformEvent(_player.playbackEvent)));
>>>>>>> e72d58d0
  }

  @override
  Future<void> play() {
    // If a sleep timer has been set and the timer went off
    //  causing play to pause, if the user starts to play
    //  audio again, and the sleep timer hasn't been explicitly
    //  turned off, then reset the sleep timer.
    // This is useful if the sleep timer pauses play too early
    //  and the user wants to continue listening
    if (_sleepTimerIsSet && _sleepTimer.value == null) {
      // restart the sleep timer for another period
      setSleepTimer(_sleepTimerDuration);
    }

    return _player.play();
  }

  @override
  Future<void> pause() => _player.pause();

  Future<void> togglePlayback() {
    if (_player.playing) {
      return pause();
    } else {
      return play();
    }
  }

  @override
  Future<void> stop() async {
    try {
      _audioServiceBackgroundTaskLogger.info("Stopping audio service");

<<<<<<< HEAD
=======
      _isStopping = true;

      // Tell Jellyfin we're no longer playing audio if we're online
      if (!FinampSettingsHelper.finampSettings.isOffline) {
        final playbackInfo = generateCurrentPlaybackProgressInfo();
        if (playbackInfo != null) {
          await _jellyfinApiHelper.stopPlaybackProgress(playbackInfo);
        }
      } else {
        final currentIndex = _player.currentIndex;
        if (_queueAudioSource.length != 0 && currentIndex != null) {
          final item = _getQueueItem(currentIndex);
          _offlineListenLogHelper.logOfflineListen(item);
        }
      }

>>>>>>> e72d58d0
      // Stop playing audio.
      await _player.stop();

      mediaItem.add(null);
      playbackState.add(playbackState.value
          .copyWith(processingState: AudioProcessingState.completed));

      // // Seek to the start of the current item
      await _player.seek(Duration.zero);

      _sleepTimerIsSet = false;
      _sleepTimerDuration = Duration.zero;

      _sleepTimer.value?.cancel();
      _sleepTimer.value = null;

      await super.stop();
    } catch (e) {
      _audioServiceBackgroundTaskLogger.severe(e);
      return Future.error(e);
    }
  }

<<<<<<< HEAD
  int getPlayPositionInSeconds() {
    return _player.position.inSeconds;
=======
  @override
  @Deprecated("Use addQueueItems instead")
  Future<void> addQueueItem(MediaItem mediaItem) async {
    addQueueItems([mediaItem]);
  }

  @override
  Future<void> addQueueItems(List<MediaItem> mediaItems) async {
    try {
      final sources =
          await Future.wait(mediaItems.map((i) => _mediaItemToAudioSource(i)));
      await _queueAudioSource.addAll(sources);
      queue.add(_queueFromSource());
    } catch (e) {
      _audioServiceBackgroundTaskLogger.severe(e);
      return Future.error(e);
    }
  }

  Future<void> insertQueueItemsNext(List<MediaItem> mediaItems) async {
    try {
      var idx = _player.currentIndex;
      if (idx != null) {
        if (_player.shuffleModeEnabled) {
          var next = _player.shuffleIndices?.indexOf(idx);
          idx = next == -1 || next == null ? null : next + 1;
        } else {
          ++idx;
        }
      }
      idx ??= 0;

      final sources =
          await Future.wait(mediaItems.map((i) => _mediaItemToAudioSource(i)));
      await _queueAudioSource.insertAll(idx, sources);
      queue.add(_queueFromSource());
    } catch (e) {
      _audioServiceBackgroundTaskLogger.severe(e);
      return Future.error(e);
    }
>>>>>>> e72d58d0
  }

  @override
  Future<void> skipToPrevious() async {
    bool doSkip = true;

    try {
      if (_queueCallbackPreviousTrack != null) {
        doSkip = await _queueCallbackPreviousTrack!();
      } else {
        doSkip = _player.position.inSeconds < 5;
      }

<<<<<<< HEAD
      if (!_player.hasPrevious) {
        await _player.seek(Duration.zero);
=======
      // Create a new ConcatenatingAudioSource with the new queue.
      _queueAudioSource = ConcatenatingAudioSource(
        children: audioSources,
        shuffleOrder: FinampShuffleOrder(),
      );

      try {
        await _player.setAudioSource(
          _queueAudioSource,
          initialIndex: nextInitialIndex,
        );
      } on PlayerException catch (e) {
        _audioServiceBackgroundTaskLogger
            .severe("Player error code ${e.code}: ${e.message}");
      } on PlayerInterruptedException catch (e) {
        _audioServiceBackgroundTaskLogger
            .warning("Player interrupted: ${e.message}");
      } catch (e) {
        _audioServiceBackgroundTaskLogger
            .severe("Player error ${e.toString()}");
      }
      queue.add(_queueFromSource());

      // Sets the media item for the new queue. This will be whatever is
      // currently playing from the new queue (for example, the first song in
      // an album). If the player is shuffling, set the index to the player's
      // current index. Otherwise, set it to nextInitialIndex. nextInitialIndex
      // is much more stable than the current index as we know the value is set
      // when running this function.
      if (_player.shuffleModeEnabled) {
        if (_player.currentIndex == null) {
          _audioServiceBackgroundTaskLogger.severe(
              "_player.currentIndex is null during onUpdateQueue, not setting new media item");
        } else {
          mediaItem.add(_getQueueItem(_player.currentIndex!));
        }
>>>>>>> e72d58d0
      } else {
        if (doSkip) {
          if (_player.loopMode == LoopMode.one) {
            // if the user manually skips to the previous track, they probably want to actually skip to the previous track
            await skipByOffset(
                -1); //!!! don't use _player.previousIndex here, because that adjusts based on loop mode
          } else {
            await _player.seekToPrevious();
          }
        } else {
          await _player.seek(Duration.zero);
        }
      }
    } catch (e) {
      _audioServiceBackgroundTaskLogger.severe(e);
      return Future.error(e);
    }
  }

  @override
  Future<void> skipToNext() async {
    try {
      if (_player.loopMode == LoopMode.one && _player.hasNext) {
        // if the user manually skips to the next track, they probably want to actually skip to the next track
        await skipByOffset(
            1); //!!! don't use _player.nextIndex here, because that adjusts based on loop mode
      } else {
        await _player.seekToNext();
      }
      _audioServiceBackgroundTaskLogger
          .finer("_player.nextIndex: ${_player.nextIndex}");
    } catch (e) {
      _audioServiceBackgroundTaskLogger.severe(e);
      return Future.error(e);
    }
  }

  Future<void> skipByOffset(int offset) async {
    _audioServiceBackgroundTaskLogger.fine("skipping by offset: $offset");

    try {
      await _player.seek(Duration.zero,
          index: _player.shuffleModeEnabled
              ? _queueAudioSource.shuffleIndices[_queueAudioSource
                      .shuffleIndices
                      .indexOf((_player.currentIndex ?? 0)) +
                  offset]
              : (_player.currentIndex ?? 0) + offset);
    } catch (e) {
      _audioServiceBackgroundTaskLogger.severe(e);
      return Future.error(e);
    }
  }

  Future<void> skipToIndex(int index) async {
    _audioServiceBackgroundTaskLogger.fine("skipping to index: $index");

    try {
      await _player.seek(Duration.zero, index: _player.shuffleModeEnabled
              ? _queueAudioSource.shuffleIndices[index]
              : index);
    } catch (e) {
      _audioServiceBackgroundTaskLogger.severe(e);
      return Future.error(e);
    }
  }

  @override
  Future<void> seek(Duration position) async {
    try {
      await _player.seek(position);
    } catch (e) {
      _audioServiceBackgroundTaskLogger.severe(e);
      return Future.error(e);
    }
  }

  Future<void> shuffle() async {
    try {
      await _player.shuffle();
    } catch (e) {
      _audioServiceBackgroundTaskLogger.severe(e);
      return Future.error(e);
    }
  }

  @override
  Future<void> setShuffleMode(AudioServiceShuffleMode shuffleMode) async {
    try {
      switch (shuffleMode) {
        case AudioServiceShuffleMode.all:
          await _player.setShuffleModeEnabled(true);
          break;
        case AudioServiceShuffleMode.none:
          await _player.setShuffleModeEnabled(false);
          break;
        default:
          return Future.error(
              "Unsupported AudioServiceRepeatMode! Received ${shuffleMode.toString()}, requires all or none.");
      }
    } catch (e) {
      _audioServiceBackgroundTaskLogger.severe(e);
      return Future.error(e);
    }
  }

  @override
  Future<void> setRepeatMode(AudioServiceRepeatMode repeatMode) async {
    try {
      switch (repeatMode) {
        case AudioServiceRepeatMode.all:
          await _player.setLoopMode(LoopMode.all);
          break;
        case AudioServiceRepeatMode.none:
          await _player.setLoopMode(LoopMode.off);
          break;
        case AudioServiceRepeatMode.one:
          await _player.setLoopMode(LoopMode.one);
          break;
        default:
          return Future.error(
<<<<<<< HEAD
              "Unsupported AudioServiceRepeatMode! Received ${repeatMode.toString()}, requires all, none, or one.");
=======
            "Unsupported AudioServiceRepeatMode! Received ${repeatMode.toString()}, requires all, none, or one.",
          );
>>>>>>> e72d58d0
      }
    } catch (e) {
      _audioServiceBackgroundTaskLogger.severe(e);
      return Future.error(e);
    }
  }

<<<<<<< HEAD
=======
  @override
  Future<void> removeQueueItemAt(int index) async {
    try {
      await _queueAudioSource.removeAt(index);
      queue.add(_queueFromSource());
    } catch (e) {
      _audioServiceBackgroundTaskLogger.severe(e);
      return Future.error(e);
    }
  }

  /// Report track changes to the Jellyfin Server if the user is not offline.
  Future<void> onTrackChanged(
    MediaItem currentItem,
    PlaybackState currentState,
    MediaItem? previousItem,
    PlaybackState? previousState,
  ) async {
    final isOffline = FinampSettingsHelper.finampSettings.isOffline;

    if (previousItem != null &&
        previousState != null &&
        // don't submit stop events for idle tracks (at position 0 and not playing)
        (previousState.playing ||
            previousState.updatePosition != Duration.zero)) {
      if (!isOffline) {
        final playbackData = generatePlaybackProgressInfoFromState(
          previousItem,
          previousState,
        );

        if (playbackData != null) {
          try {
            await _jellyfinApiHelper.stopPlaybackProgress(playbackData);
          } catch (e) {
            _offlineListenLogHelper.logOfflineListen(previousItem);
          }
        }
      } else {
        _offlineListenLogHelper.logOfflineListen(previousItem);
      }
    }

    if (!isOffline) {
      final playbackData = generatePlaybackProgressInfoFromState(
        currentItem,
        currentState,
      );

      if (playbackData != null) {
        await _jellyfinApiHelper.reportPlaybackStart(playbackData);
      }
    }
  }

  /// Generates PlaybackProgressInfo for the supplied item and player info.
  PlaybackProgressInfo? generatePlaybackProgressInfo(
    MediaItem item, {
    required bool isPaused,
    required bool isMuted,
    required Duration playerPosition,
    required String repeatMode,
    required bool includeNowPlayingQueue,
  }) {
    try {
      return PlaybackProgressInfo(
        itemId: item.extras!["itemJson"]["Id"],
        isPaused: isPaused,
        isMuted: isMuted,
        positionTicks: playerPosition.inMicroseconds * 10,
        repeatMode: repeatMode,
        playMethod: item.extras!["shouldTranscode"] ?? false
            ? "Transcode"
            : "DirectPlay",
        // We don't send the queue since it seems useless and it can cause
        // issues with large queues.
        // https://github.com/jmshrv/finamp/issues/387

        // nowPlayingQueue: includeNowPlayingQueue
        //     ? _queueFromSource()
        //         .map(
        //           (e) => QueueItem(
        //               id: e.extras!["itemJson"]["Id"], playlistItemId: e.id),
        //         )
        //         .toList()
        //     : null,
      );
    } catch (e) {
      _audioServiceBackgroundTaskLogger.severe(e);
      rethrow;
    }
  }

  /// Generates PlaybackProgressInfo from current player info.
  /// Returns null if _queue is empty.
  /// If an item is not supplied, the current queue index will be used.
  PlaybackProgressInfo? generateCurrentPlaybackProgressInfo() {
    final currentIndex = _player.currentIndex;
    if (_queueAudioSource.length == 0 || currentIndex == null) {
      // This function relies on _queue having items,
      // so we return null if it's empty or no index is played
      // and no custom item was passed to avoid more errors.
      return null;
    }
    final item = _getQueueItem(currentIndex);

    return generatePlaybackProgressInfo(
      item,
      isPaused: !_player.playing,
      isMuted: _player.volume == 0,
      playerPosition: _player.position,
      repeatMode: _jellyfinRepeatModeFromLoopMode(_player.loopMode),
      includeNowPlayingQueue: false,
    );
  }

  /// Generates PlaybackProgressInfo for the supplied item and playback state.
  PlaybackProgressInfo? generatePlaybackProgressInfoFromState(
    MediaItem item,
    PlaybackState state,
  ) {
    final duration = item.duration;
    return generatePlaybackProgressInfo(
      item,
      isPaused: !state.playing,
      // always consider as unmuted
      isMuted: false,
      // ensure the (extrapolated) position doesn't exceed the duration
      playerPosition: duration != null && state.position > duration
          ? duration
          : state.position,
      repeatMode: _jellyfinRepeatModeFromRepeatMode(state.repeatMode),
      includeNowPlayingQueue: true,
    );
  }

>>>>>>> e72d58d0
  void setNextInitialIndex(int index) {
    nextInitialIndex = index;
  }

  /// Sets the sleep timer with the given [duration].
  Timer setSleepTimer(Duration duration) {
    _sleepTimerIsSet = true;
    _sleepTimerDuration = duration;
    _sleepTimerStartTime = DateTime.now();

    _sleepTimer.value = Timer(duration, () async {
      _sleepTimer.value = null;
      return await pause();
    });
    return _sleepTimer.value!;
  }

  /// Cancels the sleep timer and clears it.
  void clearSleepTimer() {
    _sleepTimerIsSet = false;
    _sleepTimerDuration = Duration.zero;

    _sleepTimer.value?.cancel();
    _sleepTimer.value = null;
  }

  Duration get sleepTimerRemaining {
    if (_sleepTimer.value == null) {
      return Duration.zero;
    } else {
      return _sleepTimerStartTime
          .add(_sleepTimerDuration)
          .difference(DateTime.now());
    }
  } 

  /// Transform a just_audio event into an audio_service state.
  ///
  /// This method is used from the constructor. Every event received from the
  /// just_audio player will be transformed into an audio_service state so that
  /// it can be broadcast to audio_service clients.
  PlaybackState _transformEvent(PlaybackEvent event) {
    return PlaybackState(
      controls: [
        MediaControl.skipToPrevious,
        if (_player.playing) MediaControl.pause else MediaControl.play,
        MediaControl.stop,
        MediaControl.skipToNext,
      ],
      systemActions: const {
        MediaAction.seek,
        MediaAction.seekForward,
        MediaAction.seekBackward,
      },
      androidCompactActionIndices: const [0, 1, 3],
      processingState: const {
        ProcessingState.idle: AudioProcessingState.idle,
        ProcessingState.loading: AudioProcessingState.loading,
        ProcessingState.buffering: AudioProcessingState.buffering,
        ProcessingState.ready: AudioProcessingState.ready,
        ProcessingState.completed: AudioProcessingState.completed,
      }[_player.processingState]!,
      playing: _player.playing,
      updatePosition: _player.position,
      bufferedPosition: _player.bufferedPosition,
      speed: _player.speed,
      queueIndex: event.currentIndex,
      shuffleMode: _player.shuffleModeEnabled
          ? AudioServiceShuffleMode.all
          : AudioServiceShuffleMode.none,
      repeatMode: _audioServiceRepeatMode(_player.loopMode),
    );
  }

<<<<<<< HEAD
  List<IndexedAudioSource>? get effectiveSequence =>
      _player.sequenceState?.effectiveSequence;
  double get volume => _player.volume;
  bool get paused => !_player.playing;
  Duration get playbackPosition => _player.position;
=======
  Future<void> _updatePlaybackProgress() async {
    try {
      JellyfinApiHelper jellyfinApiHelper = GetIt.instance<JellyfinApiHelper>();

      final playbackInfo = generateCurrentPlaybackProgressInfo();
      if (playbackInfo != null) {
        await jellyfinApiHelper.updatePlaybackProgress(playbackInfo);
      }
    } catch (e) {
      _audioServiceBackgroundTaskLogger.severe(e);
      return Future.error(e);
    }
  }

  MediaItem _getQueueItem(int index) {
    return _queueAudioSource.sequence[index].tag as MediaItem;
  }

  List<MediaItem> _queueFromSource() {
    return _queueAudioSource.sequence.map((e) => e.tag as MediaItem).toList();
  }

  /// Syncs the list of MediaItems (_queue) with the internal queue of the player.
  /// Called by onAddQueueItem and onUpdateQueue.
  Future<AudioSource> _mediaItemToAudioSource(MediaItem mediaItem) async {
    if (mediaItem.extras!["downloadedSongJson"] == null) {
      // If DownloadedSong wasn't passed, we assume that the item is not
      // downloaded.

      // If offline, we throw an error so that we don't accidentally stream from
      // the internet. See the big comment in _songUri() to see why this was
      // passed in extras.
      if (mediaItem.extras!["isOffline"]) {
        return Future.error(
            "Offline mode enabled but downloaded song not found.");
      } else {
        if (mediaItem.extras!["shouldTranscode"] == true) {
          return HlsAudioSource(await _songUri(mediaItem), tag: mediaItem);
        } else {
          return AudioSource.uri(await _songUri(mediaItem), tag: mediaItem);
        }
      }
    } else {
      // We have to deserialize this because Dart is stupid and can't handle
      // sending classes through isolates.
      final downloadedSong =
          DownloadedSong.fromJson(mediaItem.extras!["downloadedSongJson"]);

      // Path verification and stuff is done in AudioServiceHelper, so this path
      // should be valid.
      final downloadUri = Uri.file(downloadedSong.file.path);
      return AudioSource.uri(downloadUri, tag: mediaItem);
    }
  }

  Future<Uri> _songUri(MediaItem mediaItem) async {
    // We need the platform to be Android or iOS to get device info
    assert(Platform.isAndroid || Platform.isIOS,
        "_songUri() only supports Android and iOS");

    // When creating the MediaItem (usually in AudioServiceHelper), we specify
    // whether or not to transcode. We used to pull from FinampSettings here,
    // but since audio_service runs in an isolate (or at least, it does until
    // 0.18), the value would be wrong if changed while a song was playing since
    // Hive is bad at multi-isolate stuff.

    final androidId =
        Platform.isAndroid ? await const AndroidId().getId() : null;
    final iosDeviceInfo =
        Platform.isIOS ? await DeviceInfoPlugin().iosInfo : null;

    final parsedBaseUrl = Uri.parse(_finampUserHelper.currentUser!.baseUrl);

    List<String> builtPath = List.from(parsedBaseUrl.pathSegments);

    Map<String, String> queryParameters =
        Map.from(parsedBaseUrl.queryParameters);

    // We include the user token as a query parameter because just_audio used to
    // have issues with headers in HLS, and this solution still works fine
    queryParameters["ApiKey"] = _finampUserHelper.currentUser!.accessToken;

    if (mediaItem.extras!["shouldTranscode"]) {
      builtPath.addAll([
        "Audio",
        mediaItem.extras!["itemJson"]["Id"],
        "main.m3u8",
      ]);

      queryParameters.addAll({
        "audioCodec": "aac",
        // Ideally we'd use 48kHz when the source is, realistically it doesn't
        // matter too much
        "audioSampleRate": "44100",
        "maxAudioBitDepth": "16",
        "audioBitRate":
            FinampSettingsHelper.finampSettings.transcodeBitrate.toString(),
      });
    } else {
      builtPath.addAll([
        "Items",
        mediaItem.extras!["itemJson"]["Id"],
        "File",
      ]);
    }

    return Uri(
      host: parsedBaseUrl.host,
      port: parsedBaseUrl.port,
      scheme: parsedBaseUrl.scheme,
      userInfo: parsedBaseUrl.userInfo,
      pathSegments: builtPath,
      queryParameters: queryParameters,
    );
  }
}

AudioServiceRepeatMode _audioServiceRepeatMode(LoopMode loopMode) {
  switch (loopMode) {
    case LoopMode.off:
      return AudioServiceRepeatMode.none;
    case LoopMode.one:
      return AudioServiceRepeatMode.one;
    case LoopMode.all:
      return AudioServiceRepeatMode.all;
  }
>>>>>>> e72d58d0
}

String _jellyfinRepeatModeFromLoopMode(LoopMode loopMode) {
  switch (loopMode) {
    case LoopMode.off:
      return "RepeatNone";
    case LoopMode.one:
      return "RepeatOne";
    case LoopMode.all:
      return "RepeatAll";
  }
}

String _jellyfinRepeatModeFromRepeatMode(AudioServiceRepeatMode repeatMode) {
  switch (repeatMode) {
    case AudioServiceRepeatMode.none:
      return "RepeatNone";
    case AudioServiceRepeatMode.one:
      return "RepeatOne";
    case AudioServiceRepeatMode.all:
    case AudioServiceRepeatMode.group:
      return "RepeatAll";
  }
}<|MERGE_RESOLUTION|>--- conflicted
+++ resolved
@@ -1,16 +1,10 @@
 import 'dart:async';
-<<<<<<< HEAD
-=======
 import 'dart:io';
 import 'dart:math';
->>>>>>> e72d58d0
 
 import 'package:audio_service/audio_service.dart';
-<<<<<<< HEAD
-=======
 import 'package:device_info_plus/device_info_plus.dart';
 import 'package:finamp/services/offline_listen_helper.dart';
->>>>>>> e72d58d0
 import 'package:flutter/foundation.dart';
 import 'package:just_audio/just_audio.dart';
 import 'package:logging/logging.dart';
@@ -99,28 +93,11 @@
     shuffleOrder: FinampShuffleOrder(),
   );
   final _audioServiceBackgroundTaskLogger = Logger("MusicPlayerBackgroundTask");
-<<<<<<< HEAD
-=======
-  final _jellyfinApiHelper = GetIt.instance<JellyfinApiHelper>();
-  final _offlineListenLogHelper = GetIt.instance<OfflineListenLogHelper>();
-  final _finampUserHelper = GetIt.instance<FinampUserHelper>();
-
-  /// Set when shuffle mode is changed. If true, [onUpdateQueue] will create a
-  /// shuffled [ConcatenatingAudioSource].
-  bool shuffleNextQueue = false;
->>>>>>> e72d58d0
 
   /// Set when creating a new queue. Will be used to set the first index in a
   /// new queue.
   int? nextInitialIndex;
 
-<<<<<<< HEAD
-=======
-  /// Set to true when we're stopping the audio service. Used to avoid playback
-  /// progress reporting.
-  bool _isStopping = false;
-
->>>>>>> e72d58d0
   /// Holds the current sleep timer, if any. This is a ValueNotifier so that
   /// widgets like SleepTimerButton can update when the sleep timer is/isn't
   /// null.
@@ -140,38 +117,7 @@
 
     // Propagate all events from the audio player to AudioService clients.
     _player.playbackEventStream.listen((event) async {
-<<<<<<< HEAD
       playbackState.add(_transformEvent(event));
-=======
-      final prevState = playbackState.valueOrNull;
-      final prevIndex = prevState?.queueIndex;
-      final prevItem = mediaItem.valueOrNull;
-      final currentState = _transformEvent(event);
-      final currentIndex = currentState.queueIndex;
-
-      playbackState.add(currentState);
-
-      if (currentIndex != null) {
-        final currentItem = _getQueueItem(currentIndex);
-
-        // Differences in queue index or item id are considered track changes
-        if (currentIndex != prevIndex || currentItem.id != prevItem?.id) {
-          mediaItem.add(currentItem);
-
-          onTrackChanged(currentItem, currentState, prevItem, prevState);
-        }
-      }
-
-      if (playbackState.valueOrNull != null &&
-          playbackState.valueOrNull?.processingState !=
-              AudioProcessingState.idle &&
-          playbackState.valueOrNull?.processingState !=
-              AudioProcessingState.completed &&
-          !FinampSettingsHelper.finampSettings.isOffline &&
-          !_isStopping) {
-        await _updatePlaybackProgress();
-      }
->>>>>>> e72d58d0
     });
 
     // Special processing for state transitions.
@@ -182,7 +128,6 @@
     });
 
     // PlaybackEvent doesn't include shuffle/loops so we listen for changes here
-<<<<<<< HEAD
     _player.shuffleModeEnabledStream.listen((_) {
       final event = _transformEvent(_player.playbackEvent);
       playbackState.add(event);
@@ -221,12 +166,6 @@
     } catch (e) {
       _audioServiceBackgroundTaskLogger.severe("Player error ${e.toString()}");
     }
-=======
-    _player.shuffleModeEnabledStream.listen(
-        (_) => playbackState.add(_transformEvent(_player.playbackEvent)));
-    _player.loopModeStream.listen(
-        (_) => playbackState.add(_transformEvent(_player.playbackEvent)));
->>>>>>> e72d58d0
   }
 
   @override
@@ -261,25 +200,6 @@
     try {
       _audioServiceBackgroundTaskLogger.info("Stopping audio service");
 
-<<<<<<< HEAD
-=======
-      _isStopping = true;
-
-      // Tell Jellyfin we're no longer playing audio if we're online
-      if (!FinampSettingsHelper.finampSettings.isOffline) {
-        final playbackInfo = generateCurrentPlaybackProgressInfo();
-        if (playbackInfo != null) {
-          await _jellyfinApiHelper.stopPlaybackProgress(playbackInfo);
-        }
-      } else {
-        final currentIndex = _player.currentIndex;
-        if (_queueAudioSource.length != 0 && currentIndex != null) {
-          final item = _getQueueItem(currentIndex);
-          _offlineListenLogHelper.logOfflineListen(item);
-        }
-      }
-
->>>>>>> e72d58d0
       // Stop playing audio.
       await _player.stop();
 
@@ -303,51 +223,8 @@
     }
   }
 
-<<<<<<< HEAD
   int getPlayPositionInSeconds() {
     return _player.position.inSeconds;
-=======
-  @override
-  @Deprecated("Use addQueueItems instead")
-  Future<void> addQueueItem(MediaItem mediaItem) async {
-    addQueueItems([mediaItem]);
-  }
-
-  @override
-  Future<void> addQueueItems(List<MediaItem> mediaItems) async {
-    try {
-      final sources =
-          await Future.wait(mediaItems.map((i) => _mediaItemToAudioSource(i)));
-      await _queueAudioSource.addAll(sources);
-      queue.add(_queueFromSource());
-    } catch (e) {
-      _audioServiceBackgroundTaskLogger.severe(e);
-      return Future.error(e);
-    }
-  }
-
-  Future<void> insertQueueItemsNext(List<MediaItem> mediaItems) async {
-    try {
-      var idx = _player.currentIndex;
-      if (idx != null) {
-        if (_player.shuffleModeEnabled) {
-          var next = _player.shuffleIndices?.indexOf(idx);
-          idx = next == -1 || next == null ? null : next + 1;
-        } else {
-          ++idx;
-        }
-      }
-      idx ??= 0;
-
-      final sources =
-          await Future.wait(mediaItems.map((i) => _mediaItemToAudioSource(i)));
-      await _queueAudioSource.insertAll(idx, sources);
-      queue.add(_queueFromSource());
-    } catch (e) {
-      _audioServiceBackgroundTaskLogger.severe(e);
-      return Future.error(e);
-    }
->>>>>>> e72d58d0
   }
 
   @override
@@ -361,47 +238,8 @@
         doSkip = _player.position.inSeconds < 5;
       }
 
-<<<<<<< HEAD
       if (!_player.hasPrevious) {
         await _player.seek(Duration.zero);
-=======
-      // Create a new ConcatenatingAudioSource with the new queue.
-      _queueAudioSource = ConcatenatingAudioSource(
-        children: audioSources,
-        shuffleOrder: FinampShuffleOrder(),
-      );
-
-      try {
-        await _player.setAudioSource(
-          _queueAudioSource,
-          initialIndex: nextInitialIndex,
-        );
-      } on PlayerException catch (e) {
-        _audioServiceBackgroundTaskLogger
-            .severe("Player error code ${e.code}: ${e.message}");
-      } on PlayerInterruptedException catch (e) {
-        _audioServiceBackgroundTaskLogger
-            .warning("Player interrupted: ${e.message}");
-      } catch (e) {
-        _audioServiceBackgroundTaskLogger
-            .severe("Player error ${e.toString()}");
-      }
-      queue.add(_queueFromSource());
-
-      // Sets the media item for the new queue. This will be whatever is
-      // currently playing from the new queue (for example, the first song in
-      // an album). If the player is shuffling, set the index to the player's
-      // current index. Otherwise, set it to nextInitialIndex. nextInitialIndex
-      // is much more stable than the current index as we know the value is set
-      // when running this function.
-      if (_player.shuffleModeEnabled) {
-        if (_player.currentIndex == null) {
-          _audioServiceBackgroundTaskLogger.severe(
-              "_player.currentIndex is null during onUpdateQueue, not setting new media item");
-        } else {
-          mediaItem.add(_getQueueItem(_player.currentIndex!));
-        }
->>>>>>> e72d58d0
       } else {
         if (doSkip) {
           if (_player.loopMode == LoopMode.one) {
@@ -523,158 +361,14 @@
           break;
         default:
           return Future.error(
-<<<<<<< HEAD
               "Unsupported AudioServiceRepeatMode! Received ${repeatMode.toString()}, requires all, none, or one.");
-=======
-            "Unsupported AudioServiceRepeatMode! Received ${repeatMode.toString()}, requires all, none, or one.",
-          );
->>>>>>> e72d58d0
-      }
-    } catch (e) {
-      _audioServiceBackgroundTaskLogger.severe(e);
-      return Future.error(e);
-    }
-  }
-
-<<<<<<< HEAD
-=======
-  @override
-  Future<void> removeQueueItemAt(int index) async {
-    try {
-      await _queueAudioSource.removeAt(index);
-      queue.add(_queueFromSource());
-    } catch (e) {
-      _audioServiceBackgroundTaskLogger.severe(e);
-      return Future.error(e);
-    }
-  }
-
-  /// Report track changes to the Jellyfin Server if the user is not offline.
-  Future<void> onTrackChanged(
-    MediaItem currentItem,
-    PlaybackState currentState,
-    MediaItem? previousItem,
-    PlaybackState? previousState,
-  ) async {
-    final isOffline = FinampSettingsHelper.finampSettings.isOffline;
-
-    if (previousItem != null &&
-        previousState != null &&
-        // don't submit stop events for idle tracks (at position 0 and not playing)
-        (previousState.playing ||
-            previousState.updatePosition != Duration.zero)) {
-      if (!isOffline) {
-        final playbackData = generatePlaybackProgressInfoFromState(
-          previousItem,
-          previousState,
-        );
-
-        if (playbackData != null) {
-          try {
-            await _jellyfinApiHelper.stopPlaybackProgress(playbackData);
-          } catch (e) {
-            _offlineListenLogHelper.logOfflineListen(previousItem);
-          }
-        }
-      } else {
-        _offlineListenLogHelper.logOfflineListen(previousItem);
-      }
-    }
-
-    if (!isOffline) {
-      final playbackData = generatePlaybackProgressInfoFromState(
-        currentItem,
-        currentState,
-      );
-
-      if (playbackData != null) {
-        await _jellyfinApiHelper.reportPlaybackStart(playbackData);
-      }
-    }
-  }
-
-  /// Generates PlaybackProgressInfo for the supplied item and player info.
-  PlaybackProgressInfo? generatePlaybackProgressInfo(
-    MediaItem item, {
-    required bool isPaused,
-    required bool isMuted,
-    required Duration playerPosition,
-    required String repeatMode,
-    required bool includeNowPlayingQueue,
-  }) {
-    try {
-      return PlaybackProgressInfo(
-        itemId: item.extras!["itemJson"]["Id"],
-        isPaused: isPaused,
-        isMuted: isMuted,
-        positionTicks: playerPosition.inMicroseconds * 10,
-        repeatMode: repeatMode,
-        playMethod: item.extras!["shouldTranscode"] ?? false
-            ? "Transcode"
-            : "DirectPlay",
-        // We don't send the queue since it seems useless and it can cause
-        // issues with large queues.
-        // https://github.com/jmshrv/finamp/issues/387
-
-        // nowPlayingQueue: includeNowPlayingQueue
-        //     ? _queueFromSource()
-        //         .map(
-        //           (e) => QueueItem(
-        //               id: e.extras!["itemJson"]["Id"], playlistItemId: e.id),
-        //         )
-        //         .toList()
-        //     : null,
-      );
-    } catch (e) {
-      _audioServiceBackgroundTaskLogger.severe(e);
-      rethrow;
-    }
-  }
-
-  /// Generates PlaybackProgressInfo from current player info.
-  /// Returns null if _queue is empty.
-  /// If an item is not supplied, the current queue index will be used.
-  PlaybackProgressInfo? generateCurrentPlaybackProgressInfo() {
-    final currentIndex = _player.currentIndex;
-    if (_queueAudioSource.length == 0 || currentIndex == null) {
-      // This function relies on _queue having items,
-      // so we return null if it's empty or no index is played
-      // and no custom item was passed to avoid more errors.
-      return null;
-    }
-    final item = _getQueueItem(currentIndex);
-
-    return generatePlaybackProgressInfo(
-      item,
-      isPaused: !_player.playing,
-      isMuted: _player.volume == 0,
-      playerPosition: _player.position,
-      repeatMode: _jellyfinRepeatModeFromLoopMode(_player.loopMode),
-      includeNowPlayingQueue: false,
-    );
-  }
-
-  /// Generates PlaybackProgressInfo for the supplied item and playback state.
-  PlaybackProgressInfo? generatePlaybackProgressInfoFromState(
-    MediaItem item,
-    PlaybackState state,
-  ) {
-    final duration = item.duration;
-    return generatePlaybackProgressInfo(
-      item,
-      isPaused: !state.playing,
-      // always consider as unmuted
-      isMuted: false,
-      // ensure the (extrapolated) position doesn't exceed the duration
-      playerPosition: duration != null && state.position > duration
-          ? duration
-          : state.position,
-      repeatMode: _jellyfinRepeatModeFromRepeatMode(state.repeatMode),
-      includeNowPlayingQueue: true,
-    );
-  }
-
->>>>>>> e72d58d0
+      }
+    } catch (e) {
+      _audioServiceBackgroundTaskLogger.severe(e);
+      return Future.error(e);
+    }
+  }
+
   void setNextInitialIndex(int index) {
     nextInitialIndex = index;
   }
@@ -749,128 +443,11 @@
     );
   }
 
-<<<<<<< HEAD
   List<IndexedAudioSource>? get effectiveSequence =>
       _player.sequenceState?.effectiveSequence;
   double get volume => _player.volume;
   bool get paused => !_player.playing;
   Duration get playbackPosition => _player.position;
-=======
-  Future<void> _updatePlaybackProgress() async {
-    try {
-      JellyfinApiHelper jellyfinApiHelper = GetIt.instance<JellyfinApiHelper>();
-
-      final playbackInfo = generateCurrentPlaybackProgressInfo();
-      if (playbackInfo != null) {
-        await jellyfinApiHelper.updatePlaybackProgress(playbackInfo);
-      }
-    } catch (e) {
-      _audioServiceBackgroundTaskLogger.severe(e);
-      return Future.error(e);
-    }
-  }
-
-  MediaItem _getQueueItem(int index) {
-    return _queueAudioSource.sequence[index].tag as MediaItem;
-  }
-
-  List<MediaItem> _queueFromSource() {
-    return _queueAudioSource.sequence.map((e) => e.tag as MediaItem).toList();
-  }
-
-  /// Syncs the list of MediaItems (_queue) with the internal queue of the player.
-  /// Called by onAddQueueItem and onUpdateQueue.
-  Future<AudioSource> _mediaItemToAudioSource(MediaItem mediaItem) async {
-    if (mediaItem.extras!["downloadedSongJson"] == null) {
-      // If DownloadedSong wasn't passed, we assume that the item is not
-      // downloaded.
-
-      // If offline, we throw an error so that we don't accidentally stream from
-      // the internet. See the big comment in _songUri() to see why this was
-      // passed in extras.
-      if (mediaItem.extras!["isOffline"]) {
-        return Future.error(
-            "Offline mode enabled but downloaded song not found.");
-      } else {
-        if (mediaItem.extras!["shouldTranscode"] == true) {
-          return HlsAudioSource(await _songUri(mediaItem), tag: mediaItem);
-        } else {
-          return AudioSource.uri(await _songUri(mediaItem), tag: mediaItem);
-        }
-      }
-    } else {
-      // We have to deserialize this because Dart is stupid and can't handle
-      // sending classes through isolates.
-      final downloadedSong =
-          DownloadedSong.fromJson(mediaItem.extras!["downloadedSongJson"]);
-
-      // Path verification and stuff is done in AudioServiceHelper, so this path
-      // should be valid.
-      final downloadUri = Uri.file(downloadedSong.file.path);
-      return AudioSource.uri(downloadUri, tag: mediaItem);
-    }
-  }
-
-  Future<Uri> _songUri(MediaItem mediaItem) async {
-    // We need the platform to be Android or iOS to get device info
-    assert(Platform.isAndroid || Platform.isIOS,
-        "_songUri() only supports Android and iOS");
-
-    // When creating the MediaItem (usually in AudioServiceHelper), we specify
-    // whether or not to transcode. We used to pull from FinampSettings here,
-    // but since audio_service runs in an isolate (or at least, it does until
-    // 0.18), the value would be wrong if changed while a song was playing since
-    // Hive is bad at multi-isolate stuff.
-
-    final androidId =
-        Platform.isAndroid ? await const AndroidId().getId() : null;
-    final iosDeviceInfo =
-        Platform.isIOS ? await DeviceInfoPlugin().iosInfo : null;
-
-    final parsedBaseUrl = Uri.parse(_finampUserHelper.currentUser!.baseUrl);
-
-    List<String> builtPath = List.from(parsedBaseUrl.pathSegments);
-
-    Map<String, String> queryParameters =
-        Map.from(parsedBaseUrl.queryParameters);
-
-    // We include the user token as a query parameter because just_audio used to
-    // have issues with headers in HLS, and this solution still works fine
-    queryParameters["ApiKey"] = _finampUserHelper.currentUser!.accessToken;
-
-    if (mediaItem.extras!["shouldTranscode"]) {
-      builtPath.addAll([
-        "Audio",
-        mediaItem.extras!["itemJson"]["Id"],
-        "main.m3u8",
-      ]);
-
-      queryParameters.addAll({
-        "audioCodec": "aac",
-        // Ideally we'd use 48kHz when the source is, realistically it doesn't
-        // matter too much
-        "audioSampleRate": "44100",
-        "maxAudioBitDepth": "16",
-        "audioBitRate":
-            FinampSettingsHelper.finampSettings.transcodeBitrate.toString(),
-      });
-    } else {
-      builtPath.addAll([
-        "Items",
-        mediaItem.extras!["itemJson"]["Id"],
-        "File",
-      ]);
-    }
-
-    return Uri(
-      host: parsedBaseUrl.host,
-      port: parsedBaseUrl.port,
-      scheme: parsedBaseUrl.scheme,
-      userInfo: parsedBaseUrl.userInfo,
-      pathSegments: builtPath,
-      queryParameters: queryParameters,
-    );
-  }
 }
 
 AudioServiceRepeatMode _audioServiceRepeatMode(LoopMode loopMode) {
@@ -882,28 +459,4 @@
     case LoopMode.all:
       return AudioServiceRepeatMode.all;
   }
->>>>>>> e72d58d0
-}
-
-String _jellyfinRepeatModeFromLoopMode(LoopMode loopMode) {
-  switch (loopMode) {
-    case LoopMode.off:
-      return "RepeatNone";
-    case LoopMode.one:
-      return "RepeatOne";
-    case LoopMode.all:
-      return "RepeatAll";
-  }
-}
-
-String _jellyfinRepeatModeFromRepeatMode(AudioServiceRepeatMode repeatMode) {
-  switch (repeatMode) {
-    case AudioServiceRepeatMode.none:
-      return "RepeatNone";
-    case AudioServiceRepeatMode.one:
-      return "RepeatOne";
-    case AudioServiceRepeatMode.all:
-    case AudioServiceRepeatMode.group:
-      return "RepeatAll";
-  }
 }