import 'dart:async';
import 'dart:io';
import 'dart:math';

import 'package:audio_service/audio_service.dart';
import 'package:device_info_plus/device_info_plus.dart';
import 'package:finamp/services/offline_listen_helper.dart';
import 'package:flutter/foundation.dart';
import 'package:just_audio/just_audio.dart';
import 'package:logging/logging.dart';

import 'finamp_settings_helper.dart';

// Largely copied from just_audio's DefaultShuffleOrder, but with a mildly
// stupid hack to insert() to make Play Next work
class FinampShuffleOrder extends ShuffleOrder {
  final Random _random;
  @override
  final indices = <int>[];

  FinampShuffleOrder({Random? random}) : _random = random ?? Random();

  @override
  void shuffle({int? initialIndex}) {
    assert(initialIndex == null || indices.contains(initialIndex));
    if (indices.length <= 1) return;
    indices.shuffle(_random);
    if (initialIndex == null) return;

    const initialPos = 0;
    final swapPos = indices.indexOf(initialIndex);
    // Swap the indices at initialPos and swapPos.
    final swapIndex = indices[initialPos];
    indices[initialPos] = initialIndex;
    indices[swapPos] = swapIndex;
  }

  @override
  void insert(int index, int count) {
    // Offset indices after insertion point.
    for (var i = 0; i < indices.length; i++) {
      if (indices[i] >= index) {
        indices[i] += count;
      }
    }

    final newIndices = List.generate(count, (i) => index + i);
    // This is the only modification from DefaultShuffleOrder: Only shuffle
    // inserted indices amongst themselves, but keep them contiguous
    newIndices.shuffle(_random);
    indices.insertAll(index, newIndices);
  }

  @override
  void removeRange(int start, int end) {
    final count = end - start;
    // Remove old indices.
    final oldIndices = List.generate(count, (i) => start + i).toSet();
    indices.removeWhere(oldIndices.contains);
    // Offset indices after deletion point.
    for (var i = 0; i < indices.length; i++) {
      if (indices[i] >= end) {
        indices[i] -= count;
      }
    }
  }

  @override
  void clear() {
    indices.clear();
  }
}

/// This provider handles the currently playing music so that multiple widgets
/// can control music.
class MusicPlayerBackgroundTask extends BaseAudioHandler {
  final _player = AudioPlayer(
    audioLoadConfiguration: AudioLoadConfiguration(
        androidLoadControl: AndroidLoadControl(
          minBufferDuration: FinampSettingsHelper.finampSettings.bufferDuration,
          maxBufferDuration: FinampSettingsHelper
                  .finampSettings.bufferDuration *
              1.5, // allows the player to fetch a bit more data in exchange for reduced request frequency
          prioritizeTimeOverSizeThresholds: true,
        ),
        darwinLoadControl: DarwinLoadControl(
          preferredForwardBufferDuration:
              FinampSettingsHelper.finampSettings.bufferDuration,
        )),
  );
  ConcatenatingAudioSource _queueAudioSource = ConcatenatingAudioSource(
    children: [],
    shuffleOrder: FinampShuffleOrder(),
  );
  final _audioServiceBackgroundTaskLogger = Logger("MusicPlayerBackgroundTask");

  /// Set when creating a new queue. Will be used to set the first index in a
  /// new queue.
  int? nextInitialIndex;

  /// Holds the current sleep timer, if any. This is a ValueNotifier so that
  /// widgets like SleepTimerButton can update when the sleep timer is/isn't
  /// null.
  bool _sleepTimerIsSet = false;
  Duration _sleepTimerDuration = Duration.zero;
  DateTime _sleepTimerStartTime = DateTime.now();
  final ValueNotifier<Timer?> _sleepTimer = ValueNotifier<Timer?>(null);

  Future<bool> Function()? _queueCallbackPreviousTrack;

  List<int>? get shuffleIndices => _player.shuffleIndices;

  ValueListenable<Timer?> get sleepTimer => _sleepTimer;

  MusicPlayerBackgroundTask() {
    _audioServiceBackgroundTaskLogger.info("Starting audio service");

    // Propagate all events from the audio player to AudioService clients.
    _player.playbackEventStream.listen((event) async {
      playbackState.add(_transformEvent(event));
    });

    // Special processing for state transitions.
    _player.processingStateStream.listen((event) {
      if (event == ProcessingState.completed) {
        stop();
      }
    });

    // PlaybackEvent doesn't include shuffle/loops so we listen for changes here
    _player.shuffleModeEnabledStream.listen((_) {
      final event = _transformEvent(_player.playbackEvent);
      playbackState.add(event);
      _audioServiceBackgroundTaskLogger.info(
          "Shuffle mode changed to ${event.shuffleMode} (${_player.shuffleModeEnabled}).");
    });
    _player.loopModeStream.listen((_) {
      final event = _transformEvent(_player.playbackEvent);
      playbackState.add(event);
      _audioServiceBackgroundTaskLogger.info(
          "Loop mode changed to ${event.repeatMode} (${_player.loopMode}).");
    });
  }

  /// this could be useful for updating queue state from this player class, but isn't used right now due to limitations with just_audio
  void setQueueCallbacks({
    required Future<bool> Function() previousTrackCallback,
  }) {
    _queueCallbackPreviousTrack = previousTrackCallback;
  }

  Future<void> initializeAudioSource(ConcatenatingAudioSource source) async {
    _queueAudioSource = source;

    try {
      await _player.setAudioSource(
        _queueAudioSource,
        initialIndex: nextInitialIndex,
      );
    } on PlayerException catch (e) {
      _audioServiceBackgroundTaskLogger
          .severe("Player error code ${e.code}: ${e.message}");
    } on PlayerInterruptedException catch (e) {
      _audioServiceBackgroundTaskLogger
          .warning("Player interrupted: ${e.message}");
    } catch (e) {
      _audioServiceBackgroundTaskLogger.severe("Player error ${e.toString()}");
    }
  }

  @override
  Future<void> play() {
    // If a sleep timer has been set and the timer went off
    //  causing play to pause, if the user starts to play
    //  audio again, and the sleep timer hasn't been explicitly
    //  turned off, then reset the sleep timer.
    // This is useful if the sleep timer pauses play too early
    //  and the user wants to continue listening
    if (_sleepTimerIsSet && _sleepTimer.value == null) {
      // restart the sleep timer for another period
      setSleepTimer(_sleepTimerDuration);
    }

    return _player.play();
  }

  @override
  Future<void> pause() => _player.pause();

  Future<void> togglePlayback() {
    if (_player.playing) {
      return pause();
    } else {
      return play();
    }
  }

  @override
  Future<void> stop() async {
    try {
      _audioServiceBackgroundTaskLogger.info("Stopping audio service");

      // Stop playing audio.
      await _player.stop();

      mediaItem.add(null);
      playbackState.add(playbackState.value
          .copyWith(processingState: AudioProcessingState.completed));

      // // Seek to the start of the current item
      await _player.seek(Duration.zero);

      _sleepTimerIsSet = false;
      _sleepTimerDuration = Duration.zero;

      _sleepTimer.value?.cancel();
      _sleepTimer.value = null;

      await super.stop();
    } catch (e) {
      _audioServiceBackgroundTaskLogger.severe(e);
      return Future.error(e);
    }
  }

  int getPlayPositionInSeconds() {
    return _player.position.inSeconds;
  }

  @override
  Future<void> skipToPrevious() async {
    bool doSkip = true;

    try {
      if (_queueCallbackPreviousTrack != null) {
        doSkip = await _queueCallbackPreviousTrack!();
      } else {
        doSkip = _player.position.inSeconds < 5;
      }

      if (!_player.hasPrevious) {
        await _player.seek(Duration.zero);
      } else {
        if (doSkip) {
          if (_player.loopMode == LoopMode.one) {
            // if the user manually skips to the previous track, they probably want to actually skip to the previous track
            await skipByOffset(
                -1); //!!! don't use _player.previousIndex here, because that adjusts based on loop mode
          } else {
            await _player.seekToPrevious();
          }
        } else {
          await _player.seek(Duration.zero);
        }
      }
    } catch (e) {
      _audioServiceBackgroundTaskLogger.severe(e);
      return Future.error(e);
    }
  }

  @override
  Future<void> skipToNext() async {
    try {
      if (_player.loopMode == LoopMode.one && _player.hasNext) {
        // if the user manually skips to the next track, they probably want to actually skip to the next track
        await skipByOffset(
            1); //!!! don't use _player.nextIndex here, because that adjusts based on loop mode
      } else {
        await _player.seekToNext();
      }
      _audioServiceBackgroundTaskLogger
          .finer("_player.nextIndex: ${_player.nextIndex}");
    } catch (e) {
      _audioServiceBackgroundTaskLogger.severe(e);
      return Future.error(e);
    }
  }

  Future<void> skipByOffset(int offset) async {
    _audioServiceBackgroundTaskLogger.fine("skipping by offset: $offset");

    try {
      await _player.seek(Duration.zero,
          index: _player.shuffleModeEnabled
              ? _queueAudioSource.shuffleIndices[_queueAudioSource
                      .shuffleIndices
                      .indexOf((_player.currentIndex ?? 0)) +
                  offset]
              : (_player.currentIndex ?? 0) + offset);
    } catch (e) {
      _audioServiceBackgroundTaskLogger.severe(e);
      return Future.error(e);
    }
  }

  Future<void> skipToIndex(int index) async {
    _audioServiceBackgroundTaskLogger.fine("skipping to index: $index");

    try {
      await _player.seek(Duration.zero, index: _player.shuffleModeEnabled
              ? _queueAudioSource.shuffleIndices[index]
              : index);
    } catch (e) {
      _audioServiceBackgroundTaskLogger.severe(e);
      return Future.error(e);
    }
  }

  @override
  Future<void> seek(Duration position) async {
    try {
      await _player.seek(position);
    } catch (e) {
      _audioServiceBackgroundTaskLogger.severe(e);
      return Future.error(e);
    }
  }

  Future<void> shuffle() async {
    try {
      await _player.shuffle();
    } catch (e) {
      _audioServiceBackgroundTaskLogger.severe(e);
      return Future.error(e);
    }
  }

  @override
  Future<void> setShuffleMode(AudioServiceShuffleMode shuffleMode) async {
    try {
      switch (shuffleMode) {
        case AudioServiceShuffleMode.all:
          await _player.setShuffleModeEnabled(true);
          break;
        case AudioServiceShuffleMode.none:
          await _player.setShuffleModeEnabled(false);
          break;
        default:
          return Future.error(
              "Unsupported AudioServiceRepeatMode! Received ${shuffleMode.toString()}, requires all or none.");
      }
    } catch (e) {
      _audioServiceBackgroundTaskLogger.severe(e);
      return Future.error(e);
    }
  }

  @override
  Future<void> setRepeatMode(AudioServiceRepeatMode repeatMode) async {
    try {
      switch (repeatMode) {
        case AudioServiceRepeatMode.all:
          await _player.setLoopMode(LoopMode.all);
          break;
        case AudioServiceRepeatMode.none:
          await _player.setLoopMode(LoopMode.off);
          break;
        case AudioServiceRepeatMode.one:
          await _player.setLoopMode(LoopMode.one);
          break;
        default:
          return Future.error(
              "Unsupported AudioServiceRepeatMode! Received ${repeatMode.toString()}, requires all, none, or one.");
      }
    } catch (e) {
      _audioServiceBackgroundTaskLogger.severe(e);
      return Future.error(e);
    }
  }

  void setNextInitialIndex(int index) {
    nextInitialIndex = index;
  }

  /// Sets the sleep timer with the given [duration].
  Timer setSleepTimer(Duration duration) {
    _sleepTimerIsSet = true;
    _sleepTimerDuration = duration;
    _sleepTimerStartTime = DateTime.now();

    _sleepTimer.value = Timer(duration, () async {
      _sleepTimer.value = null;
      return await pause();
    });
    return _sleepTimer.value!;
  }

  /// Cancels the sleep timer and clears it.
  void clearSleepTimer() {
    _sleepTimerIsSet = false;
    _sleepTimerDuration = Duration.zero;

    _sleepTimer.value?.cancel();
    _sleepTimer.value = null;
  }

  Duration get sleepTimerRemaining {
    if (_sleepTimer.value == null) {
      return Duration.zero;
    } else {
      return _sleepTimerStartTime
          .add(_sleepTimerDuration)
          .difference(DateTime.now());
    }
  } 

  /// Transform a just_audio event into an audio_service state.
  ///
  /// This method is used from the constructor. Every event received from the
  /// just_audio player will be transformed into an audio_service state so that
  /// it can be broadcast to audio_service clients.
  PlaybackState _transformEvent(PlaybackEvent event) {
    return PlaybackState(
      controls: [
        MediaControl.skipToPrevious,
        if (_player.playing) MediaControl.pause else MediaControl.play,
        MediaControl.stop,
        MediaControl.skipToNext,
      ],
      systemActions: const {
        MediaAction.seek,
        MediaAction.seekForward,
        MediaAction.seekBackward,
      },
      androidCompactActionIndices: const [0, 1, 3],
      processingState: const {
        ProcessingState.idle: AudioProcessingState.idle,
        ProcessingState.loading: AudioProcessingState.loading,
        ProcessingState.buffering: AudioProcessingState.buffering,
        ProcessingState.ready: AudioProcessingState.ready,
        ProcessingState.completed: AudioProcessingState.completed,
      }[_player.processingState]!,
      playing: _player.playing,
      updatePosition: _player.position,
      bufferedPosition: _player.bufferedPosition,
      speed: _player.speed,
      queueIndex: event.currentIndex,
      shuffleMode: _player.shuffleModeEnabled
          ? AudioServiceShuffleMode.all
          : AudioServiceShuffleMode.none,
      repeatMode: _audioServiceRepeatMode(_player.loopMode),
    );
  }

<<<<<<< HEAD
  Future<void> _updatePlaybackProgress() async {
    try {
      JellyfinApiHelper jellyfinApiHelper = GetIt.instance<JellyfinApiHelper>();

      final playbackInfo = generateCurrentPlaybackProgressInfo();
      if (playbackInfo != null) {
        await jellyfinApiHelper.updatePlaybackProgress(playbackInfo);
      }
    } catch (e) {
      _audioServiceBackgroundTaskLogger.severe(e);
      return Future.error(e);
    }
  }

  MediaItem _getQueueItem(int index) {
    return _queueAudioSource.sequence[index].tag as MediaItem;
  }

  List<MediaItem> _queueFromSource() {
    return _queueAudioSource.sequence.map((e) => e.tag as MediaItem).toList();
  }

  /// Syncs the list of MediaItems (_queue) with the internal queue of the player.
  /// Called by onAddQueueItem and onUpdateQueue.
  Future<AudioSource> _mediaItemToAudioSource(MediaItem mediaItem) async {
    if (mediaItem.extras!["downloadedSongJson"] == null) {
      // If DownloadedSong wasn't passed, we assume that the item is not
      // downloaded.

      // If offline, we throw an error so that we don't accidentally stream from
      // the internet. See the big comment in _songUri() to see why this was
      // passed in extras.
      if (mediaItem.extras!["isOffline"]) {
        return Future.error(
            "Offline mode enabled but downloaded song not found.");
      } else {
        if (mediaItem.extras!["shouldTranscode"] == true) {
          return HlsAudioSource(await _songUri(mediaItem), tag: mediaItem);
        } else {
          return AudioSource.uri(await _songUri(mediaItem), tag: mediaItem);
        }
      }
    } else {
      // We have to deserialize this because Dart is stupid and can't handle
      // sending classes through isolates.
      final String downloadedSongPath = mediaItem.extras!["downloadedSongJson"];

      // Path verification and stuff is done in AudioServiceHelper, so this path
      // should be valid.
      final downloadUri = Uri.file(downloadedSongPath);
      return AudioSource.uri(downloadUri, tag: mediaItem);
    }
  }

  Future<Uri> _songUri(MediaItem mediaItem) async {
    // We need the platform to be Android or iOS to get device info
    assert(Platform.isAndroid || Platform.isIOS,
        "_songUri() only supports Android and iOS");

    // When creating the MediaItem (usually in AudioServiceHelper), we specify
    // whether or not to transcode. We used to pull from FinampSettings here,
    // but since audio_service runs in an isolate (or at least, it does until
    // 0.18), the value would be wrong if changed while a song was playing since
    // Hive is bad at multi-isolate stuff.

    final androidId =
        Platform.isAndroid ? await const AndroidId().getId() : null;
    final iosDeviceInfo =
        Platform.isIOS ? await DeviceInfoPlugin().iosInfo : null;

    final parsedBaseUrl = Uri.parse(_finampUserHelper.currentUser!.baseUrl);

    List<String> builtPath = List.from(parsedBaseUrl.pathSegments);

    Map<String, String> queryParameters =
        Map.from(parsedBaseUrl.queryParameters);

    // We include the user token as a query parameter because just_audio used to
    // have issues with headers in HLS, and this solution still works fine
    queryParameters["ApiKey"] = _finampUserHelper.currentUser!.accessToken;

    if (mediaItem.extras!["shouldTranscode"]) {
      builtPath.addAll([
        "Audio",
        mediaItem.extras!["itemJson"]["Id"],
        "main.m3u8",
      ]);

      queryParameters.addAll({
        "audioCodec": "aac",
        // Ideally we'd use 48kHz when the source is, realistically it doesn't
        // matter too much
        "audioSampleRate": "44100",
        "maxAudioBitDepth": "16",
        "audioBitRate":
            FinampSettingsHelper.finampSettings.transcodeBitrate.toString(),
      });
    } else {
      builtPath.addAll([
        "Items",
        mediaItem.extras!["itemJson"]["Id"],
        "File",
      ]);
    }

    return Uri(
      host: parsedBaseUrl.host,
      port: parsedBaseUrl.port,
      scheme: parsedBaseUrl.scheme,
      userInfo: parsedBaseUrl.userInfo,
      pathSegments: builtPath,
      queryParameters: queryParameters,
    );
  }
=======
  List<IndexedAudioSource>? get effectiveSequence =>
      _player.sequenceState?.effectiveSequence;
  double get volume => _player.volume;
  bool get paused => !_player.playing;
  Duration get playbackPosition => _player.position;
>>>>>>> 4463bff0
}

AudioServiceRepeatMode _audioServiceRepeatMode(LoopMode loopMode) {
  switch (loopMode) {
    case LoopMode.off:
      return AudioServiceRepeatMode.none;
    case LoopMode.one:
      return AudioServiceRepeatMode.one;
    case LoopMode.all:
      return AudioServiceRepeatMode.all;
  }
}<|MERGE_RESOLUTION|>--- conflicted
+++ resolved
@@ -403,7 +403,7 @@
           .add(_sleepTimerDuration)
           .difference(DateTime.now());
     }
-  } 
+  }
 
   /// Transform a just_audio event into an audio_service state.
   ///
@@ -443,128 +443,11 @@
     );
   }
 
-<<<<<<< HEAD
-  Future<void> _updatePlaybackProgress() async {
-    try {
-      JellyfinApiHelper jellyfinApiHelper = GetIt.instance<JellyfinApiHelper>();
-
-      final playbackInfo = generateCurrentPlaybackProgressInfo();
-      if (playbackInfo != null) {
-        await jellyfinApiHelper.updatePlaybackProgress(playbackInfo);
-      }
-    } catch (e) {
-      _audioServiceBackgroundTaskLogger.severe(e);
-      return Future.error(e);
-    }
-  }
-
-  MediaItem _getQueueItem(int index) {
-    return _queueAudioSource.sequence[index].tag as MediaItem;
-  }
-
-  List<MediaItem> _queueFromSource() {
-    return _queueAudioSource.sequence.map((e) => e.tag as MediaItem).toList();
-  }
-
-  /// Syncs the list of MediaItems (_queue) with the internal queue of the player.
-  /// Called by onAddQueueItem and onUpdateQueue.
-  Future<AudioSource> _mediaItemToAudioSource(MediaItem mediaItem) async {
-    if (mediaItem.extras!["downloadedSongJson"] == null) {
-      // If DownloadedSong wasn't passed, we assume that the item is not
-      // downloaded.
-
-      // If offline, we throw an error so that we don't accidentally stream from
-      // the internet. See the big comment in _songUri() to see why this was
-      // passed in extras.
-      if (mediaItem.extras!["isOffline"]) {
-        return Future.error(
-            "Offline mode enabled but downloaded song not found.");
-      } else {
-        if (mediaItem.extras!["shouldTranscode"] == true) {
-          return HlsAudioSource(await _songUri(mediaItem), tag: mediaItem);
-        } else {
-          return AudioSource.uri(await _songUri(mediaItem), tag: mediaItem);
-        }
-      }
-    } else {
-      // We have to deserialize this because Dart is stupid and can't handle
-      // sending classes through isolates.
-      final String downloadedSongPath = mediaItem.extras!["downloadedSongJson"];
-
-      // Path verification and stuff is done in AudioServiceHelper, so this path
-      // should be valid.
-      final downloadUri = Uri.file(downloadedSongPath);
-      return AudioSource.uri(downloadUri, tag: mediaItem);
-    }
-  }
-
-  Future<Uri> _songUri(MediaItem mediaItem) async {
-    // We need the platform to be Android or iOS to get device info
-    assert(Platform.isAndroid || Platform.isIOS,
-        "_songUri() only supports Android and iOS");
-
-    // When creating the MediaItem (usually in AudioServiceHelper), we specify
-    // whether or not to transcode. We used to pull from FinampSettings here,
-    // but since audio_service runs in an isolate (or at least, it does until
-    // 0.18), the value would be wrong if changed while a song was playing since
-    // Hive is bad at multi-isolate stuff.
-
-    final androidId =
-        Platform.isAndroid ? await const AndroidId().getId() : null;
-    final iosDeviceInfo =
-        Platform.isIOS ? await DeviceInfoPlugin().iosInfo : null;
-
-    final parsedBaseUrl = Uri.parse(_finampUserHelper.currentUser!.baseUrl);
-
-    List<String> builtPath = List.from(parsedBaseUrl.pathSegments);
-
-    Map<String, String> queryParameters =
-        Map.from(parsedBaseUrl.queryParameters);
-
-    // We include the user token as a query parameter because just_audio used to
-    // have issues with headers in HLS, and this solution still works fine
-    queryParameters["ApiKey"] = _finampUserHelper.currentUser!.accessToken;
-
-    if (mediaItem.extras!["shouldTranscode"]) {
-      builtPath.addAll([
-        "Audio",
-        mediaItem.extras!["itemJson"]["Id"],
-        "main.m3u8",
-      ]);
-
-      queryParameters.addAll({
-        "audioCodec": "aac",
-        // Ideally we'd use 48kHz when the source is, realistically it doesn't
-        // matter too much
-        "audioSampleRate": "44100",
-        "maxAudioBitDepth": "16",
-        "audioBitRate":
-            FinampSettingsHelper.finampSettings.transcodeBitrate.toString(),
-      });
-    } else {
-      builtPath.addAll([
-        "Items",
-        mediaItem.extras!["itemJson"]["Id"],
-        "File",
-      ]);
-    }
-
-    return Uri(
-      host: parsedBaseUrl.host,
-      port: parsedBaseUrl.port,
-      scheme: parsedBaseUrl.scheme,
-      userInfo: parsedBaseUrl.userInfo,
-      pathSegments: builtPath,
-      queryParameters: queryParameters,
-    );
-  }
-=======
   List<IndexedAudioSource>? get effectiveSequence =>
       _player.sequenceState?.effectiveSequence;
   double get volume => _player.volume;
   bool get paused => !_player.playing;
   Duration get playbackPosition => _player.position;
->>>>>>> 4463bff0
 }
 
 AudioServiceRepeatMode _audioServiceRepeatMode(LoopMode loopMode) {
