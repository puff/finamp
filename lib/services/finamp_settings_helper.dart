--- conflicted
+++ resolved
@@ -204,7 +204,6 @@
         .put("FinampSettings", finampSettingsTemp);
   }
 
-<<<<<<< HEAD
   /// Set the loopMode property
   static void setLoopMode(FinampLoopMode loopMode) {
     FinampSettings finampSettingsTemp = finampSettings;
@@ -212,7 +211,6 @@
     Hive.box<FinampSettings>("FinampSettings")
         .put("FinampSettings", finampSettingsTemp);
   }
-=======
   static void setHasCompletedBlurhashImageMigration(
       bool hasCompletedBlurhashImageMigration) {
     FinampSettings finampSettingsTemp = finampSettings;
@@ -247,5 +245,4 @@
       ),
     );
   }
->>>>>>> e72d58d0
 }