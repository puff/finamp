import 'dart:collection';

import 'package:audio_service/audio_service.dart';
import 'package:finamp/models/jellyfin_models.dart';
import 'package:flutter/widgets.dart';
import 'package:get_it/get_it.dart';
import 'package:logging/logging.dart';
import 'package:uuid/uuid.dart';
import 'package:flutter_gen/gen_l10n/app_localizations.dart';

import '../models/finamp_models.dart';
import 'finamp_user_helper.dart';
import 'isar_downloads.dart';
import 'jellyfin_api_helper.dart';
import 'finamp_settings_helper.dart';
<<<<<<< HEAD
import '../models/jellyfin_models.dart';
=======
import 'downloads_helper.dart';
import '../models/finamp_models.dart';
import '../models/jellyfin_models.dart' as jellyfin_models;
>>>>>>> 4463bff0
import 'music_player_background_task.dart';
import 'queue_service.dart';

/// Just some functions to make talking to AudioService a bit neater.
class AudioServiceHelper {
  final _jellyfinApiHelper = GetIt.instance<JellyfinApiHelper>();
<<<<<<< HEAD
  final _isarDownloader = GetIt.instance<IsarDownloads>();
  final _audioHandler = GetIt.instance<MusicPlayerBackgroundTask>();
=======
  final _downloadsHelper = GetIt.instance<DownloadsHelper>();
  final _queueService = GetIt.instance<QueueService>();
>>>>>>> 4463bff0
  final _finampUserHelper = GetIt.instance<FinampUserHelper>();
  final audioServiceHelperLogger = Logger("AudioServiceHelper");

  /// Shuffles every song in the user's current view.
  Future<void> shuffleAll(bool isFavourite) async {
    List<jellyfin_models.BaseItemDto>? items;

    if (FinampSettingsHelper.finampSettings.isOffline) {
      // If offline, get a shuffled list of songs from _downloadsHelper.
      // This is a bit inefficient since we have to get all of the songs and
      // shuffle them before making a sublist, but I couldn't think of a better
      // way.
      items = (await _isarDownloader.getAllSongs())
          .map((e) => e.baseItem!)
          .toList();
      items.shuffle();
      if (items.length - 1 >
          FinampSettingsHelper.finampSettings.songShuffleItemCount) {
        items = items.sublist(
            0, FinampSettingsHelper.finampSettings.songShuffleItemCount);
      }
    } else {
      // If online, get all audio items from the user's view
      items = await _jellyfinApiHelper.getItems(
        isGenres: false,
        parentItem: _finampUserHelper.currentUser!.currentView,
        includeItemTypes: "Audio",
        filters: isFavourite ? "IsFavorite" : null,
        limit: FinampSettingsHelper.finampSettings.songShuffleItemCount,
        sortBy: "Random",
      );
    }

    if (items != null) {
      await _queueService.startPlayback(
        items: items,
        source: QueueItemSource(
          type: isFavourite
              ? QueueItemSourceType.favorites
              : QueueItemSourceType.allSongs,
          name: QueueItemSourceName(
            type: isFavourite
                ? QueueItemSourceNameType.yourLikes
                : QueueItemSourceNameType.shuffleAll,
          ),
          id: "shuffleAll",
        ),
        order: FinampPlaybackOrder.shuffled,
      );
    }
  }

  /// Start instant mix from item.
  Future<void> startInstantMixForItem(jellyfin_models.BaseItemDto item) async {
    List<jellyfin_models.BaseItemDto>? items;

    try {
      items = await _jellyfinApiHelper.getInstantMix(item);
      if (items != null) {
        await _queueService.startPlayback(
          items: items,
          source: QueueItemSource(
              type: QueueItemSourceType.songMix,
              name: QueueItemSourceName(
                type: item.name != null
                    ? QueueItemSourceNameType.mix
                    : QueueItemSourceNameType.instantMix,
                localizationParameter: item.name ?? "",
              ),
              id: item.id),
          order: FinampPlaybackOrder
              .linear, // instant mixes should have their order determined by the server, especially to make sure the first item is the one that the mix is based off of
        );
      }
    } catch (e) {
      audioServiceHelperLogger.severe(e);
      return Future.error(e);
    }
  }

  /// Start instant mix from a selection of artists.
  Future<void> startInstantMixForArtists(List<BaseItemDto> artists) async {
    List<jellyfin_models.BaseItemDto>? items;

    try {
      items = await _jellyfinApiHelper
          .getArtistMix(artists.map((e) => e.id).toList());
      if (items != null) {
        await _queueService.startPlayback(
          items: items,
          source: QueueItemSource(
            type: QueueItemSourceType.artistMix,
            name: QueueItemSourceName(
                type: QueueItemSourceNameType.preTranslated,
                pretranslatedName: artists.map((e) => e.name).join(" & ")),
            id: artists.first.id,
            item: artists.first,
          ),
          order: FinampPlaybackOrder
              .linear, // instant mixes should have their order determined by the server, especially to make sure the first item is the one that the mix is based off of
        );
        _jellyfinApiHelper.clearArtistMixBuilderList();
      }
    } catch (e) {
      audioServiceHelperLogger.severe(e);
      return Future.error(e);
    }
  }

  /// Start instant mix from a selection of albums.
  Future<void> startInstantMixForAlbums(List<BaseItemDto> albums) async {
    List<jellyfin_models.BaseItemDto>? items;

    try {
      items = await _jellyfinApiHelper
          .getAlbumMix(albums.map((e) => e.id).toList());
      if (items != null) {
        await _queueService.startPlayback(
          items: items,
          source: QueueItemSource(
            type: QueueItemSourceType.albumMix,
            name: QueueItemSourceName(
                type: QueueItemSourceNameType.preTranslated,
                pretranslatedName: albums.map((e) => e.name).join(" & ")),
            id: albums.first.id,
            item: albums.first,
          ),
          order: FinampPlaybackOrder
              .linear, // instant mixes should have their order determined by the server, especially to make sure the first item is the one that the mix is based off of
        );
        _jellyfinApiHelper.clearAlbumMixBuilderList();
      }
    } catch (e) {
      audioServiceHelperLogger.severe(e);
      return Future.error(e);
    }
  }
<<<<<<< HEAD

  Future<MediaItem> _generateMediaItem(BaseItemDto item) async {
    const uuid = Uuid();

    final downloadedSong = _isarDownloader.getSongDownload(item);
    final isDownloaded = downloadedSong == null
        ? false
        : await _isarDownloader.verifyDownload(downloadedSong);

    return MediaItem(
      id: uuid.v4(),
      album: item.album ?? "Unknown Album",
      artist: item.artists?.join(", ") ?? item.albumArtist,
      artUri: _isarDownloader.getImageDownload(item)?.file.uri ??
          _jellyfinApiHelper.getImageUrl(item: item),
      title: item.name ?? "Unknown Name",
      extras: {
        // "parentId": item.parentId,
        // "itemId": item.id,
        "itemJson": item.toJson(),
        "shouldTranscode": FinampSettingsHelper.finampSettings.shouldTranscode,
        "downloadedSongJson": isDownloaded ? downloadedSong.file.path : null,
        "isOffline": FinampSettingsHelper.finampSettings.isOffline,
        // TODO: Maybe add transcoding bitrate here?
      },
      // Jellyfin returns microseconds * 10 for some reason
      duration: Duration(
        microseconds:
            (item.runTimeTicks == null ? 0 : item.runTimeTicks! ~/ 10),
      ),
    );
  }
=======
>>>>>>> 4463bff0
}<|MERGE_RESOLUTION|>--- conflicted
+++ resolved
@@ -13,26 +13,16 @@
 import 'isar_downloads.dart';
 import 'jellyfin_api_helper.dart';
 import 'finamp_settings_helper.dart';
-<<<<<<< HEAD
-import '../models/jellyfin_models.dart';
-=======
-import 'downloads_helper.dart';
 import '../models/finamp_models.dart';
 import '../models/jellyfin_models.dart' as jellyfin_models;
->>>>>>> 4463bff0
 import 'music_player_background_task.dart';
 import 'queue_service.dart';
 
 /// Just some functions to make talking to AudioService a bit neater.
 class AudioServiceHelper {
   final _jellyfinApiHelper = GetIt.instance<JellyfinApiHelper>();
-<<<<<<< HEAD
+  final _queueService = GetIt.instance<QueueService>();
   final _isarDownloader = GetIt.instance<IsarDownloads>();
-  final _audioHandler = GetIt.instance<MusicPlayerBackgroundTask>();
-=======
-  final _downloadsHelper = GetIt.instance<DownloadsHelper>();
-  final _queueService = GetIt.instance<QueueService>();
->>>>>>> 4463bff0
   final _finampUserHelper = GetIt.instance<FinampUserHelper>();
   final audioServiceHelperLogger = Logger("AudioServiceHelper");
 
@@ -170,7 +160,6 @@
       return Future.error(e);
     }
   }
-<<<<<<< HEAD
 
   Future<MediaItem> _generateMediaItem(BaseItemDto item) async {
     const uuid = Uuid();
@@ -203,6 +192,4 @@
       ),
     );
   }
-=======
->>>>>>> 4463bff0
 }