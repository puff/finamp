import 'dart:async';

import 'package:audio_service/audio_service.dart';
import 'package:audio_session/audio_session.dart';
import 'package:background_downloader/background_downloader.dart';
import 'package:finamp/color_schemes.g.dart';
import 'package:finamp/screens/downloads_settings_screen.dart';
import 'package:finamp/screens/interaction_settings_screen.dart';
import 'package:finamp/screens/login_screen.dart';
import 'package:finamp/screens/playback_history_screen.dart';
import 'package:finamp/screens/queue_restore_screen.dart';
import 'package:finamp/services/finamp_settings_helper.dart';
import 'package:finamp/services/finamp_user_helper.dart';
import 'package:finamp/services/isar_downloads.dart';
import 'package:finamp/services/isar_downloads_backend.dart';
import 'package:finamp/services/offline_listen_helper.dart';
import 'package:finamp/services/playback_history_service.dart';
import 'package:finamp/services/queue_service.dart';
import 'package:flutter/material.dart';
import 'package:flutter/services.dart';
import 'package:flutter_gen/gen_l10n/app_localizations.dart';
import 'package:flutter_localizations/flutter_localizations.dart';
import 'package:flutter_riverpod/flutter_riverpod.dart';
import 'package:get_it/get_it.dart';
import 'package:hive_flutter/hive_flutter.dart';
import 'package:intl/date_symbol_data_local.dart';
import 'package:isar/isar.dart';
import 'package:logging/logging.dart';
import 'package:path_provider/path_provider.dart';
import 'package:uuid/uuid.dart';

import 'components/LogsScreen/copy_logs_button.dart';
import 'components/LogsScreen/share_logs_button.dart';
import 'components/global_snackbar.dart';
import 'models/finamp_models.dart';
import 'models/jellyfin_models.dart';
import 'models/locale_adapter.dart';
import 'models/theme_mode_adapter.dart';
import 'screens/replay_gain_settings_screen.dart';
import 'screens/add_download_location_screen.dart';
import 'screens/add_to_playlist_screen.dart';
import 'screens/album_screen.dart';
import 'screens/artist_screen.dart';
import 'screens/audio_service_settings_screen.dart';
import 'screens/downloads_error_screen.dart';
import 'screens/downloads_location_screen.dart';
import 'screens/downloads_screen.dart';
import 'screens/language_selection_screen.dart';
import 'screens/layout_settings_screen.dart';
import 'screens/logs_screen.dart';
import 'screens/music_screen.dart';
import 'screens/player_screen.dart';
import 'screens/settings_screen.dart';
import 'screens/splash_screen.dart';
import 'screens/tabs_settings_screen.dart';
import 'screens/transcoding_settings_screen.dart';
import 'screens/view_selector.dart';
import 'services/audio_service_helper.dart';
import 'services/jellyfin_api_helper.dart';
import 'services/locale_helper.dart';
import 'services/music_player_background_task.dart';
import 'services/theme_mode_helper.dart';
import 'setup_logging.dart';

void main() async {
  // If the app has failed, this is set to true. If true, we don't attempt to run the main app since the error app has started.
  bool hasFailed = false;
  try {
    await setupLogging();
    await setupHive();
    _migrateDownloadLocations();
    _migrateSortOptions();
    await _setupFinampUserHelper();
    await _setupJellyfinApiData();
    _setupOfflineListenLogHelper();
    await _setupDownloadsHelper();
    await _setupPlaybackServices();
  } catch (error, trace) {
    hasFailed = true;
    Logger("ErrorApp").severe(error, null, trace);
    runApp(FinampErrorApp(error: error));
  }

  if (!hasFailed) {
    final flutterLogger = Logger("Flutter");

    FlutterError.onError = (FlutterErrorDetails details) {
      FlutterError.presentError(details);
      flutterLogger.severe(details.exception, details.exception, details.stack);
    };
    // On iOS, the status bar will have black icons by default on the login
    // screen as it does not have an AppBar. To fix this, we set the
    // brightness to dark manually on startup.
    SystemChrome.setSystemUIOverlayStyle(
        const SystemUiOverlayStyle(statusBarBrightness: Brightness.dark));

    final String localeString = (LocaleHelper.locale != null)
        ? ((LocaleHelper.locale?.countryCode != null)
            ? "${LocaleHelper.locale?.languageCode.toLowerCase()}_${LocaleHelper.locale?.countryCode?.toUpperCase()}"
            : LocaleHelper.locale.toString())
        : "en_US";
    await initializeDateFormatting(localeString, null);

    runApp(const Finamp());
  }
}

Future<void> _setupJellyfinApiData() async {
  GetIt.instance.registerSingleton(JellyfinApiHelper());
}

void _setupOfflineListenLogHelper() {
  GetIt.instance.registerSingleton(OfflineListenLogHelper());
}

Future<void> _setupDownloadsHelper() async {
  await Future.wait(FinampSettingsHelper
      .finampSettings.downloadLocationsMap.values
      .map((element) => element.updateCurrentPath()));
  FileDownloader(persistentStorage: IsarPersistentStorage());
  await FileDownloader().ready;
  WidgetsFlutterBinding.ensureInitialized();
  // There is additional FileDownloader setup inside IsarDownloads constructor
  GetIt.instance.registerSingleton(IsarDownloads());
  final isarDownloads = GetIt.instance<IsarDownloads>();

  if (!FinampSettingsHelper.finampSettings.hasCompletedIsarDownloadsMigration) {
    await isarDownloads.migrateFromHive();
    FinampSettingsHelper.setHasCompletedIsarDownloadsMigration(true);
  }

  await FileDownloader()
      .configure(globalConfig: (Config.checkAvailableSpace, 1024));
  await FileDownloader().resumeFromBackground();
  await isarDownloads.startQueues();
}

Future<void> setupHive() async {
  await Hive.initFlutter();
  Hive.registerAdapter(BaseItemDtoAdapter());
  Hive.registerAdapter(UserItemDataDtoAdapter());
  Hive.registerAdapter(NameIdPairAdapter());
  Hive.registerAdapter(DownloadedSongAdapter());
  Hive.registerAdapter(DownloadedParentAdapter());
  Hive.registerAdapter(MediaSourceInfoAdapter());
  Hive.registerAdapter(MediaStreamAdapter());
  Hive.registerAdapter(AuthenticationResultAdapter());
  Hive.registerAdapter(FinampUserAdapter());
  Hive.registerAdapter(UserDtoAdapter());
  Hive.registerAdapter(SessionInfoAdapter());
  Hive.registerAdapter(UserConfigurationAdapter());
  Hive.registerAdapter(UserPolicyAdapter());
  Hive.registerAdapter(AccessScheduleAdapter());
  Hive.registerAdapter(PlayerStateInfoAdapter());
  Hive.registerAdapter(SessionUserInfoAdapter());
  Hive.registerAdapter(ClientCapabilitiesAdapter());
  Hive.registerAdapter(DeviceProfileAdapter());
  Hive.registerAdapter(DeviceIdentificationAdapter());
  Hive.registerAdapter(HttpHeaderInfoAdapter());
  Hive.registerAdapter(XmlAttributeAdapter());
  Hive.registerAdapter(DirectPlayProfileAdapter());
  Hive.registerAdapter(TranscodingProfileAdapter());
  Hive.registerAdapter(ContainerProfileAdapter());
  Hive.registerAdapter(ProfileConditionAdapter());
  Hive.registerAdapter(CodecProfileAdapter());
  Hive.registerAdapter(ResponseProfileAdapter());
  Hive.registerAdapter(SubtitleProfileAdapter());
  Hive.registerAdapter(FinampSettingsAdapter());
  Hive.registerAdapter(DownloadLocationAdapter());
  Hive.registerAdapter(ImageBlurHashesAdapter());
  Hive.registerAdapter(BaseItemAdapter());
  Hive.registerAdapter(QueueItemAdapter());
  Hive.registerAdapter(ExternalUrlAdapter());
  Hive.registerAdapter(NameLongIdPairAdapter());
  Hive.registerAdapter(TabContentTypeAdapter());
  Hive.registerAdapter(SortByAdapter());
  Hive.registerAdapter(SortOrderAdapter());
  Hive.registerAdapter(ContentViewTypeAdapter());
  Hive.registerAdapter(DownloadedImageAdapter());
  Hive.registerAdapter(ThemeModeAdapter());
  Hive.registerAdapter(LocaleAdapter());
  Hive.registerAdapter(FinampLoopModeAdapter());
  Hive.registerAdapter(ReplayGainModeAdapter());
  Hive.registerAdapter(FinampStorableQueueInfoAdapter());
  Hive.registerAdapter(QueueItemSourceAdapter());
  Hive.registerAdapter(QueueItemSourceTypeAdapter());
  Hive.registerAdapter(QueueItemSourceNameAdapter());
  Hive.registerAdapter(QueueItemSourceNameTypeAdapter());
  Hive.registerAdapter(OfflineListenAdapter());
  Hive.registerAdapter(DownloadLocationTypeAdapter());
  Hive.registerAdapter(FinampTranscodingCodecAdapter());
  Hive.registerAdapter(TranscodeDownloadsSettingAdapter());
  await Future.wait([
    Hive.openBox<FinampSettings>("FinampSettings"),
    Hive.openBox<ThemeMode>("ThemeMode"),
    Hive.openBox<FinampStorableQueueInfo>("Queues"),
    Hive.openBox<Locale?>(LocaleHelper.boxName),
    Hive.openBox<OfflineListen>("OfflineListens")
  ]);

  // If the settings box is empty, we add an initial settings value here.
  Box<FinampSettings> finampSettingsBox = Hive.box("FinampSettings");
  if (finampSettingsBox.isEmpty) {
    await finampSettingsBox.put(
        "FinampSettings", await FinampSettings.create());
  }

  // If no ThemeMode is set, we set it to the default (system)
  Box<ThemeMode> themeModeBox = Hive.box("ThemeMode");
  if (themeModeBox.isEmpty) ThemeModeHelper.setThemeMode(ThemeMode.system);

  final dir = await getApplicationDocumentsDirectory();
  final isar = await Isar.open(
    [DownloadItemSchema, IsarTaskDataSchema, FinampUserSchema],
    directory: dir.path,
  );
  GetIt.instance.registerSingleton(isar);
}

Future<void> _setupPlaybackServices() async {
  final session = await AudioSession.instance;
  session.configure(const AudioSessionConfiguration.music());

  final audioHandler = await AudioService.init(
    builder: () => MusicPlayerBackgroundTask(),
    config: AudioServiceConfig(
      androidStopForegroundOnPause:
          FinampSettingsHelper.finampSettings.androidStopForegroundOnPause,
      androidNotificationChannelName: "Playback",
      androidNotificationIcon: "mipmap/white",
      androidNotificationChannelId: "com.unicornsonlsd.finamp.audio",
    ),
  );
  // GetIt.instance.registerSingletonAsync<AudioHandler>(
  //     () async => );

  GetIt.instance.registerSingleton<MusicPlayerBackgroundTask>(audioHandler);
  GetIt.instance.registerSingleton(QueueService());
  GetIt.instance.registerSingleton(PlaybackHistoryService());
  GetIt.instance.registerSingleton(AudioServiceHelper());
}

/// Migrates the old DownloadLocations list to a map
void _migrateDownloadLocations() {
  final finampSettings = FinampSettingsHelper.finampSettings;

  // ignore: deprecated_member_use_from_same_package
  if (finampSettings.downloadLocations.isNotEmpty) {
    final Map<String, DownloadLocation> newMap = {};

    // ignore: deprecated_member_use_from_same_package
    for (var element in finampSettings.downloadLocations) {
      // Generate a UUID and set the ID field for the DownloadsLocation
      final id = const Uuid().v4();
      element.id = id;
      newMap[id] = element;
    }

    finampSettings.downloadLocationsMap = newMap;

    // ignore: deprecated_member_use_from_same_package
    finampSettings.downloadLocations = List.empty();

    FinampSettingsHelper.overwriteFinampSettings(finampSettings);
  }
}

/// Migrates the old SortBy/SortOrder to a map indexed by tab content type
void _migrateSortOptions() {
  final finampSettings = FinampSettingsHelper.finampSettings;

  var changed = false;

  if (finampSettings.tabSortBy.isEmpty) {
    for (var type in TabContentType.values) {
      // ignore: deprecated_member_use_from_same_package
      finampSettings.tabSortBy[type] = finampSettings.sortBy;
    }
    changed = true;
  }

  if (finampSettings.tabSortOrder.isEmpty) {
    for (var type in TabContentType.values) {
      // ignore: deprecated_member_use_from_same_package
      finampSettings.tabSortOrder[type] = finampSettings.sortOrder;
    }
    changed = true;
  }

  if (changed) {
    FinampSettingsHelper.overwriteFinampSettings(finampSettings);
  }
}

Future<void> _setupFinampUserHelper() async {
  GetIt.instance.registerSingleton(FinampUserHelper());
  if (!FinampSettingsHelper.finampSettings.hasCompletedIsarUserMigration) {
    await GetIt.instance<FinampUserHelper>().migrateFromHive();
    FinampSettingsHelper.setHasCompletedIsarUserMigration(true);
  }
  await GetIt.instance<FinampUserHelper>().setAuthHeader();
}

class Finamp extends StatelessWidget {
  const Finamp({Key? key}) : super(key: key);

  @override
  Widget build(BuildContext context) {
    return ProviderScope(
      child: GestureDetector(
        onTap: () {
          FocusScopeNode currentFocus = FocusScope.of(context);

          if (!currentFocus.hasPrimaryFocus &&
              currentFocus.focusedChild != null) {
            FocusManager.instance.primaryFocus?.unfocus();
          }
        },
        // We awkwardly have two ValueListenableBuilders for the locale and
        // theme because I didn't want every FinampSettings change to rebuild
        // the whole app
        child: ValueListenableBuilder(
          valueListenable: LocaleHelper.localeListener,
          builder: (_, __, ___) {
            return ValueListenableBuilder<Box<ThemeMode>>(
<<<<<<< HEAD
              valueListenable: ThemeModeHelper.themeModeListener,
              builder: (_, box, __) {
                return MaterialApp(
                  title: "Finamp",
                  routes: {
                    SplashScreen.routeName: (context) => const SplashScreen(),
                    LoginScreen.routeName: (context) => const LoginScreen(),
                    ViewSelector.routeName: (context) => const ViewSelector(),
                    MusicScreen.routeName: (context) => const MusicScreen(),
                    AlbumScreen.routeName: (context) => const AlbumScreen(),
                    ArtistScreen.routeName: (context) => const ArtistScreen(),
                    AddToPlaylistScreen.routeName: (context) =>
                        const AddToPlaylistScreen(),
                    PlayerScreen.routeName: (context) => const PlayerScreen(),
                    DownloadsScreen.routeName: (context) =>
                        const DownloadsScreen(),
                    DownloadsErrorScreen.routeName: (context) =>
                        const DownloadsErrorScreen(),
                    PlaybackHistoryScreen.routeName: (context) =>
                        const PlaybackHistoryScreen(),
                    LogsScreen.routeName: (context) => const LogsScreen(),
                    QueueRestoreScreen.routeName: (context) =>
                        const QueueRestoreScreen(),
                    SettingsScreen.routeName: (context) =>
                        const SettingsScreen(),
                    TranscodingSettingsScreen.routeName: (context) =>
                        const TranscodingSettingsScreen(),
                    DownloadsLocationScreen.routeName: (context) =>
                        const DownloadsLocationScreen(),
                    DownloadsSettingsScreen.routeName: (context) =>
                        const DownloadsSettingsScreen(),
                    AddDownloadLocationScreen.routeName: (context) =>
                        const AddDownloadLocationScreen(),
                    AudioServiceSettingsScreen.routeName: (context) =>
                        const AudioServiceSettingsScreen(),
                    InteractionSettingsScreen.routeName: (context) =>
                        const InteractionSettingsScreen(),
                    TabsSettingsScreen.routeName: (context) =>
                        const TabsSettingsScreen(),
                    LayoutSettingsScreen.routeName: (context) =>
                        const LayoutSettingsScreen(),
                    LanguageSelectionScreen.routeName: (context) =>
                        const LanguageSelectionScreen(),
                  },
                  initialRoute: SplashScreen.routeName,
                  theme: ThemeData(
                    brightness: Brightness.light,
                    colorScheme: lightColorScheme,
                    fontFamily: "LexendDeca",
                    appBarTheme: const AppBarTheme(
                      systemOverlayStyle: SystemUiOverlayStyle(
                        statusBarBrightness: Brightness.light,
                        statusBarIconBrightness: Brightness.dark,
=======
                valueListenable: ThemeModeHelper.themeModeListener,
                builder: (_, box, __) {
                  return MaterialApp(
                    title: "Finamp",
                    routes: {
                      SplashScreen.routeName: (context) => const SplashScreen(),
                      LoginScreen.routeName: (context) => const LoginScreen(),
                      ViewSelector.routeName: (context) => const ViewSelector(),
                      MusicScreen.routeName: (context) => const MusicScreen(),
                      AlbumScreen.routeName: (context) => const AlbumScreen(),
                      ArtistScreen.routeName: (context) => const ArtistScreen(),
                      AddToPlaylistScreen.routeName: (context) =>
                          const AddToPlaylistScreen(),
                      PlayerScreen.routeName: (context) => const PlayerScreen(),
                      DownloadsScreen.routeName: (context) =>
                          const DownloadsScreen(),
                      DownloadsErrorScreen.routeName: (context) =>
                          const DownloadsErrorScreen(),
                      PlaybackHistoryScreen.routeName: (context) =>
                          const PlaybackHistoryScreen(),
                      LogsScreen.routeName: (context) => const LogsScreen(),
                      QueueRestoreScreen.routeName: (context) =>
                          const QueueRestoreScreen(),
                      SettingsScreen.routeName: (context) =>
                          const SettingsScreen(),
                      TranscodingSettingsScreen.routeName: (context) =>
                          const TranscodingSettingsScreen(),
                      DownloadsSettingsScreen.routeName: (context) =>
                          const DownloadsSettingsScreen(),
                      AddDownloadLocationScreen.routeName: (context) =>
                          const AddDownloadLocationScreen(),
                      AudioServiceSettingsScreen.routeName: (context) =>
                          const AudioServiceSettingsScreen(),
                      ReplayGainSettingsScreen.routeName: (context) =>
                          const ReplayGainSettingsScreen(),
                      InteractionSettingsScreen.routeName: (context) =>
                          const InteractionSettingsScreen(),
                      TabsSettingsScreen.routeName: (context) =>
                          const TabsSettingsScreen(),
                      LayoutSettingsScreen.routeName: (context) =>
                          const LayoutSettingsScreen(),
                      LanguageSelectionScreen.routeName: (context) =>
                          const LanguageSelectionScreen(),
                    },
                    initialRoute: SplashScreen.routeName,
                    theme: ThemeData(
                      brightness: Brightness.light,
                      colorScheme: lightColorScheme,
                      fontFamily: "LexendDeca",
                      appBarTheme: const AppBarTheme(
                        systemOverlayStyle: SystemUiOverlayStyle(
                          statusBarBrightness: Brightness.light,
                          statusBarIconBrightness: Brightness.dark,
                        ),
>>>>>>> 11843712
                      ),
                    ),
                  ),
                  darkTheme: ThemeData(
                    brightness: Brightness.dark,
                    colorScheme: darkColorScheme,
                    fontFamily: "LexendDeca",
                  ),
                  themeMode: box.get("ThemeMode"),
                  localizationsDelegates: const [
                    AppLocalizations.delegate,
                    GlobalMaterialLocalizations.delegate,
                    GlobalWidgetsLocalizations.delegate,
                    GlobalCupertinoLocalizations.delegate,
                  ],
                  supportedLocales: AppLocalizations.supportedLocales,
                  // We awkwardly put English as the first supported locale so
                  // that basicLocaleListResolution falls back to it instead of
                  // the first language in supportedLocales (Arabic as of writing)
                  localeListResolutionCallback: (locales, supportedLocales) =>
                      basicLocaleListResolution(locales,
                          [const Locale("en")].followedBy(supportedLocales)),
                  locale: LocaleHelper.locale,
                  scaffoldMessengerKey: GlobalSnackbar.materialAppScaffoldKey,
                  navigatorKey: GlobalSnackbar.materialAppNavigatorKey,
                );
              },
            );
          },
        ),
      ),
    );
  }
}

class FinampErrorApp extends StatelessWidget {
  const FinampErrorApp({super.key, required this.error});

  final dynamic error;

  @override
  Widget build(BuildContext context) {
    return MaterialApp(
      title: "Finamp",
      localizationsDelegates: const [
        AppLocalizations.delegate,
        GlobalMaterialLocalizations.delegate,
        GlobalWidgetsLocalizations.delegate,
        GlobalCupertinoLocalizations.delegate,
      ],
      supportedLocales: AppLocalizations.supportedLocales,
      home: ErrorScreen(error: error),
      scaffoldMessengerKey: GlobalSnackbar.materialAppScaffoldKey,
      navigatorKey: GlobalSnackbar.materialAppNavigatorKey,
    );
  }
}

class ErrorScreen extends StatelessWidget {
  const ErrorScreen({super.key, this.error});

  final dynamic error;

  @override
  Widget build(BuildContext context) {
    return Scaffold(
      body: Center(
        child: Text(
          AppLocalizations.of(context)!.startupError(error.toString()),
        ),
      ),
      bottomNavigationBar: const Row(
        mainAxisAlignment: MainAxisAlignment.end,
        children: [ShareLogsButton(), CopyLogsButton()],
      ),
    );
  }
}<|MERGE_RESOLUTION|>--- conflicted
+++ resolved
@@ -323,7 +323,6 @@
           valueListenable: LocaleHelper.localeListener,
           builder: (_, __, ___) {
             return ValueListenableBuilder<Box<ThemeMode>>(
-<<<<<<< HEAD
               valueListenable: ThemeModeHelper.themeModeListener,
               builder: (_, box, __) {
                 return MaterialApp(
@@ -359,6 +358,8 @@
                         const AddDownloadLocationScreen(),
                     AudioServiceSettingsScreen.routeName: (context) =>
                         const AudioServiceSettingsScreen(),
+                    ReplayGainSettingsScreen.routeName: (context) =>
+                          const ReplayGainSettingsScreen(),
                     InteractionSettingsScreen.routeName: (context) =>
                         const InteractionSettingsScreen(),
                     TabsSettingsScreen.routeName: (context) =>
@@ -377,62 +378,6 @@
                       systemOverlayStyle: SystemUiOverlayStyle(
                         statusBarBrightness: Brightness.light,
                         statusBarIconBrightness: Brightness.dark,
-=======
-                valueListenable: ThemeModeHelper.themeModeListener,
-                builder: (_, box, __) {
-                  return MaterialApp(
-                    title: "Finamp",
-                    routes: {
-                      SplashScreen.routeName: (context) => const SplashScreen(),
-                      LoginScreen.routeName: (context) => const LoginScreen(),
-                      ViewSelector.routeName: (context) => const ViewSelector(),
-                      MusicScreen.routeName: (context) => const MusicScreen(),
-                      AlbumScreen.routeName: (context) => const AlbumScreen(),
-                      ArtistScreen.routeName: (context) => const ArtistScreen(),
-                      AddToPlaylistScreen.routeName: (context) =>
-                          const AddToPlaylistScreen(),
-                      PlayerScreen.routeName: (context) => const PlayerScreen(),
-                      DownloadsScreen.routeName: (context) =>
-                          const DownloadsScreen(),
-                      DownloadsErrorScreen.routeName: (context) =>
-                          const DownloadsErrorScreen(),
-                      PlaybackHistoryScreen.routeName: (context) =>
-                          const PlaybackHistoryScreen(),
-                      LogsScreen.routeName: (context) => const LogsScreen(),
-                      QueueRestoreScreen.routeName: (context) =>
-                          const QueueRestoreScreen(),
-                      SettingsScreen.routeName: (context) =>
-                          const SettingsScreen(),
-                      TranscodingSettingsScreen.routeName: (context) =>
-                          const TranscodingSettingsScreen(),
-                      DownloadsSettingsScreen.routeName: (context) =>
-                          const DownloadsSettingsScreen(),
-                      AddDownloadLocationScreen.routeName: (context) =>
-                          const AddDownloadLocationScreen(),
-                      AudioServiceSettingsScreen.routeName: (context) =>
-                          const AudioServiceSettingsScreen(),
-                      ReplayGainSettingsScreen.routeName: (context) =>
-                          const ReplayGainSettingsScreen(),
-                      InteractionSettingsScreen.routeName: (context) =>
-                          const InteractionSettingsScreen(),
-                      TabsSettingsScreen.routeName: (context) =>
-                          const TabsSettingsScreen(),
-                      LayoutSettingsScreen.routeName: (context) =>
-                          const LayoutSettingsScreen(),
-                      LanguageSelectionScreen.routeName: (context) =>
-                          const LanguageSelectionScreen(),
-                    },
-                    initialRoute: SplashScreen.routeName,
-                    theme: ThemeData(
-                      brightness: Brightness.light,
-                      colorScheme: lightColorScheme,
-                      fontFamily: "LexendDeca",
-                      appBarTheme: const AppBarTheme(
-                        systemOverlayStyle: SystemUiOverlayStyle(
-                          statusBarBrightness: Brightness.light,
-                          statusBarIconBrightness: Brightness.dark,
-                        ),
->>>>>>> 11843712
                       ),
                     ),
                   ),
