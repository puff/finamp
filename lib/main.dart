import 'dart:async';

import 'package:audio_service/audio_service.dart';
import 'package:audio_session/audio_session.dart';
import 'package:background_downloader/background_downloader.dart';
import 'package:finamp/color_schemes.g.dart';
import 'package:finamp/screens/downloads_settings_screen.dart';
import 'package:finamp/screens/interaction_settings_screen.dart';
import 'package:finamp/screens/login_screen.dart';
import 'package:finamp/screens/playback_history_screen.dart';
import 'package:finamp/screens/player_settings_screen.dart';
import 'package:finamp/screens/queue_restore_screen.dart';
import 'package:finamp/services/downloads_service.dart';
import 'package:finamp/services/downloads_service_backend.dart';
import 'package:finamp/services/finamp_settings_helper.dart';
import 'package:finamp/services/finamp_user_helper.dart';
import 'package:finamp/services/offline_listen_helper.dart';
import 'package:finamp/services/playback_history_service.dart';
import 'package:finamp/services/queue_service.dart';
import 'package:flutter/material.dart';
import 'package:flutter/services.dart';
import 'package:flutter_gen/gen_l10n/app_localizations.dart';
import 'package:flutter_localizations/flutter_localizations.dart';
import 'package:flutter_riverpod/flutter_riverpod.dart';
import 'package:get_it/get_it.dart';
import 'package:hive_flutter/hive_flutter.dart';
import 'package:intl/date_symbol_data_local.dart';
import 'package:isar/isar.dart';
import 'package:logging/logging.dart';
import 'package:path_provider/path_provider.dart';
import 'package:uuid/uuid.dart';

import 'components/LogsScreen/copy_logs_button.dart';
import 'components/LogsScreen/share_logs_button.dart';
import 'components/global_snackbar.dart';
import 'models/finamp_models.dart';
import 'models/jellyfin_models.dart';
import 'models/locale_adapter.dart';
import 'models/theme_mode_adapter.dart';
import 'screens/active_downloads_screen.dart';
import 'screens/add_download_location_screen.dart';
import 'screens/add_to_playlist_screen.dart';
import 'screens/album_screen.dart';
import 'screens/artist_screen.dart';
import 'screens/audio_service_settings_screen.dart';
import 'screens/downloads_location_screen.dart';
import 'screens/customization_settings_screen.dart';
import 'screens/downloads_screen.dart';
import 'screens/language_selection_screen.dart';
import 'screens/layout_settings_screen.dart';
import 'screens/logs_screen.dart';
import 'screens/music_screen.dart';
import 'screens/player_screen.dart';
import 'screens/volume_normalization_settings_screen.dart';
import 'screens/settings_screen.dart';
import 'screens/splash_screen.dart';
import 'screens/tabs_settings_screen.dart';
import 'screens/transcoding_settings_screen.dart';
import 'screens/view_selector.dart';
import 'services/audio_service_helper.dart';
import 'services/jellyfin_api_helper.dart';
import 'services/locale_helper.dart';
import 'services/music_player_background_task.dart';
import 'services/theme_mode_helper.dart';
import 'setup_logging.dart';

void main() async {
  // If the app has failed, this is set to true. If true, we don't attempt to run the main app since the error app has started.
  bool hasFailed = false;
  try {
    await setupLogging();
    await setupHive();
    _migrateDownloadLocations();
    _migrateSortOptions();
    await _setupFinampUserHelper();
    await _setupJellyfinApiData();
    _setupOfflineListenLogHelper();
    await _setupDownloadsHelper();
    await _setupPlaybackServices();
  } catch (error, trace) {
    hasFailed = true;
    Logger("ErrorApp").severe(error, null, trace);
    runApp(FinampErrorApp(error: error));
  }

  if (!hasFailed) {
    final flutterLogger = Logger("Flutter");

    FlutterError.onError = (FlutterErrorDetails details) {
      FlutterError.presentError(details);
      flutterLogger.severe(details.exception, details.exception, details.stack);
    };
    // On iOS, the status bar will have black icons by default on the login
    // screen as it does not have an AppBar. To fix this, we set the
    // brightness to dark manually on startup.
    SystemChrome.setSystemUIOverlayStyle(
        const SystemUiOverlayStyle(statusBarBrightness: Brightness.dark));

    final String localeString = (LocaleHelper.locale != null)
        ? ((LocaleHelper.locale?.countryCode != null)
            ? "${LocaleHelper.locale?.languageCode.toLowerCase()}_${LocaleHelper.locale?.countryCode?.toUpperCase()}"
            : LocaleHelper.locale.toString())
        : "en_US";
    await initializeDateFormatting(localeString, null);

    runApp(const Finamp());
  }
}

Future<void> _setupJellyfinApiData() async {
  GetIt.instance.registerSingleton(JellyfinApiHelper());
}

void _setupOfflineListenLogHelper() {
  GetIt.instance.registerSingleton(OfflineListenLogHelper());
}

Future<void> _setupDownloadsHelper() async {
  await Future.wait(FinampSettingsHelper
      .finampSettings.downloadLocationsMap.values
      .map((element) => element.updateCurrentPath()));
  FileDownloader(persistentStorage: IsarPersistentStorage());
  await FileDownloader().ready;
  WidgetsFlutterBinding.ensureInitialized();
  // There is additional FileDownloader setup inside downloadsService constructor
  GetIt.instance.registerSingleton(DownloadsService());
  final downloadsService = GetIt.instance<DownloadsService>();

  if (!FinampSettingsHelper
      .finampSettings.hasCompleteddownloadsServiceMigration) {
    await downloadsService.migrateFromHive();
    FinampSettingsHelper.setHasCompleteddownloadsServiceMigration(true);
  }

  await FileDownloader()
      .configure(globalConfig: (Config.checkAvailableSpace, 1024));
  await FileDownloader().resumeFromBackground();
  await downloadsService.startQueues();
}

Future<void> setupHive() async {
  await Hive.initFlutter();
  Hive.registerAdapter(BaseItemDtoAdapter());
  Hive.registerAdapter(UserItemDataDtoAdapter());
  Hive.registerAdapter(NameIdPairAdapter());
  Hive.registerAdapter(DownloadedSongAdapter());
  Hive.registerAdapter(DownloadedParentAdapter());
  Hive.registerAdapter(MediaSourceInfoAdapter());
  Hive.registerAdapter(MediaStreamAdapter());
  Hive.registerAdapter(AuthenticationResultAdapter());
  Hive.registerAdapter(FinampUserAdapter());
  Hive.registerAdapter(UserDtoAdapter());
  Hive.registerAdapter(SessionInfoAdapter());
  Hive.registerAdapter(UserConfigurationAdapter());
  Hive.registerAdapter(UserPolicyAdapter());
  Hive.registerAdapter(AccessScheduleAdapter());
  Hive.registerAdapter(PlayerStateInfoAdapter());
  Hive.registerAdapter(SessionUserInfoAdapter());
  Hive.registerAdapter(ClientCapabilitiesAdapter());
  Hive.registerAdapter(DeviceProfileAdapter());
  Hive.registerAdapter(DeviceIdentificationAdapter());
  Hive.registerAdapter(HttpHeaderInfoAdapter());
  Hive.registerAdapter(XmlAttributeAdapter());
  Hive.registerAdapter(DirectPlayProfileAdapter());
  Hive.registerAdapter(TranscodingProfileAdapter());
  Hive.registerAdapter(ContainerProfileAdapter());
  Hive.registerAdapter(ProfileConditionAdapter());
  Hive.registerAdapter(CodecProfileAdapter());
  Hive.registerAdapter(ResponseProfileAdapter());
  Hive.registerAdapter(SubtitleProfileAdapter());
  Hive.registerAdapter(FinampSettingsAdapter());
  Hive.registerAdapter(DownloadLocationAdapter());
  Hive.registerAdapter(ImageBlurHashesAdapter());
  Hive.registerAdapter(BaseItemAdapter());
  Hive.registerAdapter(QueueItemAdapter());
  Hive.registerAdapter(ExternalUrlAdapter());
  Hive.registerAdapter(MediaUrlAdapter());
  Hive.registerAdapter(BaseItemPersonAdapter());
  Hive.registerAdapter(NameLongIdPairAdapter());
  Hive.registerAdapter(TabContentTypeAdapter());
  Hive.registerAdapter(SortByAdapter());
  Hive.registerAdapter(SortOrderAdapter());
  Hive.registerAdapter(ContentViewTypeAdapter());
  Hive.registerAdapter(PlaybackSpeedVisibilityAdapter());
  Hive.registerAdapter(DownloadedImageAdapter());
  Hive.registerAdapter(ThemeModeAdapter());
  Hive.registerAdapter(LocaleAdapter());
  Hive.registerAdapter(FinampLoopModeAdapter());
  Hive.registerAdapter(VolumeNormalizationModeAdapter());
  Hive.registerAdapter(FinampStorableQueueInfoAdapter());
  Hive.registerAdapter(QueueItemSourceAdapter());
  Hive.registerAdapter(QueueItemSourceTypeAdapter());
  Hive.registerAdapter(QueueItemSourceNameAdapter());
  Hive.registerAdapter(QueueItemSourceNameTypeAdapter());
  Hive.registerAdapter(OfflineListenAdapter());
  Hive.registerAdapter(DownloadLocationTypeAdapter());
  Hive.registerAdapter(FinampTranscodingCodecAdapter());
  Hive.registerAdapter(TranscodeDownloadsSettingAdapter());
  Hive.registerAdapter(LyricMetadataAdapter());
  Hive.registerAdapter(LyricLineAdapter());
  Hive.registerAdapter(LyricDtoAdapter());

  await Future.wait([
    Hive.openBox<FinampSettings>("FinampSettings"),
    Hive.openBox<ThemeMode>("ThemeMode"),
    Hive.openBox<FinampStorableQueueInfo>("Queues"),
    Hive.openBox<Locale?>(LocaleHelper.boxName),
    Hive.openBox<OfflineListen>("OfflineListens")
  ]);

  // If the settings box is empty, we add an initial settings value here.
  Box<FinampSettings> finampSettingsBox = Hive.box("FinampSettings");
  if (finampSettingsBox.isEmpty) {
    await finampSettingsBox.put(
        "FinampSettings", await FinampSettings.create());
  }

  // If no ThemeMode is set, we set it to the default (system)
  Box<ThemeMode> themeModeBox = Hive.box("ThemeMode");
  if (themeModeBox.isEmpty) ThemeModeHelper.setThemeMode(ThemeMode.system);

  final dir = await getApplicationDocumentsDirectory();
  final isar = await Isar.open(
    [DownloadItemSchema, IsarTaskDataSchema, FinampUserSchema, DownloadedLyricsSchema],
    directory: dir.path,
    name: isarDatabaseName,
  );
  GetIt.instance.registerSingleton(isar);
}

Future<void> _setupPlaybackServices() async {
  final session = await AudioSession.instance;
  session.configure(const AudioSessionConfiguration.music());

  final audioHandler = await AudioService.init(
    builder: () => MusicPlayerBackgroundTask(),
    config: AudioServiceConfig(
      androidStopForegroundOnPause:
          FinampSettingsHelper.finampSettings.androidStopForegroundOnPause,
      androidNotificationChannelName: "Playback",
      androidNotificationIcon: "mipmap/white",
      androidNotificationChannelId: "com.unicornsonlsd.finamp.audio",
    ),
  );
  // GetIt.instance.registerSingletonAsync<AudioHandler>(
  //     () async => );

  GetIt.instance.registerSingleton<MusicPlayerBackgroundTask>(audioHandler);
  GetIt.instance.registerSingleton(QueueService());
  GetIt.instance.registerSingleton(PlaybackHistoryService());
  GetIt.instance.registerSingleton(AudioServiceHelper());
}

/// Migrates the old DownloadLocations list to a map
void _migrateDownloadLocations() {
  final finampSettings = FinampSettingsHelper.finampSettings;

  // ignore: deprecated_member_use_from_same_package
  if (finampSettings.downloadLocations.isNotEmpty) {
    final Map<String, DownloadLocation> newMap = {};

    // ignore: deprecated_member_use_from_same_package
    for (var element in finampSettings.downloadLocations) {
      // Generate a UUID and set the ID field for the DownloadsLocation
      final id = const Uuid().v4();
      element.id = id;
      newMap[id] = element;
    }

    finampSettings.downloadLocationsMap = newMap;

    // ignore: deprecated_member_use_from_same_package
    finampSettings.downloadLocations = List.empty();

    FinampSettingsHelper.overwriteFinampSettings(finampSettings);
  }
}

/// Migrates the old SortBy/SortOrder to a map indexed by tab content type
void _migrateSortOptions() {
  final finampSettings = FinampSettingsHelper.finampSettings;

  var changed = false;

  if (finampSettings.tabSortBy.isEmpty) {
    for (var type in TabContentType.values) {
      // ignore: deprecated_member_use_from_same_package
      finampSettings.tabSortBy[type] = finampSettings.sortBy;
    }
    changed = true;
  }

  if (finampSettings.tabSortOrder.isEmpty) {
    for (var type in TabContentType.values) {
      // ignore: deprecated_member_use_from_same_package
      finampSettings.tabSortOrder[type] = finampSettings.sortOrder;
    }
    changed = true;
  }

  if (changed) {
    FinampSettingsHelper.overwriteFinampSettings(finampSettings);
  }
}

Future<void> _setupFinampUserHelper() async {
  GetIt.instance.registerSingleton(FinampUserHelper());
  if (!FinampSettingsHelper.finampSettings.hasCompletedIsarUserMigration) {
    await GetIt.instance<FinampUserHelper>().migrateFromHive();
    FinampSettingsHelper.setHasCompletedIsarUserMigration(true);
  }
  await GetIt.instance<FinampUserHelper>().setAuthHeader();
}

class Finamp extends StatelessWidget {
  const Finamp({Key? key}) : super(key: key);

  @override
  Widget build(BuildContext context) {
    return ProviderScope(
      child: GestureDetector(
        onTap: () {
          FocusScopeNode currentFocus = FocusScope.of(context);

          if (!currentFocus.hasPrimaryFocus &&
              currentFocus.focusedChild != null) {
            FocusManager.instance.primaryFocus?.unfocus();
          }
        },
        // We awkwardly have two ValueListenableBuilders for the locale and
        // theme because I didn't want every FinampSettings change to rebuild
        // the whole app
        child: ValueListenableBuilder(
          valueListenable: LocaleHelper.localeListener,
          builder: (_, __, ___) {
            return ValueListenableBuilder<Box<ThemeMode>>(
              valueListenable: ThemeModeHelper.themeModeListener,
              builder: (_, box, __) {
                return MaterialApp(
                  title: "Finamp",
                  routes: {
                    SplashScreen.routeName: (context) => const SplashScreen(),
                    LoginScreen.routeName: (context) => const LoginScreen(),
                    ViewSelector.routeName: (context) => const ViewSelector(),
                    MusicScreen.routeName: (context) => const MusicScreen(),
                    AlbumScreen.routeName: (context) => const AlbumScreen(),
                    ArtistScreen.routeName: (context) => const ArtistScreen(),
                    AddToPlaylistScreen.routeName: (context) =>
                        const AddToPlaylistScreen(),
                    PlayerScreen.routeName: (context) => const PlayerScreen(),
                    DownloadsScreen.routeName: (context) =>
                        const DownloadsScreen(),
                    ActiveDownloadsScreen.routeName: (context) =>
                        const ActiveDownloadsScreen(),
                    PlaybackHistoryScreen.routeName: (context) =>
                        const PlaybackHistoryScreen(),
                    LogsScreen.routeName: (context) => const LogsScreen(),
                    QueueRestoreScreen.routeName: (context) =>
                        const QueueRestoreScreen(),
                    SettingsScreen.routeName: (context) =>
                        const SettingsScreen(),
                    TranscodingSettingsScreen.routeName: (context) =>
                        const TranscodingSettingsScreen(),
                    DownloadsLocationScreen.routeName: (context) =>
                        const DownloadsLocationScreen(),
                    DownloadsSettingsScreen.routeName: (context) =>
                        const DownloadsSettingsScreen(),
                    AddDownloadLocationScreen.routeName: (context) =>
                        const AddDownloadLocationScreen(),
                    AudioServiceSettingsScreen.routeName: (context) =>
                        const AudioServiceSettingsScreen(),
                    VolumeNormalizationSettingsScreen.routeName: (context) =>
                        const VolumeNormalizationSettingsScreen(),
                    InteractionSettingsScreen.routeName: (context) =>
                        const InteractionSettingsScreen(),
                    TabsSettingsScreen.routeName: (context) =>
                        const TabsSettingsScreen(),
                    LayoutSettingsScreen.routeName: (context) =>
                        const LayoutSettingsScreen(),
<<<<<<< HEAD
                    CustomizationSettingsScreen.routeName: (context) =>
                        const CustomizationSettingsScreen(),
=======
                    PlayerSettingsScreen.routeName: (context) =>
                        const PlayerSettingsScreen(),
>>>>>>> 2cb066d9
                    LanguageSelectionScreen.routeName: (context) =>
                        const LanguageSelectionScreen(),
                  },
                  initialRoute: SplashScreen.routeName,
                  theme: ThemeData(
                    brightness: Brightness.light,
                    colorScheme: lightColorScheme,
                    appBarTheme: const AppBarTheme(
                      systemOverlayStyle: SystemUiOverlayStyle(
                        statusBarBrightness: Brightness.light,
                        statusBarIconBrightness: Brightness.dark,
                      ),
                    ),
                    snackBarTheme: const SnackBarThemeData(
                      //TODO get rid of floating action buttons and re-enable the floating behavior and insetPadding
                      // behavior: SnackBarBehavior.floating,
                      elevation: 10.0,
                      shape: RoundedRectangleBorder(
                        borderRadius: BorderRadius.all(Radius.circular(12.0)),
                      ),
                      // insetPadding: EdgeInsets.symmetric(
                      //   horizontal: 12.0,
                      //   vertical: 0.0,
                      // ),
                      dismissDirection: DismissDirection.horizontal,
                    ),
                  ),
                  darkTheme: ThemeData(
                    brightness: Brightness.dark,
                    colorScheme: darkColorScheme,
                    snackBarTheme: const SnackBarThemeData(
                      //TODO get rid of floating action buttons and re-enable the floating behavior and insetPadding
                      // behavior: SnackBarBehavior.floating,
                      elevation: 10.0,
                      shape: RoundedRectangleBorder(
                        borderRadius: BorderRadius.all(Radius.circular(12.0)),
                      ),
                      // insetPadding: EdgeInsets.symmetric(
                      //   horizontal: 12.0,
                      //   vertical: 0.0,
                      // ),
                      dismissDirection: DismissDirection.horizontal,
                    ),
                  ),
                  themeMode: box.get("ThemeMode"),
                  localizationsDelegates: const [
                    AppLocalizations.delegate,
                    GlobalMaterialLocalizations.delegate,
                    GlobalWidgetsLocalizations.delegate,
                    GlobalCupertinoLocalizations.delegate,
                  ],
                  supportedLocales: AppLocalizations.supportedLocales,
                  // We awkwardly put English as the first supported locale so
                  // that basicLocaleListResolution falls back to it instead of
                  // the first language in supportedLocales (Arabic as of writing)
                  localeListResolutionCallback: (locales, supportedLocales) =>
                      basicLocaleListResolution(locales,
                          [const Locale("en")].followedBy(supportedLocales)),
                  locale: LocaleHelper.locale,
                  scaffoldMessengerKey: GlobalSnackbar.materialAppScaffoldKey,
                  navigatorKey: GlobalSnackbar.materialAppNavigatorKey,
                );
              },
            );
          },
        ),
      ),
    );
  }
}

class FinampErrorApp extends StatelessWidget {
  const FinampErrorApp({super.key, required this.error});

  final dynamic error;

  @override
  Widget build(BuildContext context) {
    return MaterialApp(
      title: "Finamp",
      localizationsDelegates: const [
        AppLocalizations.delegate,
        GlobalMaterialLocalizations.delegate,
        GlobalWidgetsLocalizations.delegate,
        GlobalCupertinoLocalizations.delegate,
      ],
      supportedLocales: AppLocalizations.supportedLocales,
      home: ErrorScreen(error: error),
      scaffoldMessengerKey: GlobalSnackbar.materialAppScaffoldKey,
      navigatorKey: GlobalSnackbar.materialAppNavigatorKey,
    );
  }
}

class ErrorScreen extends StatelessWidget {
  const ErrorScreen({super.key, this.error});

  final dynamic error;

  @override
  Widget build(BuildContext context) {
    return Scaffold(
      body: Center(
        child: Text(
          AppLocalizations.of(context)!.startupError(error.toString()),
        ),
      ),
      bottomNavigationBar: const Row(
        mainAxisAlignment: MainAxisAlignment.end,
        children: [ShareLogsButton(), CopyLogsButton()],
      ),
    );
  }
}<|MERGE_RESOLUTION|>--- conflicted
+++ resolved
@@ -377,13 +377,10 @@
                         const TabsSettingsScreen(),
                     LayoutSettingsScreen.routeName: (context) =>
                         const LayoutSettingsScreen(),
-<<<<<<< HEAD
                     CustomizationSettingsScreen.routeName: (context) =>
                         const CustomizationSettingsScreen(),
-=======
                     PlayerSettingsScreen.routeName: (context) =>
                         const PlayerSettingsScreen(),
->>>>>>> 2cb066d9
                     LanguageSelectionScreen.routeName: (context) =>
                         const LanguageSelectionScreen(),
                   },
