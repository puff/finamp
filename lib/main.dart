--- conflicted
+++ resolved
@@ -42,12 +42,8 @@
 import 'screens/album_screen.dart';
 import 'screens/artist_screen.dart';
 import 'screens/audio_service_settings_screen.dart';
-<<<<<<< HEAD
+import 'screens/downloads_location_screen.dart';
 import 'screens/customization_settings_screen.dart';
-import 'screens/downloads_error_screen.dart';
-=======
-import 'screens/downloads_location_screen.dart';
->>>>>>> e09bbde1
 import 'screens/downloads_screen.dart';
 import 'screens/language_selection_screen.dart';
 import 'screens/layout_settings_screen.dart';
@@ -330,64 +326,6 @@
           valueListenable: LocaleHelper.localeListener,
           builder: (_, __, ___) {
             return ValueListenableBuilder<Box<ThemeMode>>(
-<<<<<<< HEAD
-                valueListenable: ThemeModeHelper.themeModeListener,
-                builder: (_, box, __) {
-                  return MaterialApp(
-                    title: "Finamp",
-                    routes: {
-                      SplashScreen.routeName: (context) => const SplashScreen(),
-                      LoginScreen.routeName: (context) => const LoginScreen(),
-                      ViewSelector.routeName: (context) => const ViewSelector(),
-                      MusicScreen.routeName: (context) => const MusicScreen(),
-                      AlbumScreen.routeName: (context) => const AlbumScreen(),
-                      ArtistScreen.routeName: (context) => const ArtistScreen(),
-                      AddToPlaylistScreen.routeName: (context) =>
-                          const AddToPlaylistScreen(),
-                      PlayerScreen.routeName: (context) => const PlayerScreen(),
-                      DownloadsScreen.routeName: (context) =>
-                          const DownloadsScreen(),
-                      DownloadsErrorScreen.routeName: (context) =>
-                          const DownloadsErrorScreen(),
-                      PlaybackHistoryScreen.routeName: (context) =>
-                          const PlaybackHistoryScreen(),
-                      LogsScreen.routeName: (context) => const LogsScreen(),
-                      QueueRestoreScreen.routeName: (context) =>
-                          const QueueRestoreScreen(),
-                      SettingsScreen.routeName: (context) =>
-                          const SettingsScreen(),
-                      TranscodingSettingsScreen.routeName: (context) =>
-                          const TranscodingSettingsScreen(),
-                      DownloadsSettingsScreen.routeName: (context) =>
-                          const DownloadsSettingsScreen(),
-                      AddDownloadLocationScreen.routeName: (context) =>
-                          const AddDownloadLocationScreen(),
-                      AudioServiceSettingsScreen.routeName: (context) =>
-                          const AudioServiceSettingsScreen(),
-                      ReplayGainSettingsScreen.routeName: (context) =>
-                          const ReplayGainSettingsScreen(),
-                      InteractionSettingsScreen.routeName: (context) =>
-                          const InteractionSettingsScreen(),
-                      TabsSettingsScreen.routeName: (context) =>
-                          const TabsSettingsScreen(),
-                      CustomizationSettingsScreen.routeName: (context) =>
-                          const CustomizationSettingsScreen(),
-                      LayoutSettingsScreen.routeName: (context) =>
-                          const LayoutSettingsScreen(),
-                      LanguageSelectionScreen.routeName: (context) =>
-                          const LanguageSelectionScreen(),
-                    },
-                    initialRoute: SplashScreen.routeName,
-                    theme: ThemeData(
-                      brightness: Brightness.light,
-                      colorScheme: lightColorScheme,
-                      fontFamily: "LexendDeca",
-                      appBarTheme: const AppBarTheme(
-                        systemOverlayStyle: SystemUiOverlayStyle(
-                          statusBarBrightness: Brightness.light,
-                          statusBarIconBrightness: Brightness.dark,
-                        ),
-=======
               valueListenable: ThemeModeHelper.themeModeListener,
               builder: (_, box, __) {
                 return MaterialApp(
@@ -431,6 +369,8 @@
                         const TabsSettingsScreen(),
                     LayoutSettingsScreen.routeName: (context) =>
                         const LayoutSettingsScreen(),
+                    CustomizationSettingsScreen.routeName: (context) =>
+                        const CustomizationSettingsScreen(),
                     LanguageSelectionScreen.routeName: (context) =>
                         const LanguageSelectionScreen(),
                   },
@@ -443,7 +383,6 @@
                       systemOverlayStyle: SystemUiOverlayStyle(
                         statusBarBrightness: Brightness.light,
                         statusBarIconBrightness: Brightness.dark,
->>>>>>> e09bbde1
                       ),
                     ),
                   ),
