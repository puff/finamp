--- conflicted
+++ resolved
@@ -536,40 +536,8 @@
     if (!(Platform.isWindows || Platform.isLinux || Platform.isMacOS)) {
       return;
     }
-<<<<<<< HEAD
-
-    bool isPreventClose = await windowManager.isPreventClose();
-    if (isPreventClose && mounted) {
-      await windowManager.destroy();
-      //TODO try to stop the playback session here, stalling the closing and shutting down after the request finished?
-      // await showDialog(
-      //   context: context,
-      //   builder: (_) {
-      //     return AlertDialog(
-      //       title: Text('Are you sure you want to close this window?'),
-      //       actions: [
-      //         TextButton(
-      //           child: Text('No'),
-      //           onPressed: () {
-      //             Navigator.of(context).pop();
-      //           },
-      //         ),
-      //         TextButton(
-      //           child: Text('Yes'),
-      //           onPressed: () {
-      //             Navigator.of(context).pop();
-      //             await windowManager.destroy();
-      //           },
-      //         ),
-      //       ],
-      //     );
-      //   },
-      // );
-    }
-=======
     
     //!!! destroying the window manager instance doesn't seem to work on Windows release builds, the app just freezes instead
->>>>>>> 5f3a6e6a
   }
 }
 
