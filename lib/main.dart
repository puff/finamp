--- conflicted
+++ resolved
@@ -2,13 +2,10 @@
 
 import 'package:audio_service/audio_service.dart';
 import 'package:audio_session/audio_session.dart';
-<<<<<<< HEAD
 import 'package:background_downloader/background_downloader.dart';
 import 'package:finamp/color_schemes.g.dart';
 import 'package:finamp/screens/downloads_settings_screen.dart';
-=======
 import 'package:finamp/screens/login_screen.dart';
->>>>>>> 2f05b7ac
 import 'package:finamp/screens/playback_history_screen.dart';
 import 'package:finamp/screens/queue_restore_screen.dart';
 import 'package:finamp/services/finamp_settings_helper.dart';
@@ -320,14 +317,13 @@
           valueListenable: LocaleHelper.localeListener,
           builder: (_, __, ___) {
             return ValueListenableBuilder<Box<ThemeMode>>(
-<<<<<<< HEAD
               valueListenable: ThemeModeHelper.themeModeListener,
               builder: (_, box, __) {
                 return MaterialApp(
                   title: "Finamp",
                   routes: {
                     SplashScreen.routeName: (context) => const SplashScreen(),
-                    UserSelector.routeName: (context) => const UserSelector(),
+                    LoginScreen.routeName: (context) => const LoginScreen(),
                     ViewSelector.routeName: (context) => const ViewSelector(),
                     MusicScreen.routeName: (context) => const MusicScreen(),
                     AlbumScreen.routeName: (context) => const AlbumScreen(),
@@ -366,7 +362,7 @@
                   initialRoute: SplashScreen.routeName,
                   theme: ThemeData(
                     brightness: Brightness.light,
-                    colorScheme: lightColorScheme,
+                    colorScheme: lightColorScheme,fontFamily: "LexendDeca",
                     appBarTheme: const AppBarTheme(
                       systemOverlayStyle: SystemUiOverlayStyle(
                         statusBarBrightness: Brightness.light,
@@ -376,7 +372,7 @@
                   ),
                   darkTheme: ThemeData(
                     brightness: Brightness.dark,
-                    colorScheme: darkColorScheme,
+                    colorScheme: darkColorScheme,fontFamily: "LexendDeca",
                   ),
                   themeMode: box.get("ThemeMode"),
                   localizationsDelegates: const [
@@ -397,82 +393,6 @@
                   navigatorKey: GlobalSnackbar.materialAppNavigatorKey,
                 );
               },
-=======
-                valueListenable: ThemeModeHelper.themeModeListener,
-                builder: (_, box, __) {
-                  return MaterialApp(
-                    title: "Finamp",
-                    routes: {
-                      SplashScreen.routeName: (context) => const SplashScreen(),
-                      LoginScreen.routeName: (context) => const LoginScreen(),
-                      ViewSelector.routeName: (context) => const ViewSelector(),
-                      MusicScreen.routeName: (context) => const MusicScreen(),
-                      AlbumScreen.routeName: (context) => const AlbumScreen(),
-                      ArtistScreen.routeName: (context) => const ArtistScreen(),
-                      AddToPlaylistScreen.routeName: (context) =>
-                          const AddToPlaylistScreen(),
-                      PlayerScreen.routeName: (context) => const PlayerScreen(),
-                      DownloadsScreen.routeName: (context) =>
-                          const DownloadsScreen(),
-                      DownloadsErrorScreen.routeName: (context) =>
-                          const DownloadsErrorScreen(),
-                      PlaybackHistoryScreen.routeName: (context) =>
-                          const PlaybackHistoryScreen(),
-                      LogsScreen.routeName: (context) => const LogsScreen(),
-                      QueueRestoreScreen.routeName: (context) =>
-                          const QueueRestoreScreen(),
-                      SettingsScreen.routeName: (context) =>
-                          const SettingsScreen(),
-                      TranscodingSettingsScreen.routeName: (context) =>
-                          const TranscodingSettingsScreen(),
-                      DownloadsSettingsScreen.routeName: (context) =>
-                          const DownloadsSettingsScreen(),
-                      AddDownloadLocationScreen.routeName: (context) =>
-                          const AddDownloadLocationScreen(),
-                      AudioServiceSettingsScreen.routeName: (context) =>
-                          const AudioServiceSettingsScreen(),
-                      TabsSettingsScreen.routeName: (context) =>
-                          const TabsSettingsScreen(),
-                      LayoutSettingsScreen.routeName: (context) =>
-                          const LayoutSettingsScreen(),
-                      LanguageSelectionScreen.routeName: (context) =>
-                          const LanguageSelectionScreen(),
-                    },
-                    initialRoute: SplashScreen.routeName,
-                    theme: ThemeData(
-                      brightness: Brightness.light,
-                      colorScheme: lightColorScheme,
-                      fontFamily: "LexendDeca",
-                      appBarTheme: const AppBarTheme(
-                        systemOverlayStyle: SystemUiOverlayStyle(
-                          statusBarBrightness: Brightness.light,
-                          statusBarIconBrightness: Brightness.dark,
-                        ),
-                      ),
-                    ),
-                    darkTheme: ThemeData(
-                      brightness: Brightness.dark,
-                      colorScheme: darkColorScheme,
-                      fontFamily: "LexendDeca",
-                    ),
-                    themeMode: box.get("ThemeMode"),
-                    localizationsDelegates: const [
-                      AppLocalizations.delegate,
-                      GlobalMaterialLocalizations.delegate,
-                      GlobalWidgetsLocalizations.delegate,
-                      GlobalCupertinoLocalizations.delegate,
-                    ],
-                    supportedLocales: AppLocalizations.supportedLocales,
-                    // We awkwardly put English as the first supported locale so
-                    // that basicLocaleListResolution falls back to it instead of
-                    // the first language in supportedLocales (Arabic as of writing)
-                    localeListResolutionCallback: (locales, supportedLocales) =>
-                        basicLocaleListResolution(locales,
-                            [const Locale("en")].followedBy(supportedLocales)),
-                    locale: LocaleHelper.locale,
-                  );
-                },
->>>>>>> 2f05b7ac
             );
           },
         ),
