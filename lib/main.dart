--- conflicted
+++ resolved
@@ -312,35 +312,53 @@
                       brightness: Brightness.dark,
                       accentColor: accentColor,
                     ),
-<<<<<<< HEAD
                     indicatorColor: accentColor,
-                    // fontFamily: "LexendDeca",
-=======
-                    indicatorColor: accentColor, checkboxTheme: CheckboxThemeData(
- fillColor: MaterialStateProperty.resolveWith<Color?>((Set<MaterialState> states) {
- if (states.contains(MaterialState.disabled)) { return null; }
- if (states.contains(MaterialState.selected)) { return generateMaterialColor(accentColor).shade200; }
- return null;
- }),
- ), radioTheme: RadioThemeData(
- fillColor: MaterialStateProperty.resolveWith<Color?>((Set<MaterialState> states) {
- if (states.contains(MaterialState.disabled)) { return null; }
- if (states.contains(MaterialState.selected)) { return generateMaterialColor(accentColor).shade200; }
- return null;
- }),
- ), switchTheme: SwitchThemeData(
- thumbColor: MaterialStateProperty.resolveWith<Color?>((Set<MaterialState> states) {
- if (states.contains(MaterialState.disabled)) { return null; }
- if (states.contains(MaterialState.selected)) { return generateMaterialColor(accentColor).shade200; }
- return null;
- }),
- trackColor: MaterialStateProperty.resolveWith<Color?>((Set<MaterialState> states) {
- if (states.contains(MaterialState.disabled)) { return null; }
- if (states.contains(MaterialState.selected)) { return generateMaterialColor(accentColor).shade200; }
- return null;
- }),
- ),
->>>>>>> 556eadd6
+                    checkboxTheme: CheckboxThemeData(
+                      fillColor: MaterialStateProperty.resolveWith<Color?>(
+                          (Set<MaterialState> states) {
+                        if (states.contains(MaterialState.disabled)) {
+                          return null;
+                        }
+                        if (states.contains(MaterialState.selected)) {
+                          return generateMaterialColor(accentColor).shade200;
+                        }
+                        return null;
+                      }),
+                    ),
+                    radioTheme: RadioThemeData(
+                      fillColor: MaterialStateProperty.resolveWith<Color?>(
+                          (Set<MaterialState> states) {
+                        if (states.contains(MaterialState.disabled)) {
+                          return null;
+                        }
+                        if (states.contains(MaterialState.selected)) {
+                          return generateMaterialColor(accentColor).shade200;
+                        }
+                        return null;
+                      }),
+                    ),
+                    switchTheme: SwitchThemeData(
+                      thumbColor: MaterialStateProperty.resolveWith<Color?>(
+                          (Set<MaterialState> states) {
+                        if (states.contains(MaterialState.disabled)) {
+                          return null;
+                        }
+                        if (states.contains(MaterialState.selected)) {
+                          return generateMaterialColor(accentColor).shade200;
+                        }
+                        return null;
+                      }),
+                      trackColor: MaterialStateProperty.resolveWith<Color?>(
+                          (Set<MaterialState> states) {
+                        if (states.contains(MaterialState.disabled)) {
+                          return null;
+                        }
+                        if (states.contains(MaterialState.selected)) {
+                          return generateMaterialColor(accentColor).shade200;
+                        }
+                        return null;
+                      }),
+                    ),
                   ),
                   themeMode: box.get("ThemeMode"),
                   localizationsDelegates: const [
