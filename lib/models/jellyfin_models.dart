--- conflicted
+++ resolved
@@ -2200,14 +2200,13 @@
   @HiveField(151)
   double? normalizationGain;
 
-<<<<<<< HEAD
-  bool? finampOffline;
-=======
   /// Gets or sets the HasLyrics value.
   @HiveField(152)
   bool? hasLyrics;
->>>>>>> 03fbdaa9
-
+
+  /// Custom helper field to determine if the BaseItemDto was created in offline mode
+  bool? finampOffline;
+  
   /// Checks if the item has its own image (not inherited from a parent)
   bool get hasOwnImage => imageTags?.containsKey("Primary") ?? false;
 
