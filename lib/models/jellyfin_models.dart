--- conflicted
+++ resolved
@@ -2278,12 +2278,8 @@
         other.albumArtist == albumArtist &&
         other.childCount == childCount &&
         other.mediaSources?.length == mediaSources?.length &&
-<<<<<<< HEAD
-        other.mediaStreams?.length == mediaStreams?.length;
-=======
         other.mediaStreams?.length == mediaStreams?.length &&
         other.normalizationGain == normalizationGain;
->>>>>>> 10d9a0ed
   }
 }
 
