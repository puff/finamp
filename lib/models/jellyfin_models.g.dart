--- conflicted
+++ resolved
@@ -4007,12 +4007,8 @@
       channelType: json['ChannelType'] as String?,
       audio: json['Audio'] as String?,
       normalizationGain: (json['NormalizationGain'] as num?)?.toDouble(),
-<<<<<<< HEAD
+      hasLyrics: json['HasLyrics'] as bool?,
     )..finampOffline = json['FinampOffline'] as bool?;
-=======
-      hasLyrics: json['HasLyrics'] as bool?,
-    );
->>>>>>> 03fbdaa9
 
 Map<String, dynamic> _$BaseItemDtoToJson(BaseItemDto instance) {
   final val = <String, dynamic>{};
@@ -4183,11 +4179,8 @@
   writeNotNull('ChannelType', instance.channelType);
   writeNotNull('Audio', instance.audio);
   writeNotNull('NormalizationGain', instance.normalizationGain);
-<<<<<<< HEAD
+  writeNotNull('HasLyrics', instance.hasLyrics);
   writeNotNull('FinampOffline', instance.finampOffline);
-=======
-  writeNotNull('HasLyrics', instance.hasLyrics);
->>>>>>> 03fbdaa9
   return val;
 }
 
