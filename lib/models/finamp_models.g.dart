// GENERATED CODE - DO NOT MODIFY BY HAND

part of 'finamp_models.dart';

// **************************************************************************
// TypeAdapterGenerator
// **************************************************************************

class FinampUserAdapter extends TypeAdapter<FinampUser> {
  @override
  final int typeId = 8;

  @override
  FinampUser read(BinaryReader reader) {
    final numOfFields = reader.readByte();
    final fields = <int, dynamic>{
      for (int i = 0; i < numOfFields; i++) reader.readByte(): reader.read(),
    };
    return FinampUser(
      id: fields[0] as String,
      baseUrl: fields[1] as String,
      accessToken: fields[2] as String,
      serverId: fields[3] as String,
      currentViewId: fields[4] as String?,
      views: (fields[5] as Map).cast<String, BaseItemDto>(),
    );
  }

  @override
  void write(BinaryWriter writer, FinampUser obj) {
    writer
      ..writeByte(6)
      ..writeByte(0)
      ..write(obj.id)
      ..writeByte(1)
      ..write(obj.baseUrl)
      ..writeByte(2)
      ..write(obj.accessToken)
      ..writeByte(3)
      ..write(obj.serverId)
      ..writeByte(4)
      ..write(obj.currentViewId)
      ..writeByte(5)
      ..write(obj.views);
  }

  @override
  int get hashCode => typeId.hashCode;

  @override
  bool operator ==(Object other) =>
      identical(this, other) ||
      other is FinampUserAdapter &&
          runtimeType == other.runtimeType &&
          typeId == other.typeId;
}

class FinampSettingsAdapter extends TypeAdapter<FinampSettings> {
  @override
  final int typeId = 28;

  @override
  FinampSettings read(BinaryReader reader) {
    final numOfFields = reader.readByte();
    final fields = <int, dynamic>{
      for (int i = 0; i < numOfFields; i++) reader.readByte(): reader.read(),
    };
    return FinampSettings(
      isOffline: fields[0] == null ? false : fields[0] as bool,
      shouldTranscode: fields[1] == null ? false : fields[1] as bool,
      transcodeBitrate: fields[2] == null ? 320000 : fields[2] as int,
      downloadLocations: (fields[3] as List).cast<DownloadLocation>(),
      androidStopForegroundOnPause:
          fields[4] == null ? false : fields[4] as bool,
      showTabs: (fields[5] as Map).cast<TabContentType, bool>(),
      onlyShowFavourite: fields[6] == null ? false : fields[6] as bool,
      sortBy: fields[7] as SortBy,
      sortOrder: fields[8] as SortOrder,
      songShuffleItemCount: fields[9] == null ? 250 : fields[9] as int,
      volumeNormalizationActive: fields[29] == null ? true : fields[29] as bool,
      volumeNormalizationIOSBaseGain:
          fields[30] == null ? -5.0 : fields[30] as double,
      volumeNormalizationMode: fields[33] == null
          ? VolumeNormalizationMode.hybrid
          : fields[33] as VolumeNormalizationMode,
      contentViewType: fields[10] == null
          ? ContentViewType.list
          : fields[10] as ContentViewType,
      playbackSpeedVisibility: fields[57] == null
          ? PlaybackSpeedVisibility.automatic
          : fields[57] as PlaybackSpeedVisibility,
      contentGridViewCrossAxisCountPortrait:
          fields[11] == null ? 2 : fields[11] as int,
      contentGridViewCrossAxisCountLandscape:
          fields[12] == null ? 3 : fields[12] as int,
      showTextOnGridView: fields[13] == null ? true : fields[13] as bool,
      sleepTimerSeconds: fields[14] == null ? 1800 : fields[14] as int,
      downloadLocationsMap: fields[15] == null
          ? {}
          : (fields[15] as Map).cast<String, DownloadLocation>(),
      useCoverAsBackground: fields[16] == null ? true : fields[16] as bool,
      playerScreenCoverMinimumPadding:
          fields[48] == null ? 1.5 : fields[48] as double,
      hideSongArtistsIfSameAsAlbumArtists:
          fields[17] == null ? true : fields[17] as bool,
      showArtistsTopSongs: fields[54] == null ? true : fields[54] as bool,
      bufferDurationSeconds: fields[18] == null ? 600 : fields[18] as int,
      tabSortBy: fields[20] == null
          ? {}
          : (fields[20] as Map).cast<TabContentType, SortBy>(),
      tabSortOrder: fields[21] == null
          ? {}
          : (fields[21] as Map).cast<TabContentType, SortOrder>(),
      loopMode: fields[27] == null
          ? FinampLoopMode.none
          : fields[27] as FinampLoopMode,
      playbackSpeed: fields[56] == null ? 1.0 : fields[56] as double,
      tabOrder: fields[22] == null
          ? [
              TabContentType.albums,
              TabContentType.artists,
              TabContentType.playlists,
              TabContentType.genres,
              TabContentType.songs
            ]
          : (fields[22] as List).cast<TabContentType>(),
      autoloadLastQueueOnStartup:
          fields[28] == null ? true : fields[28] as bool,
      hasCompletedBlurhashImageMigration:
          fields[23] == null ? false : fields[23] as bool,
      hasCompletedBlurhashImageMigrationIdFix:
          fields[24] == null ? false : fields[24] as bool,
      hasCompleteddownloadsServiceMigration:
          fields[34] == null ? false : fields[34] as bool,
      requireWifiForDownloads: fields[35] == null ? false : fields[35] as bool,
      onlyShowFullyDownloaded: fields[36] == null ? false : fields[36] as bool,
      showDownloadsWithUnknownLibrary:
          fields[37] == null ? true : fields[37] as bool,
      maxConcurrentDownloads: fields[38] == null ? 10 : fields[38] as int,
      downloadWorkers: fields[39] == null ? 5 : fields[39] as int,
      resyncOnStartup: fields[40] == null ? true : fields[40] as bool,
      preferQuickSyncs: fields[41] == null ? true : fields[41] as bool,
      hasCompletedIsarUserMigration:
          fields[42] == null ? false : fields[42] as bool,
      downloadTranscodingCodec: fields[43] as FinampTranscodingCodec?,
      downloadTranscodeBitrate: fields[45] as int?,
      shouldTranscodeDownloads: fields[44] == null
          ? TranscodeDownloadsSetting.never
          : fields[44] as TranscodeDownloadsSetting,
      shouldRedownloadTranscodes:
          fields[46] == null ? false : fields[46] as bool,
      swipeInsertQueueNext: fields[26] == null ? true : fields[26] as bool,
      useFixedSizeGridTiles: fields[56] == null ? false : fields[56] as bool,
      fixedGridTileSize: fields[57] == null ? 150 : fields[57] as int,
      allowSplitScreen: fields[58] == null ? true : fields[58] as bool,
      splitScreenPlayerWidth: fields[59] == null ? 400.0 : fields[59] as double,
      enableVibration: fields[47] == null ? true : fields[47] as bool,
      prioritizeCoverFactor: fields[49] == null ? 8.0 : fields[49] as double,
      suppressPlayerPadding: fields[50] == null ? false : fields[50] as bool,
      hideQueueButton: fields[51] == null ? false : fields[51] as bool,
      reportQueueToServer: fields[52] == null ? false : fields[52] as bool,
      periodicPlaybackSessionUpdateFrequencySeconds:
          fields[53] == null ? 150 : fields[53] as int,
      showArtistChipImage: fields[55] == null ? true : fields[55] as bool,
    )
      ..disableGesture = fields[19] == null ? false : fields[19] as bool
      ..showFastScroller = fields[25] == null ? true : fields[25] as bool
      ..defaultDownloadLocation = fields[55] as String?;
  }

  @override
  void write(BinaryWriter writer, FinampSettings obj) {
    writer
<<<<<<< HEAD
      ..writeByte(60)
=======
      ..writeByte(56)
>>>>>>> 5a33802d
      ..writeByte(0)
      ..write(obj.isOffline)
      ..writeByte(1)
      ..write(obj.shouldTranscode)
      ..writeByte(2)
      ..write(obj.transcodeBitrate)
      ..writeByte(3)
      ..write(obj.downloadLocations)
      ..writeByte(4)
      ..write(obj.androidStopForegroundOnPause)
      ..writeByte(5)
      ..write(obj.showTabs)
      ..writeByte(6)
      ..write(obj.onlyShowFavourite)
      ..writeByte(7)
      ..write(obj.sortBy)
      ..writeByte(8)
      ..write(obj.sortOrder)
      ..writeByte(9)
      ..write(obj.songShuffleItemCount)
      ..writeByte(10)
      ..write(obj.contentViewType)
      ..writeByte(11)
      ..write(obj.contentGridViewCrossAxisCountPortrait)
      ..writeByte(12)
      ..write(obj.contentGridViewCrossAxisCountLandscape)
      ..writeByte(13)
      ..write(obj.showTextOnGridView)
      ..writeByte(14)
      ..write(obj.sleepTimerSeconds)
      ..writeByte(15)
      ..write(obj.downloadLocationsMap)
      ..writeByte(16)
      ..write(obj.useCoverAsBackground)
      ..writeByte(17)
      ..write(obj.hideSongArtistsIfSameAsAlbumArtists)
      ..writeByte(18)
      ..write(obj.bufferDurationSeconds)
      ..writeByte(19)
      ..write(obj.disableGesture)
      ..writeByte(20)
      ..write(obj.tabSortBy)
      ..writeByte(21)
      ..write(obj.tabSortOrder)
      ..writeByte(22)
      ..write(obj.tabOrder)
      ..writeByte(23)
      ..write(obj.hasCompletedBlurhashImageMigration)
      ..writeByte(24)
      ..write(obj.hasCompletedBlurhashImageMigrationIdFix)
      ..writeByte(25)
      ..write(obj.showFastScroller)
      ..writeByte(26)
      ..write(obj.swipeInsertQueueNext)
      ..writeByte(27)
      ..write(obj.loopMode)
      ..writeByte(28)
      ..write(obj.autoloadLastQueueOnStartup)
      ..writeByte(29)
      ..write(obj.volumeNormalizationActive)
      ..writeByte(30)
      ..write(obj.volumeNormalizationIOSBaseGain)
      ..writeByte(33)
      ..write(obj.volumeNormalizationMode)
      ..writeByte(34)
      ..write(obj.hasCompleteddownloadsServiceMigration)
      ..writeByte(35)
      ..write(obj.requireWifiForDownloads)
      ..writeByte(36)
      ..write(obj.onlyShowFullyDownloaded)
      ..writeByte(37)
      ..write(obj.showDownloadsWithUnknownLibrary)
      ..writeByte(38)
      ..write(obj.maxConcurrentDownloads)
      ..writeByte(39)
      ..write(obj.downloadWorkers)
      ..writeByte(40)
      ..write(obj.resyncOnStartup)
      ..writeByte(41)
      ..write(obj.preferQuickSyncs)
      ..writeByte(42)
      ..write(obj.hasCompletedIsarUserMigration)
      ..writeByte(43)
      ..write(obj.downloadTranscodingCodec)
      ..writeByte(44)
      ..write(obj.shouldTranscodeDownloads)
      ..writeByte(45)
      ..write(obj.downloadTranscodeBitrate)
      ..writeByte(46)
      ..write(obj.shouldRedownloadTranscodes)
      ..writeByte(47)
      ..write(obj.enableVibration)
      ..writeByte(48)
      ..write(obj.playerScreenCoverMinimumPadding)
      ..writeByte(49)
      ..write(obj.prioritizeCoverFactor)
      ..writeByte(50)
      ..write(obj.suppressPlayerPadding)
      ..writeByte(51)
      ..write(obj.hideQueueButton)
      ..writeByte(52)
      ..write(obj.reportQueueToServer)
      ..writeByte(53)
      ..write(obj.periodicPlaybackSessionUpdateFrequencySeconds)
      ..writeByte(54)
      ..write(obj.showArtistsTopSongs)
      ..writeByte(55)
<<<<<<< HEAD
      ..write(obj.defaultDownloadLocation)
      ..writeByte(56)
      ..write(obj.useFixedSizeGridTiles)
      ..writeByte(57)
      ..write(obj.fixedGridTileSize)
      ..writeByte(58)
      ..write(obj.allowSplitScreen)
      ..writeByte(59)
      ..write(obj.splitScreenPlayerWidth);
=======
      ..write(obj.showArtistChipImage)
      ..writeByte(56)
      ..write(obj.playbackSpeed)
      ..writeByte(57)
      ..write(obj.playbackSpeedVisibility);
>>>>>>> 5a33802d
  }

  @override
  int get hashCode => typeId.hashCode;

  @override
  bool operator ==(Object other) =>
      identical(this, other) ||
      other is FinampSettingsAdapter &&
          runtimeType == other.runtimeType &&
          typeId == other.typeId;
}

class DownloadLocationAdapter extends TypeAdapter<DownloadLocation> {
  @override
  final int typeId = 31;

  @override
  DownloadLocation read(BinaryReader reader) {
    final numOfFields = reader.readByte();
    final fields = <int, dynamic>{
      for (int i = 0; i < numOfFields; i++) reader.readByte(): reader.read(),
    };
    return DownloadLocation(
      name: fields[0] as String,
      relativePath: fields[1] as String?,
      id: fields[4] == null ? '0' : fields[4] as String,
      legacyUseHumanReadableNames: fields[2] as bool?,
      legacyDeletable: fields[3] as bool?,
      baseDirectory: fields[5] == null
          ? DownloadLocationType.migrated
          : fields[5] as DownloadLocationType,
    );
  }

  @override
  void write(BinaryWriter writer, DownloadLocation obj) {
    writer
      ..writeByte(6)
      ..writeByte(0)
      ..write(obj.name)
      ..writeByte(1)
      ..write(obj.relativePath)
      ..writeByte(2)
      ..write(obj.legacyUseHumanReadableNames)
      ..writeByte(3)
      ..write(obj.legacyDeletable)
      ..writeByte(4)
      ..write(obj.id)
      ..writeByte(5)
      ..write(obj.baseDirectory);
  }

  @override
  int get hashCode => typeId.hashCode;

  @override
  bool operator ==(Object other) =>
      identical(this, other) ||
      other is DownloadLocationAdapter &&
          runtimeType == other.runtimeType &&
          typeId == other.typeId;
}

class DownloadedSongAdapter extends TypeAdapter<DownloadedSong> {
  @override
  final int typeId = 3;

  @override
  DownloadedSong read(BinaryReader reader) {
    final numOfFields = reader.readByte();
    final fields = <int, dynamic>{
      for (int i = 0; i < numOfFields; i++) reader.readByte(): reader.read(),
    };
    return DownloadedSong(
      song: fields[0] as BaseItemDto,
      mediaSourceInfo: fields[1] as MediaSourceInfo,
      downloadId: fields[2] as String,
      requiredBy: (fields[3] as List).cast<String>(),
      path: fields[4] as String,
      useHumanReadableNames: fields[5] as bool,
      viewId: fields[6] as String,
      isPathRelative: fields[7] == null ? false : fields[7] as bool,
      downloadLocationId: fields[8] as String?,
    );
  }

  @override
  void write(BinaryWriter writer, DownloadedSong obj) {
    writer
      ..writeByte(9)
      ..writeByte(0)
      ..write(obj.song)
      ..writeByte(1)
      ..write(obj.mediaSourceInfo)
      ..writeByte(2)
      ..write(obj.downloadId)
      ..writeByte(3)
      ..write(obj.requiredBy)
      ..writeByte(4)
      ..write(obj.path)
      ..writeByte(5)
      ..write(obj.useHumanReadableNames)
      ..writeByte(6)
      ..write(obj.viewId)
      ..writeByte(7)
      ..write(obj.isPathRelative)
      ..writeByte(8)
      ..write(obj.downloadLocationId);
  }

  @override
  int get hashCode => typeId.hashCode;

  @override
  bool operator ==(Object other) =>
      identical(this, other) ||
      other is DownloadedSongAdapter &&
          runtimeType == other.runtimeType &&
          typeId == other.typeId;
}

class DownloadedParentAdapter extends TypeAdapter<DownloadedParent> {
  @override
  final int typeId = 4;

  @override
  DownloadedParent read(BinaryReader reader) {
    final numOfFields = reader.readByte();
    final fields = <int, dynamic>{
      for (int i = 0; i < numOfFields; i++) reader.readByte(): reader.read(),
    };
    return DownloadedParent(
      item: fields[0] as BaseItemDto,
      downloadedChildren: (fields[1] as Map).cast<String, BaseItemDto>(),
      viewId: fields[2] as String,
    );
  }

  @override
  void write(BinaryWriter writer, DownloadedParent obj) {
    writer
      ..writeByte(3)
      ..writeByte(0)
      ..write(obj.item)
      ..writeByte(1)
      ..write(obj.downloadedChildren)
      ..writeByte(2)
      ..write(obj.viewId);
  }

  @override
  int get hashCode => typeId.hashCode;

  @override
  bool operator ==(Object other) =>
      identical(this, other) ||
      other is DownloadedParentAdapter &&
          runtimeType == other.runtimeType &&
          typeId == other.typeId;
}

class DownloadedImageAdapter extends TypeAdapter<DownloadedImage> {
  @override
  final int typeId = 40;

  @override
  DownloadedImage read(BinaryReader reader) {
    final numOfFields = reader.readByte();
    final fields = <int, dynamic>{
      for (int i = 0; i < numOfFields; i++) reader.readByte(): reader.read(),
    };
    return DownloadedImage(
      id: fields[0] as String,
      downloadId: fields[1] as String,
      path: fields[2] as String,
      requiredBy: (fields[3] as List).cast<String>(),
      downloadLocationId: fields[4] as String,
    );
  }

  @override
  void write(BinaryWriter writer, DownloadedImage obj) {
    writer
      ..writeByte(5)
      ..writeByte(0)
      ..write(obj.id)
      ..writeByte(1)
      ..write(obj.downloadId)
      ..writeByte(2)
      ..write(obj.path)
      ..writeByte(3)
      ..write(obj.requiredBy)
      ..writeByte(4)
      ..write(obj.downloadLocationId);
  }

  @override
  int get hashCode => typeId.hashCode;

  @override
  bool operator ==(Object other) =>
      identical(this, other) ||
      other is DownloadedImageAdapter &&
          runtimeType == other.runtimeType &&
          typeId == other.typeId;
}

class OfflineListenAdapter extends TypeAdapter<OfflineListen> {
  @override
  final int typeId = 43;

  @override
  OfflineListen read(BinaryReader reader) {
    final numOfFields = reader.readByte();
    final fields = <int, dynamic>{
      for (int i = 0; i < numOfFields; i++) reader.readByte(): reader.read(),
    };
    return OfflineListen(
      timestamp: fields[0] as int,
      userId: fields[1] as String,
      itemId: fields[2] as String,
      name: fields[3] as String,
      artist: fields[4] as String?,
      album: fields[5] as String?,
      trackMbid: fields[6] as String?,
    );
  }

  @override
  void write(BinaryWriter writer, OfflineListen obj) {
    writer
      ..writeByte(7)
      ..writeByte(0)
      ..write(obj.timestamp)
      ..writeByte(1)
      ..write(obj.userId)
      ..writeByte(2)
      ..write(obj.itemId)
      ..writeByte(3)
      ..write(obj.name)
      ..writeByte(4)
      ..write(obj.artist)
      ..writeByte(5)
      ..write(obj.album)
      ..writeByte(6)
      ..write(obj.trackMbid);
  }

  @override
  int get hashCode => typeId.hashCode;

  @override
  bool operator ==(Object other) =>
      identical(this, other) ||
      other is OfflineListenAdapter &&
          runtimeType == other.runtimeType &&
          typeId == other.typeId;
}

class QueueItemSourceAdapter extends TypeAdapter<QueueItemSource> {
  @override
  final int typeId = 54;

  @override
  QueueItemSource read(BinaryReader reader) {
    final numOfFields = reader.readByte();
    final fields = <int, dynamic>{
      for (int i = 0; i < numOfFields; i++) reader.readByte(): reader.read(),
    };
    return QueueItemSource(
      type: fields[0] as QueueItemSourceType,
      name: fields[1] as QueueItemSourceName,
      id: fields[2] as String,
      item: fields[3] as BaseItemDto?,
      contextNormalizationGain: fields[4] as double?,
    );
  }

  @override
  void write(BinaryWriter writer, QueueItemSource obj) {
    writer
      ..writeByte(5)
      ..writeByte(0)
      ..write(obj.type)
      ..writeByte(1)
      ..write(obj.name)
      ..writeByte(2)
      ..write(obj.id)
      ..writeByte(3)
      ..write(obj.item)
      ..writeByte(4)
      ..write(obj.contextNormalizationGain);
  }

  @override
  int get hashCode => typeId.hashCode;

  @override
  bool operator ==(Object other) =>
      identical(this, other) ||
      other is QueueItemSourceAdapter &&
          runtimeType == other.runtimeType &&
          typeId == other.typeId;
}

class QueueItemSourceNameAdapter extends TypeAdapter<QueueItemSourceName> {
  @override
  final int typeId = 56;

  @override
  QueueItemSourceName read(BinaryReader reader) {
    final numOfFields = reader.readByte();
    final fields = <int, dynamic>{
      for (int i = 0; i < numOfFields; i++) reader.readByte(): reader.read(),
    };
    return QueueItemSourceName(
      type: fields[0] as QueueItemSourceNameType,
      pretranslatedName: fields[1] as String?,
      localizationParameter: fields[2] as String?,
    );
  }

  @override
  void write(BinaryWriter writer, QueueItemSourceName obj) {
    writer
      ..writeByte(3)
      ..writeByte(0)
      ..write(obj.type)
      ..writeByte(1)
      ..write(obj.pretranslatedName)
      ..writeByte(2)
      ..write(obj.localizationParameter);
  }

  @override
  int get hashCode => typeId.hashCode;

  @override
  bool operator ==(Object other) =>
      identical(this, other) ||
      other is QueueItemSourceNameAdapter &&
          runtimeType == other.runtimeType &&
          typeId == other.typeId;
}

class FinampQueueItemAdapter extends TypeAdapter<FinampQueueItem> {
  @override
  final int typeId = 57;

  @override
  FinampQueueItem read(BinaryReader reader) {
    final numOfFields = reader.readByte();
    final fields = <int, dynamic>{
      for (int i = 0; i < numOfFields; i++) reader.readByte(): reader.read(),
    };
    return FinampQueueItem(
      item: fields[1] as MediaItem,
      source: fields[2] as QueueItemSource,
      type: fields[3] as QueueItemQueueType,
    )..id = fields[0] as String;
  }

  @override
  void write(BinaryWriter writer, FinampQueueItem obj) {
    writer
      ..writeByte(4)
      ..writeByte(0)
      ..write(obj.id)
      ..writeByte(1)
      ..write(obj.item)
      ..writeByte(2)
      ..write(obj.source)
      ..writeByte(3)
      ..write(obj.type);
  }

  @override
  int get hashCode => typeId.hashCode;

  @override
  bool operator ==(Object other) =>
      identical(this, other) ||
      other is FinampQueueItemAdapter &&
          runtimeType == other.runtimeType &&
          typeId == other.typeId;
}

class FinampQueueOrderAdapter extends TypeAdapter<FinampQueueOrder> {
  @override
  final int typeId = 58;

  @override
  FinampQueueOrder read(BinaryReader reader) {
    final numOfFields = reader.readByte();
    final fields = <int, dynamic>{
      for (int i = 0; i < numOfFields; i++) reader.readByte(): reader.read(),
    };
    return FinampQueueOrder(
      items: (fields[0] as List).cast<FinampQueueItem>(),
      originalSource: fields[1] as QueueItemSource,
      linearOrder: (fields[2] as List).cast<int>(),
      shuffledOrder: (fields[3] as List).cast<int>(),
    )..id = fields[4] as String;
  }

  @override
  void write(BinaryWriter writer, FinampQueueOrder obj) {
    writer
      ..writeByte(5)
      ..writeByte(0)
      ..write(obj.items)
      ..writeByte(1)
      ..write(obj.originalSource)
      ..writeByte(2)
      ..write(obj.linearOrder)
      ..writeByte(3)
      ..write(obj.shuffledOrder)
      ..writeByte(4)
      ..write(obj.id);
  }

  @override
  int get hashCode => typeId.hashCode;

  @override
  bool operator ==(Object other) =>
      identical(this, other) ||
      other is FinampQueueOrderAdapter &&
          runtimeType == other.runtimeType &&
          typeId == other.typeId;
}

class FinampQueueInfoAdapter extends TypeAdapter<FinampQueueInfo> {
  @override
  final int typeId = 59;

  @override
  FinampQueueInfo read(BinaryReader reader) {
    final numOfFields = reader.readByte();
    final fields = <int, dynamic>{
      for (int i = 0; i < numOfFields; i++) reader.readByte(): reader.read(),
    };
    return FinampQueueInfo(
      id: fields[6] as String,
      previousTracks: (fields[0] as List).cast<FinampQueueItem>(),
      currentTrack: fields[1] as FinampQueueItem?,
      nextUp: (fields[2] as List).cast<FinampQueueItem>(),
      queue: (fields[3] as List).cast<FinampQueueItem>(),
      source: fields[4] as QueueItemSource,
      saveState: fields[5] as SavedQueueState,
    );
  }

  @override
  void write(BinaryWriter writer, FinampQueueInfo obj) {
    writer
      ..writeByte(7)
      ..writeByte(0)
      ..write(obj.previousTracks)
      ..writeByte(1)
      ..write(obj.currentTrack)
      ..writeByte(2)
      ..write(obj.nextUp)
      ..writeByte(3)
      ..write(obj.queue)
      ..writeByte(4)
      ..write(obj.source)
      ..writeByte(5)
      ..write(obj.saveState)
      ..writeByte(6)
      ..write(obj.id);
  }

  @override
  int get hashCode => typeId.hashCode;

  @override
  bool operator ==(Object other) =>
      identical(this, other) ||
      other is FinampQueueInfoAdapter &&
          runtimeType == other.runtimeType &&
          typeId == other.typeId;
}

class FinampHistoryItemAdapter extends TypeAdapter<FinampHistoryItem> {
  @override
  final int typeId = 60;

  @override
  FinampHistoryItem read(BinaryReader reader) {
    final numOfFields = reader.readByte();
    final fields = <int, dynamic>{
      for (int i = 0; i < numOfFields; i++) reader.readByte(): reader.read(),
    };
    return FinampHistoryItem(
      item: fields[0] as FinampQueueItem,
      startTime: fields[1] as DateTime,
      endTime: fields[2] as DateTime?,
    );
  }

  @override
  void write(BinaryWriter writer, FinampHistoryItem obj) {
    writer
      ..writeByte(3)
      ..writeByte(0)
      ..write(obj.item)
      ..writeByte(1)
      ..write(obj.startTime)
      ..writeByte(2)
      ..write(obj.endTime);
  }

  @override
  int get hashCode => typeId.hashCode;

  @override
  bool operator ==(Object other) =>
      identical(this, other) ||
      other is FinampHistoryItemAdapter &&
          runtimeType == other.runtimeType &&
          typeId == other.typeId;
}

class FinampStorableQueueInfoAdapter
    extends TypeAdapter<FinampStorableQueueInfo> {
  @override
  final int typeId = 61;

  @override
  FinampStorableQueueInfo read(BinaryReader reader) {
    final numOfFields = reader.readByte();
    final fields = <int, dynamic>{
      for (int i = 0; i < numOfFields; i++) reader.readByte(): reader.read(),
    };
    return FinampStorableQueueInfo(
      previousTracks: (fields[0] as List).cast<String>(),
      currentTrack: fields[1] as String?,
      currentTrackSeek: fields[2] as int?,
      nextUp: (fields[3] as List).cast<String>(),
      queue: (fields[4] as List).cast<String>(),
      creation: fields[5] as int,
      source: fields[6] as QueueItemSource?,
    );
  }

  @override
  void write(BinaryWriter writer, FinampStorableQueueInfo obj) {
    writer
      ..writeByte(7)
      ..writeByte(0)
      ..write(obj.previousTracks)
      ..writeByte(1)
      ..write(obj.currentTrack)
      ..writeByte(2)
      ..write(obj.currentTrackSeek)
      ..writeByte(3)
      ..write(obj.nextUp)
      ..writeByte(4)
      ..write(obj.queue)
      ..writeByte(5)
      ..write(obj.creation)
      ..writeByte(6)
      ..write(obj.source);
  }

  @override
  int get hashCode => typeId.hashCode;

  @override
  bool operator ==(Object other) =>
      identical(this, other) ||
      other is FinampStorableQueueInfoAdapter &&
          runtimeType == other.runtimeType &&
          typeId == other.typeId;
}

class TabContentTypeAdapter extends TypeAdapter<TabContentType> {
  @override
  final int typeId = 36;

  @override
  TabContentType read(BinaryReader reader) {
    switch (reader.readByte()) {
      case 0:
        return TabContentType.albums;
      case 1:
        return TabContentType.artists;
      case 2:
        return TabContentType.playlists;
      case 3:
        return TabContentType.genres;
      case 4:
        return TabContentType.songs;
      default:
        return TabContentType.albums;
    }
  }

  @override
  void write(BinaryWriter writer, TabContentType obj) {
    switch (obj) {
      case TabContentType.albums:
        writer.writeByte(0);
        break;
      case TabContentType.artists:
        writer.writeByte(1);
        break;
      case TabContentType.playlists:
        writer.writeByte(2);
        break;
      case TabContentType.genres:
        writer.writeByte(3);
        break;
      case TabContentType.songs:
        writer.writeByte(4);
        break;
    }
  }

  @override
  int get hashCode => typeId.hashCode;

  @override
  bool operator ==(Object other) =>
      identical(this, other) ||
      other is TabContentTypeAdapter &&
          runtimeType == other.runtimeType &&
          typeId == other.typeId;
}

class ContentViewTypeAdapter extends TypeAdapter<ContentViewType> {
  @override
  final int typeId = 39;

  @override
  ContentViewType read(BinaryReader reader) {
    switch (reader.readByte()) {
      case 0:
        return ContentViewType.list;
      case 1:
        return ContentViewType.grid;
      default:
        return ContentViewType.list;
    }
  }

  @override
  void write(BinaryWriter writer, ContentViewType obj) {
    switch (obj) {
      case ContentViewType.list:
        writer.writeByte(0);
        break;
      case ContentViewType.grid:
        writer.writeByte(1);
        break;
    }
  }

  @override
  int get hashCode => typeId.hashCode;

  @override
  bool operator ==(Object other) =>
      identical(this, other) ||
      other is ContentViewTypeAdapter &&
          runtimeType == other.runtimeType &&
          typeId == other.typeId;
}

class FinampPlaybackOrderAdapter extends TypeAdapter<FinampPlaybackOrder> {
  @override
  final int typeId = 50;

  @override
  FinampPlaybackOrder read(BinaryReader reader) {
    switch (reader.readByte()) {
      case 0:
        return FinampPlaybackOrder.shuffled;
      case 1:
        return FinampPlaybackOrder.linear;
      default:
        return FinampPlaybackOrder.shuffled;
    }
  }

  @override
  void write(BinaryWriter writer, FinampPlaybackOrder obj) {
    switch (obj) {
      case FinampPlaybackOrder.shuffled:
        writer.writeByte(0);
        break;
      case FinampPlaybackOrder.linear:
        writer.writeByte(1);
        break;
    }
  }

  @override
  int get hashCode => typeId.hashCode;

  @override
  bool operator ==(Object other) =>
      identical(this, other) ||
      other is FinampPlaybackOrderAdapter &&
          runtimeType == other.runtimeType &&
          typeId == other.typeId;
}

class FinampLoopModeAdapter extends TypeAdapter<FinampLoopMode> {
  @override
  final int typeId = 51;

  @override
  FinampLoopMode read(BinaryReader reader) {
    switch (reader.readByte()) {
      case 0:
        return FinampLoopMode.none;
      case 1:
        return FinampLoopMode.one;
      case 2:
        return FinampLoopMode.all;
      default:
        return FinampLoopMode.none;
    }
  }

  @override
  void write(BinaryWriter writer, FinampLoopMode obj) {
    switch (obj) {
      case FinampLoopMode.none:
        writer.writeByte(0);
        break;
      case FinampLoopMode.one:
        writer.writeByte(1);
        break;
      case FinampLoopMode.all:
        writer.writeByte(2);
        break;
    }
  }

  @override
  int get hashCode => typeId.hashCode;

  @override
  bool operator ==(Object other) =>
      identical(this, other) ||
      other is FinampLoopModeAdapter &&
          runtimeType == other.runtimeType &&
          typeId == other.typeId;
}

class QueueItemSourceTypeAdapter extends TypeAdapter<QueueItemSourceType> {
  @override
  final int typeId = 52;

  @override
  QueueItemSourceType read(BinaryReader reader) {
    switch (reader.readByte()) {
      case 0:
        return QueueItemSourceType.album;
      case 1:
        return QueueItemSourceType.playlist;
      case 2:
        return QueueItemSourceType.songMix;
      case 3:
        return QueueItemSourceType.artistMix;
      case 4:
        return QueueItemSourceType.albumMix;
      case 5:
        return QueueItemSourceType.favorites;
      case 6:
        return QueueItemSourceType.allSongs;
      case 7:
        return QueueItemSourceType.filteredList;
      case 8:
        return QueueItemSourceType.genre;
      case 9:
        return QueueItemSourceType.artist;
      case 10:
        return QueueItemSourceType.nextUp;
      case 11:
        return QueueItemSourceType.nextUpAlbum;
      case 12:
        return QueueItemSourceType.nextUpPlaylist;
      case 13:
        return QueueItemSourceType.nextUpArtist;
      case 14:
        return QueueItemSourceType.formerNextUp;
      case 15:
        return QueueItemSourceType.downloads;
      case 16:
        return QueueItemSourceType.queue;
      case 17:
        return QueueItemSourceType.unknown;
      case 18:
        return QueueItemSourceType.genreMix;
      default:
        return QueueItemSourceType.album;
    }
  }

  @override
  void write(BinaryWriter writer, QueueItemSourceType obj) {
    switch (obj) {
      case QueueItemSourceType.album:
        writer.writeByte(0);
        break;
      case QueueItemSourceType.playlist:
        writer.writeByte(1);
        break;
      case QueueItemSourceType.songMix:
        writer.writeByte(2);
        break;
      case QueueItemSourceType.artistMix:
        writer.writeByte(3);
        break;
      case QueueItemSourceType.albumMix:
        writer.writeByte(4);
        break;
      case QueueItemSourceType.favorites:
        writer.writeByte(5);
        break;
      case QueueItemSourceType.allSongs:
        writer.writeByte(6);
        break;
      case QueueItemSourceType.filteredList:
        writer.writeByte(7);
        break;
      case QueueItemSourceType.genre:
        writer.writeByte(8);
        break;
      case QueueItemSourceType.artist:
        writer.writeByte(9);
        break;
      case QueueItemSourceType.nextUp:
        writer.writeByte(10);
        break;
      case QueueItemSourceType.nextUpAlbum:
        writer.writeByte(11);
        break;
      case QueueItemSourceType.nextUpPlaylist:
        writer.writeByte(12);
        break;
      case QueueItemSourceType.nextUpArtist:
        writer.writeByte(13);
        break;
      case QueueItemSourceType.formerNextUp:
        writer.writeByte(14);
        break;
      case QueueItemSourceType.downloads:
        writer.writeByte(15);
        break;
      case QueueItemSourceType.queue:
        writer.writeByte(16);
        break;
      case QueueItemSourceType.unknown:
        writer.writeByte(17);
        break;
      case QueueItemSourceType.genreMix:
        writer.writeByte(18);
        break;
    }
  }

  @override
  int get hashCode => typeId.hashCode;

  @override
  bool operator ==(Object other) =>
      identical(this, other) ||
      other is QueueItemSourceTypeAdapter &&
          runtimeType == other.runtimeType &&
          typeId == other.typeId;
}

class QueueItemQueueTypeAdapter extends TypeAdapter<QueueItemQueueType> {
  @override
  final int typeId = 53;

  @override
  QueueItemQueueType read(BinaryReader reader) {
    switch (reader.readByte()) {
      case 0:
        return QueueItemQueueType.previousTracks;
      case 1:
        return QueueItemQueueType.currentTrack;
      case 2:
        return QueueItemQueueType.nextUp;
      case 3:
        return QueueItemQueueType.queue;
      default:
        return QueueItemQueueType.previousTracks;
    }
  }

  @override
  void write(BinaryWriter writer, QueueItemQueueType obj) {
    switch (obj) {
      case QueueItemQueueType.previousTracks:
        writer.writeByte(0);
        break;
      case QueueItemQueueType.currentTrack:
        writer.writeByte(1);
        break;
      case QueueItemQueueType.nextUp:
        writer.writeByte(2);
        break;
      case QueueItemQueueType.queue:
        writer.writeByte(3);
        break;
    }
  }

  @override
  int get hashCode => typeId.hashCode;

  @override
  bool operator ==(Object other) =>
      identical(this, other) ||
      other is QueueItemQueueTypeAdapter &&
          runtimeType == other.runtimeType &&
          typeId == other.typeId;
}

class QueueItemSourceNameTypeAdapter
    extends TypeAdapter<QueueItemSourceNameType> {
  @override
  final int typeId = 55;

  @override
  QueueItemSourceNameType read(BinaryReader reader) {
    switch (reader.readByte()) {
      case 0:
        return QueueItemSourceNameType.preTranslated;
      case 1:
        return QueueItemSourceNameType.yourLikes;
      case 2:
        return QueueItemSourceNameType.shuffleAll;
      case 3:
        return QueueItemSourceNameType.mix;
      case 4:
        return QueueItemSourceNameType.instantMix;
      case 5:
        return QueueItemSourceNameType.nextUp;
      case 6:
        return QueueItemSourceNameType.tracksFormerNextUp;
      case 7:
        return QueueItemSourceNameType.savedQueue;
      case 8:
        return QueueItemSourceNameType.queue;
      default:
        return QueueItemSourceNameType.preTranslated;
    }
  }

  @override
  void write(BinaryWriter writer, QueueItemSourceNameType obj) {
    switch (obj) {
      case QueueItemSourceNameType.preTranslated:
        writer.writeByte(0);
        break;
      case QueueItemSourceNameType.yourLikes:
        writer.writeByte(1);
        break;
      case QueueItemSourceNameType.shuffleAll:
        writer.writeByte(2);
        break;
      case QueueItemSourceNameType.mix:
        writer.writeByte(3);
        break;
      case QueueItemSourceNameType.instantMix:
        writer.writeByte(4);
        break;
      case QueueItemSourceNameType.nextUp:
        writer.writeByte(5);
        break;
      case QueueItemSourceNameType.tracksFormerNextUp:
        writer.writeByte(6);
        break;
      case QueueItemSourceNameType.savedQueue:
        writer.writeByte(7);
        break;
      case QueueItemSourceNameType.queue:
        writer.writeByte(8);
        break;
    }
  }

  @override
  int get hashCode => typeId.hashCode;

  @override
  bool operator ==(Object other) =>
      identical(this, other) ||
      other is QueueItemSourceNameTypeAdapter &&
          runtimeType == other.runtimeType &&
          typeId == other.typeId;
}

class SavedQueueStateAdapter extends TypeAdapter<SavedQueueState> {
  @override
  final int typeId = 62;

  @override
  SavedQueueState read(BinaryReader reader) {
    switch (reader.readByte()) {
      case 0:
        return SavedQueueState.preInit;
      case 1:
        return SavedQueueState.init;
      case 2:
        return SavedQueueState.loading;
      case 3:
        return SavedQueueState.saving;
      case 4:
        return SavedQueueState.failed;
      case 5:
        return SavedQueueState.pendingSave;
      default:
        return SavedQueueState.preInit;
    }
  }

  @override
  void write(BinaryWriter writer, SavedQueueState obj) {
    switch (obj) {
      case SavedQueueState.preInit:
        writer.writeByte(0);
        break;
      case SavedQueueState.init:
        writer.writeByte(1);
        break;
      case SavedQueueState.loading:
        writer.writeByte(2);
        break;
      case SavedQueueState.saving:
        writer.writeByte(3);
        break;
      case SavedQueueState.failed:
        writer.writeByte(4);
        break;
      case SavedQueueState.pendingSave:
        writer.writeByte(5);
        break;
    }
  }

  @override
  int get hashCode => typeId.hashCode;

  @override
  bool operator ==(Object other) =>
      identical(this, other) ||
      other is SavedQueueStateAdapter &&
          runtimeType == other.runtimeType &&
          typeId == other.typeId;
}

class VolumeNormalizationModeAdapter
    extends TypeAdapter<VolumeNormalizationMode> {
  @override
  final int typeId = 63;

  @override
  VolumeNormalizationMode read(BinaryReader reader) {
    switch (reader.readByte()) {
      case 0:
        return VolumeNormalizationMode.hybrid;
      case 1:
        return VolumeNormalizationMode.trackBased;
      case 2:
        return VolumeNormalizationMode.albumOnly;
      default:
        return VolumeNormalizationMode.hybrid;
    }
  }

  @override
  void write(BinaryWriter writer, VolumeNormalizationMode obj) {
    switch (obj) {
      case VolumeNormalizationMode.hybrid:
        writer.writeByte(0);
        break;
      case VolumeNormalizationMode.trackBased:
        writer.writeByte(1);
        break;
      case VolumeNormalizationMode.albumOnly:
        writer.writeByte(2);
        break;
    }
  }

  @override
  int get hashCode => typeId.hashCode;

  @override
  bool operator ==(Object other) =>
      identical(this, other) ||
      other is VolumeNormalizationModeAdapter &&
          runtimeType == other.runtimeType &&
          typeId == other.typeId;
}

class DownloadLocationTypeAdapter extends TypeAdapter<DownloadLocationType> {
  @override
  final int typeId = 64;

  @override
  DownloadLocationType read(BinaryReader reader) {
    switch (reader.readByte()) {
      case 0:
        return DownloadLocationType.internalDocuments;
      case 1:
        return DownloadLocationType.internalSupport;
      case 2:
        return DownloadLocationType.external;
      case 3:
        return DownloadLocationType.custom;
      case 4:
        return DownloadLocationType.none;
      case 5:
        return DownloadLocationType.migrated;
      case 6:
        return DownloadLocationType.cache;
      default:
        return DownloadLocationType.internalDocuments;
    }
  }

  @override
  void write(BinaryWriter writer, DownloadLocationType obj) {
    switch (obj) {
      case DownloadLocationType.internalDocuments:
        writer.writeByte(0);
        break;
      case DownloadLocationType.internalSupport:
        writer.writeByte(1);
        break;
      case DownloadLocationType.external:
        writer.writeByte(2);
        break;
      case DownloadLocationType.custom:
        writer.writeByte(3);
        break;
      case DownloadLocationType.none:
        writer.writeByte(4);
        break;
      case DownloadLocationType.migrated:
        writer.writeByte(5);
        break;
      case DownloadLocationType.cache:
        writer.writeByte(6);
        break;
    }
  }

  @override
  int get hashCode => typeId.hashCode;

  @override
  bool operator ==(Object other) =>
      identical(this, other) ||
      other is DownloadLocationTypeAdapter &&
          runtimeType == other.runtimeType &&
          typeId == other.typeId;
}

class FinampTranscodingCodecAdapter
    extends TypeAdapter<FinampTranscodingCodec> {
  @override
  final int typeId = 65;

  @override
  FinampTranscodingCodec read(BinaryReader reader) {
    switch (reader.readByte()) {
      case 0:
        return FinampTranscodingCodec.aac;
      case 1:
        return FinampTranscodingCodec.mp3;
      case 2:
        return FinampTranscodingCodec.opus;
      case 3:
        return FinampTranscodingCodec.original;
      default:
        return FinampTranscodingCodec.aac;
    }
  }

  @override
  void write(BinaryWriter writer, FinampTranscodingCodec obj) {
    switch (obj) {
      case FinampTranscodingCodec.aac:
        writer.writeByte(0);
        break;
      case FinampTranscodingCodec.mp3:
        writer.writeByte(1);
        break;
      case FinampTranscodingCodec.opus:
        writer.writeByte(2);
        break;
      case FinampTranscodingCodec.original:
        writer.writeByte(3);
        break;
    }
  }

  @override
  int get hashCode => typeId.hashCode;

  @override
  bool operator ==(Object other) =>
      identical(this, other) ||
      other is FinampTranscodingCodecAdapter &&
          runtimeType == other.runtimeType &&
          typeId == other.typeId;
}

class TranscodeDownloadsSettingAdapter
    extends TypeAdapter<TranscodeDownloadsSetting> {
  @override
  final int typeId = 66;

  @override
  TranscodeDownloadsSetting read(BinaryReader reader) {
    switch (reader.readByte()) {
      case 0:
        return TranscodeDownloadsSetting.always;
      case 1:
        return TranscodeDownloadsSetting.never;
      case 2:
        return TranscodeDownloadsSetting.ask;
      default:
        return TranscodeDownloadsSetting.always;
    }
  }

  @override
  void write(BinaryWriter writer, TranscodeDownloadsSetting obj) {
    switch (obj) {
      case TranscodeDownloadsSetting.always:
        writer.writeByte(0);
        break;
      case TranscodeDownloadsSetting.never:
        writer.writeByte(1);
        break;
      case TranscodeDownloadsSetting.ask:
        writer.writeByte(2);
        break;
    }
  }

  @override
  int get hashCode => typeId.hashCode;

  @override
  bool operator ==(Object other) =>
      identical(this, other) ||
      other is TranscodeDownloadsSettingAdapter &&
          runtimeType == other.runtimeType &&
          typeId == other.typeId;
}

class PlaybackSpeedVisibilityAdapter
    extends TypeAdapter<PlaybackSpeedVisibility> {
  @override
  final int typeId = 67;

  @override
  PlaybackSpeedVisibility read(BinaryReader reader) {
    switch (reader.readByte()) {
      case 0:
        return PlaybackSpeedVisibility.automatic;
      case 1:
        return PlaybackSpeedVisibility.visible;
      case 2:
        return PlaybackSpeedVisibility.hidden;
      default:
        return PlaybackSpeedVisibility.automatic;
    }
  }

  @override
  void write(BinaryWriter writer, PlaybackSpeedVisibility obj) {
    switch (obj) {
      case PlaybackSpeedVisibility.automatic:
        writer.writeByte(0);
        break;
      case PlaybackSpeedVisibility.visible:
        writer.writeByte(1);
        break;
      case PlaybackSpeedVisibility.hidden:
        writer.writeByte(2);
        break;
    }
  }

  @override
  int get hashCode => typeId.hashCode;

  @override
  bool operator ==(Object other) =>
      identical(this, other) ||
      other is PlaybackSpeedVisibilityAdapter &&
          runtimeType == other.runtimeType &&
          typeId == other.typeId;
}

// **************************************************************************
// IsarCollectionGenerator
// **************************************************************************

// coverage:ignore-file
// ignore_for_file: duplicate_ignore, non_constant_identifier_names, constant_identifier_names, invalid_use_of_protected_member, unnecessary_cast, prefer_const_constructors, lines_longer_than_80_chars, require_trailing_commas, inference_failure_on_function_invocation, unnecessary_parenthesis, unnecessary_raw_strings, unnecessary_null_checks, join_return_with_assignment, prefer_final_locals, avoid_js_rounded_ints, avoid_positional_boolean_parameters, always_specify_types

extension GetFinampUserCollection on Isar {
  IsarCollection<FinampUser> get finampUsers => this.collection();
}

const FinampUserSchema = CollectionSchema(
  name: r'FinampUser',
  id: -4140083613547586279,
  properties: {
    r'accessToken': PropertySchema(
      id: 0,
      name: r'accessToken',
      type: IsarType.string,
    ),
    r'baseUrl': PropertySchema(
      id: 1,
      name: r'baseUrl',
      type: IsarType.string,
    ),
    r'currentViewId': PropertySchema(
      id: 2,
      name: r'currentViewId',
      type: IsarType.string,
    ),
    r'id': PropertySchema(
      id: 3,
      name: r'id',
      type: IsarType.string,
    ),
    r'isarViews': PropertySchema(
      id: 4,
      name: r'isarViews',
      type: IsarType.string,
    ),
    r'serverId': PropertySchema(
      id: 5,
      name: r'serverId',
      type: IsarType.string,
    )
  },
  estimateSize: _finampUserEstimateSize,
  serialize: _finampUserSerialize,
  deserialize: _finampUserDeserialize,
  deserializeProp: _finampUserDeserializeProp,
  idName: r'isarId',
  indexes: {},
  links: {},
  embeddedSchemas: {},
  getId: _finampUserGetId,
  getLinks: _finampUserGetLinks,
  attach: _finampUserAttach,
  version: '3.1.0+1',
);

int _finampUserEstimateSize(
  FinampUser object,
  List<int> offsets,
  Map<Type, List<int>> allOffsets,
) {
  var bytesCount = offsets.last;
  bytesCount += 3 + object.accessToken.length * 3;
  bytesCount += 3 + object.baseUrl.length * 3;
  {
    final value = object.currentViewId;
    if (value != null) {
      bytesCount += 3 + value.length * 3;
    }
  }
  bytesCount += 3 + object.id.length * 3;
  bytesCount += 3 + object.isarViews.length * 3;
  bytesCount += 3 + object.serverId.length * 3;
  return bytesCount;
}

void _finampUserSerialize(
  FinampUser object,
  IsarWriter writer,
  List<int> offsets,
  Map<Type, List<int>> allOffsets,
) {
  writer.writeString(offsets[0], object.accessToken);
  writer.writeString(offsets[1], object.baseUrl);
  writer.writeString(offsets[2], object.currentViewId);
  writer.writeString(offsets[3], object.id);
  writer.writeString(offsets[4], object.isarViews);
  writer.writeString(offsets[5], object.serverId);
}

FinampUser _finampUserDeserialize(
  Id id,
  IsarReader reader,
  List<int> offsets,
  Map<Type, List<int>> allOffsets,
) {
  final object = FinampUser(
    accessToken: reader.readString(offsets[0]),
    baseUrl: reader.readString(offsets[1]),
    currentViewId: reader.readStringOrNull(offsets[2]),
    id: reader.readString(offsets[3]),
    serverId: reader.readString(offsets[5]),
  );
  object.isarViews = reader.readString(offsets[4]);
  return object;
}

P _finampUserDeserializeProp<P>(
  IsarReader reader,
  int propertyId,
  int offset,
  Map<Type, List<int>> allOffsets,
) {
  switch (propertyId) {
    case 0:
      return (reader.readString(offset)) as P;
    case 1:
      return (reader.readString(offset)) as P;
    case 2:
      return (reader.readStringOrNull(offset)) as P;
    case 3:
      return (reader.readString(offset)) as P;
    case 4:
      return (reader.readString(offset)) as P;
    case 5:
      return (reader.readString(offset)) as P;
    default:
      throw IsarError('Unknown property with id $propertyId');
  }
}

Id _finampUserGetId(FinampUser object) {
  return object.isarId;
}

List<IsarLinkBase<dynamic>> _finampUserGetLinks(FinampUser object) {
  return [];
}

void _finampUserAttach(IsarCollection<dynamic> col, Id id, FinampUser object) {}

extension FinampUserQueryWhereSort
    on QueryBuilder<FinampUser, FinampUser, QWhere> {
  QueryBuilder<FinampUser, FinampUser, QAfterWhere> anyIsarId() {
    return QueryBuilder.apply(this, (query) {
      return query.addWhereClause(const IdWhereClause.any());
    });
  }
}

extension FinampUserQueryWhere
    on QueryBuilder<FinampUser, FinampUser, QWhereClause> {
  QueryBuilder<FinampUser, FinampUser, QAfterWhereClause> isarIdEqualTo(
      Id isarId) {
    return QueryBuilder.apply(this, (query) {
      return query.addWhereClause(IdWhereClause.between(
        lower: isarId,
        upper: isarId,
      ));
    });
  }

  QueryBuilder<FinampUser, FinampUser, QAfterWhereClause> isarIdNotEqualTo(
      Id isarId) {
    return QueryBuilder.apply(this, (query) {
      if (query.whereSort == Sort.asc) {
        return query
            .addWhereClause(
              IdWhereClause.lessThan(upper: isarId, includeUpper: false),
            )
            .addWhereClause(
              IdWhereClause.greaterThan(lower: isarId, includeLower: false),
            );
      } else {
        return query
            .addWhereClause(
              IdWhereClause.greaterThan(lower: isarId, includeLower: false),
            )
            .addWhereClause(
              IdWhereClause.lessThan(upper: isarId, includeUpper: false),
            );
      }
    });
  }

  QueryBuilder<FinampUser, FinampUser, QAfterWhereClause> isarIdGreaterThan(
      Id isarId,
      {bool include = false}) {
    return QueryBuilder.apply(this, (query) {
      return query.addWhereClause(
        IdWhereClause.greaterThan(lower: isarId, includeLower: include),
      );
    });
  }

  QueryBuilder<FinampUser, FinampUser, QAfterWhereClause> isarIdLessThan(
      Id isarId,
      {bool include = false}) {
    return QueryBuilder.apply(this, (query) {
      return query.addWhereClause(
        IdWhereClause.lessThan(upper: isarId, includeUpper: include),
      );
    });
  }

  QueryBuilder<FinampUser, FinampUser, QAfterWhereClause> isarIdBetween(
    Id lowerIsarId,
    Id upperIsarId, {
    bool includeLower = true,
    bool includeUpper = true,
  }) {
    return QueryBuilder.apply(this, (query) {
      return query.addWhereClause(IdWhereClause.between(
        lower: lowerIsarId,
        includeLower: includeLower,
        upper: upperIsarId,
        includeUpper: includeUpper,
      ));
    });
  }
}

extension FinampUserQueryFilter
    on QueryBuilder<FinampUser, FinampUser, QFilterCondition> {
  QueryBuilder<FinampUser, FinampUser, QAfterFilterCondition>
      accessTokenEqualTo(
    String value, {
    bool caseSensitive = true,
  }) {
    return QueryBuilder.apply(this, (query) {
      return query.addFilterCondition(FilterCondition.equalTo(
        property: r'accessToken',
        value: value,
        caseSensitive: caseSensitive,
      ));
    });
  }

  QueryBuilder<FinampUser, FinampUser, QAfterFilterCondition>
      accessTokenGreaterThan(
    String value, {
    bool include = false,
    bool caseSensitive = true,
  }) {
    return QueryBuilder.apply(this, (query) {
      return query.addFilterCondition(FilterCondition.greaterThan(
        include: include,
        property: r'accessToken',
        value: value,
        caseSensitive: caseSensitive,
      ));
    });
  }

  QueryBuilder<FinampUser, FinampUser, QAfterFilterCondition>
      accessTokenLessThan(
    String value, {
    bool include = false,
    bool caseSensitive = true,
  }) {
    return QueryBuilder.apply(this, (query) {
      return query.addFilterCondition(FilterCondition.lessThan(
        include: include,
        property: r'accessToken',
        value: value,
        caseSensitive: caseSensitive,
      ));
    });
  }

  QueryBuilder<FinampUser, FinampUser, QAfterFilterCondition>
      accessTokenBetween(
    String lower,
    String upper, {
    bool includeLower = true,
    bool includeUpper = true,
    bool caseSensitive = true,
  }) {
    return QueryBuilder.apply(this, (query) {
      return query.addFilterCondition(FilterCondition.between(
        property: r'accessToken',
        lower: lower,
        includeLower: includeLower,
        upper: upper,
        includeUpper: includeUpper,
        caseSensitive: caseSensitive,
      ));
    });
  }

  QueryBuilder<FinampUser, FinampUser, QAfterFilterCondition>
      accessTokenStartsWith(
    String value, {
    bool caseSensitive = true,
  }) {
    return QueryBuilder.apply(this, (query) {
      return query.addFilterCondition(FilterCondition.startsWith(
        property: r'accessToken',
        value: value,
        caseSensitive: caseSensitive,
      ));
    });
  }

  QueryBuilder<FinampUser, FinampUser, QAfterFilterCondition>
      accessTokenEndsWith(
    String value, {
    bool caseSensitive = true,
  }) {
    return QueryBuilder.apply(this, (query) {
      return query.addFilterCondition(FilterCondition.endsWith(
        property: r'accessToken',
        value: value,
        caseSensitive: caseSensitive,
      ));
    });
  }

  QueryBuilder<FinampUser, FinampUser, QAfterFilterCondition>
      accessTokenContains(String value, {bool caseSensitive = true}) {
    return QueryBuilder.apply(this, (query) {
      return query.addFilterCondition(FilterCondition.contains(
        property: r'accessToken',
        value: value,
        caseSensitive: caseSensitive,
      ));
    });
  }

  QueryBuilder<FinampUser, FinampUser, QAfterFilterCondition>
      accessTokenMatches(String pattern, {bool caseSensitive = true}) {
    return QueryBuilder.apply(this, (query) {
      return query.addFilterCondition(FilterCondition.matches(
        property: r'accessToken',
        wildcard: pattern,
        caseSensitive: caseSensitive,
      ));
    });
  }

  QueryBuilder<FinampUser, FinampUser, QAfterFilterCondition>
      accessTokenIsEmpty() {
    return QueryBuilder.apply(this, (query) {
      return query.addFilterCondition(FilterCondition.equalTo(
        property: r'accessToken',
        value: '',
      ));
    });
  }

  QueryBuilder<FinampUser, FinampUser, QAfterFilterCondition>
      accessTokenIsNotEmpty() {
    return QueryBuilder.apply(this, (query) {
      return query.addFilterCondition(FilterCondition.greaterThan(
        property: r'accessToken',
        value: '',
      ));
    });
  }

  QueryBuilder<FinampUser, FinampUser, QAfterFilterCondition> baseUrlEqualTo(
    String value, {
    bool caseSensitive = true,
  }) {
    return QueryBuilder.apply(this, (query) {
      return query.addFilterCondition(FilterCondition.equalTo(
        property: r'baseUrl',
        value: value,
        caseSensitive: caseSensitive,
      ));
    });
  }

  QueryBuilder<FinampUser, FinampUser, QAfterFilterCondition>
      baseUrlGreaterThan(
    String value, {
    bool include = false,
    bool caseSensitive = true,
  }) {
    return QueryBuilder.apply(this, (query) {
      return query.addFilterCondition(FilterCondition.greaterThan(
        include: include,
        property: r'baseUrl',
        value: value,
        caseSensitive: caseSensitive,
      ));
    });
  }

  QueryBuilder<FinampUser, FinampUser, QAfterFilterCondition> baseUrlLessThan(
    String value, {
    bool include = false,
    bool caseSensitive = true,
  }) {
    return QueryBuilder.apply(this, (query) {
      return query.addFilterCondition(FilterCondition.lessThan(
        include: include,
        property: r'baseUrl',
        value: value,
        caseSensitive: caseSensitive,
      ));
    });
  }

  QueryBuilder<FinampUser, FinampUser, QAfterFilterCondition> baseUrlBetween(
    String lower,
    String upper, {
    bool includeLower = true,
    bool includeUpper = true,
    bool caseSensitive = true,
  }) {
    return QueryBuilder.apply(this, (query) {
      return query.addFilterCondition(FilterCondition.between(
        property: r'baseUrl',
        lower: lower,
        includeLower: includeLower,
        upper: upper,
        includeUpper: includeUpper,
        caseSensitive: caseSensitive,
      ));
    });
  }

  QueryBuilder<FinampUser, FinampUser, QAfterFilterCondition> baseUrlStartsWith(
    String value, {
    bool caseSensitive = true,
  }) {
    return QueryBuilder.apply(this, (query) {
      return query.addFilterCondition(FilterCondition.startsWith(
        property: r'baseUrl',
        value: value,
        caseSensitive: caseSensitive,
      ));
    });
  }

  QueryBuilder<FinampUser, FinampUser, QAfterFilterCondition> baseUrlEndsWith(
    String value, {
    bool caseSensitive = true,
  }) {
    return QueryBuilder.apply(this, (query) {
      return query.addFilterCondition(FilterCondition.endsWith(
        property: r'baseUrl',
        value: value,
        caseSensitive: caseSensitive,
      ));
    });
  }

  QueryBuilder<FinampUser, FinampUser, QAfterFilterCondition> baseUrlContains(
      String value,
      {bool caseSensitive = true}) {
    return QueryBuilder.apply(this, (query) {
      return query.addFilterCondition(FilterCondition.contains(
        property: r'baseUrl',
        value: value,
        caseSensitive: caseSensitive,
      ));
    });
  }

  QueryBuilder<FinampUser, FinampUser, QAfterFilterCondition> baseUrlMatches(
      String pattern,
      {bool caseSensitive = true}) {
    return QueryBuilder.apply(this, (query) {
      return query.addFilterCondition(FilterCondition.matches(
        property: r'baseUrl',
        wildcard: pattern,
        caseSensitive: caseSensitive,
      ));
    });
  }

  QueryBuilder<FinampUser, FinampUser, QAfterFilterCondition> baseUrlIsEmpty() {
    return QueryBuilder.apply(this, (query) {
      return query.addFilterCondition(FilterCondition.equalTo(
        property: r'baseUrl',
        value: '',
      ));
    });
  }

  QueryBuilder<FinampUser, FinampUser, QAfterFilterCondition>
      baseUrlIsNotEmpty() {
    return QueryBuilder.apply(this, (query) {
      return query.addFilterCondition(FilterCondition.greaterThan(
        property: r'baseUrl',
        value: '',
      ));
    });
  }

  QueryBuilder<FinampUser, FinampUser, QAfterFilterCondition>
      currentViewIdIsNull() {
    return QueryBuilder.apply(this, (query) {
      return query.addFilterCondition(const FilterCondition.isNull(
        property: r'currentViewId',
      ));
    });
  }

  QueryBuilder<FinampUser, FinampUser, QAfterFilterCondition>
      currentViewIdIsNotNull() {
    return QueryBuilder.apply(this, (query) {
      return query.addFilterCondition(const FilterCondition.isNotNull(
        property: r'currentViewId',
      ));
    });
  }

  QueryBuilder<FinampUser, FinampUser, QAfterFilterCondition>
      currentViewIdEqualTo(
    String? value, {
    bool caseSensitive = true,
  }) {
    return QueryBuilder.apply(this, (query) {
      return query.addFilterCondition(FilterCondition.equalTo(
        property: r'currentViewId',
        value: value,
        caseSensitive: caseSensitive,
      ));
    });
  }

  QueryBuilder<FinampUser, FinampUser, QAfterFilterCondition>
      currentViewIdGreaterThan(
    String? value, {
    bool include = false,
    bool caseSensitive = true,
  }) {
    return QueryBuilder.apply(this, (query) {
      return query.addFilterCondition(FilterCondition.greaterThan(
        include: include,
        property: r'currentViewId',
        value: value,
        caseSensitive: caseSensitive,
      ));
    });
  }

  QueryBuilder<FinampUser, FinampUser, QAfterFilterCondition>
      currentViewIdLessThan(
    String? value, {
    bool include = false,
    bool caseSensitive = true,
  }) {
    return QueryBuilder.apply(this, (query) {
      return query.addFilterCondition(FilterCondition.lessThan(
        include: include,
        property: r'currentViewId',
        value: value,
        caseSensitive: caseSensitive,
      ));
    });
  }

  QueryBuilder<FinampUser, FinampUser, QAfterFilterCondition>
      currentViewIdBetween(
    String? lower,
    String? upper, {
    bool includeLower = true,
    bool includeUpper = true,
    bool caseSensitive = true,
  }) {
    return QueryBuilder.apply(this, (query) {
      return query.addFilterCondition(FilterCondition.between(
        property: r'currentViewId',
        lower: lower,
        includeLower: includeLower,
        upper: upper,
        includeUpper: includeUpper,
        caseSensitive: caseSensitive,
      ));
    });
  }

  QueryBuilder<FinampUser, FinampUser, QAfterFilterCondition>
      currentViewIdStartsWith(
    String value, {
    bool caseSensitive = true,
  }) {
    return QueryBuilder.apply(this, (query) {
      return query.addFilterCondition(FilterCondition.startsWith(
        property: r'currentViewId',
        value: value,
        caseSensitive: caseSensitive,
      ));
    });
  }

  QueryBuilder<FinampUser, FinampUser, QAfterFilterCondition>
      currentViewIdEndsWith(
    String value, {
    bool caseSensitive = true,
  }) {
    return QueryBuilder.apply(this, (query) {
      return query.addFilterCondition(FilterCondition.endsWith(
        property: r'currentViewId',
        value: value,
        caseSensitive: caseSensitive,
      ));
    });
  }

  QueryBuilder<FinampUser, FinampUser, QAfterFilterCondition>
      currentViewIdContains(String value, {bool caseSensitive = true}) {
    return QueryBuilder.apply(this, (query) {
      return query.addFilterCondition(FilterCondition.contains(
        property: r'currentViewId',
        value: value,
        caseSensitive: caseSensitive,
      ));
    });
  }

  QueryBuilder<FinampUser, FinampUser, QAfterFilterCondition>
      currentViewIdMatches(String pattern, {bool caseSensitive = true}) {
    return QueryBuilder.apply(this, (query) {
      return query.addFilterCondition(FilterCondition.matches(
        property: r'currentViewId',
        wildcard: pattern,
        caseSensitive: caseSensitive,
      ));
    });
  }

  QueryBuilder<FinampUser, FinampUser, QAfterFilterCondition>
      currentViewIdIsEmpty() {
    return QueryBuilder.apply(this, (query) {
      return query.addFilterCondition(FilterCondition.equalTo(
        property: r'currentViewId',
        value: '',
      ));
    });
  }

  QueryBuilder<FinampUser, FinampUser, QAfterFilterCondition>
      currentViewIdIsNotEmpty() {
    return QueryBuilder.apply(this, (query) {
      return query.addFilterCondition(FilterCondition.greaterThan(
        property: r'currentViewId',
        value: '',
      ));
    });
  }

  QueryBuilder<FinampUser, FinampUser, QAfterFilterCondition> idEqualTo(
    String value, {
    bool caseSensitive = true,
  }) {
    return QueryBuilder.apply(this, (query) {
      return query.addFilterCondition(FilterCondition.equalTo(
        property: r'id',
        value: value,
        caseSensitive: caseSensitive,
      ));
    });
  }

  QueryBuilder<FinampUser, FinampUser, QAfterFilterCondition> idGreaterThan(
    String value, {
    bool include = false,
    bool caseSensitive = true,
  }) {
    return QueryBuilder.apply(this, (query) {
      return query.addFilterCondition(FilterCondition.greaterThan(
        include: include,
        property: r'id',
        value: value,
        caseSensitive: caseSensitive,
      ));
    });
  }

  QueryBuilder<FinampUser, FinampUser, QAfterFilterCondition> idLessThan(
    String value, {
    bool include = false,
    bool caseSensitive = true,
  }) {
    return QueryBuilder.apply(this, (query) {
      return query.addFilterCondition(FilterCondition.lessThan(
        include: include,
        property: r'id',
        value: value,
        caseSensitive: caseSensitive,
      ));
    });
  }

  QueryBuilder<FinampUser, FinampUser, QAfterFilterCondition> idBetween(
    String lower,
    String upper, {
    bool includeLower = true,
    bool includeUpper = true,
    bool caseSensitive = true,
  }) {
    return QueryBuilder.apply(this, (query) {
      return query.addFilterCondition(FilterCondition.between(
        property: r'id',
        lower: lower,
        includeLower: includeLower,
        upper: upper,
        includeUpper: includeUpper,
        caseSensitive: caseSensitive,
      ));
    });
  }

  QueryBuilder<FinampUser, FinampUser, QAfterFilterCondition> idStartsWith(
    String value, {
    bool caseSensitive = true,
  }) {
    return QueryBuilder.apply(this, (query) {
      return query.addFilterCondition(FilterCondition.startsWith(
        property: r'id',
        value: value,
        caseSensitive: caseSensitive,
      ));
    });
  }

  QueryBuilder<FinampUser, FinampUser, QAfterFilterCondition> idEndsWith(
    String value, {
    bool caseSensitive = true,
  }) {
    return QueryBuilder.apply(this, (query) {
      return query.addFilterCondition(FilterCondition.endsWith(
        property: r'id',
        value: value,
        caseSensitive: caseSensitive,
      ));
    });
  }

  QueryBuilder<FinampUser, FinampUser, QAfterFilterCondition> idContains(
      String value,
      {bool caseSensitive = true}) {
    return QueryBuilder.apply(this, (query) {
      return query.addFilterCondition(FilterCondition.contains(
        property: r'id',
        value: value,
        caseSensitive: caseSensitive,
      ));
    });
  }

  QueryBuilder<FinampUser, FinampUser, QAfterFilterCondition> idMatches(
      String pattern,
      {bool caseSensitive = true}) {
    return QueryBuilder.apply(this, (query) {
      return query.addFilterCondition(FilterCondition.matches(
        property: r'id',
        wildcard: pattern,
        caseSensitive: caseSensitive,
      ));
    });
  }

  QueryBuilder<FinampUser, FinampUser, QAfterFilterCondition> idIsEmpty() {
    return QueryBuilder.apply(this, (query) {
      return query.addFilterCondition(FilterCondition.equalTo(
        property: r'id',
        value: '',
      ));
    });
  }

  QueryBuilder<FinampUser, FinampUser, QAfterFilterCondition> idIsNotEmpty() {
    return QueryBuilder.apply(this, (query) {
      return query.addFilterCondition(FilterCondition.greaterThan(
        property: r'id',
        value: '',
      ));
    });
  }

  QueryBuilder<FinampUser, FinampUser, QAfterFilterCondition> isarIdEqualTo(
      Id value) {
    return QueryBuilder.apply(this, (query) {
      return query.addFilterCondition(FilterCondition.equalTo(
        property: r'isarId',
        value: value,
      ));
    });
  }

  QueryBuilder<FinampUser, FinampUser, QAfterFilterCondition> isarIdGreaterThan(
    Id value, {
    bool include = false,
  }) {
    return QueryBuilder.apply(this, (query) {
      return query.addFilterCondition(FilterCondition.greaterThan(
        include: include,
        property: r'isarId',
        value: value,
      ));
    });
  }

  QueryBuilder<FinampUser, FinampUser, QAfterFilterCondition> isarIdLessThan(
    Id value, {
    bool include = false,
  }) {
    return QueryBuilder.apply(this, (query) {
      return query.addFilterCondition(FilterCondition.lessThan(
        include: include,
        property: r'isarId',
        value: value,
      ));
    });
  }

  QueryBuilder<FinampUser, FinampUser, QAfterFilterCondition> isarIdBetween(
    Id lower,
    Id upper, {
    bool includeLower = true,
    bool includeUpper = true,
  }) {
    return QueryBuilder.apply(this, (query) {
      return query.addFilterCondition(FilterCondition.between(
        property: r'isarId',
        lower: lower,
        includeLower: includeLower,
        upper: upper,
        includeUpper: includeUpper,
      ));
    });
  }

  QueryBuilder<FinampUser, FinampUser, QAfterFilterCondition> isarViewsEqualTo(
    String value, {
    bool caseSensitive = true,
  }) {
    return QueryBuilder.apply(this, (query) {
      return query.addFilterCondition(FilterCondition.equalTo(
        property: r'isarViews',
        value: value,
        caseSensitive: caseSensitive,
      ));
    });
  }

  QueryBuilder<FinampUser, FinampUser, QAfterFilterCondition>
      isarViewsGreaterThan(
    String value, {
    bool include = false,
    bool caseSensitive = true,
  }) {
    return QueryBuilder.apply(this, (query) {
      return query.addFilterCondition(FilterCondition.greaterThan(
        include: include,
        property: r'isarViews',
        value: value,
        caseSensitive: caseSensitive,
      ));
    });
  }

  QueryBuilder<FinampUser, FinampUser, QAfterFilterCondition> isarViewsLessThan(
    String value, {
    bool include = false,
    bool caseSensitive = true,
  }) {
    return QueryBuilder.apply(this, (query) {
      return query.addFilterCondition(FilterCondition.lessThan(
        include: include,
        property: r'isarViews',
        value: value,
        caseSensitive: caseSensitive,
      ));
    });
  }

  QueryBuilder<FinampUser, FinampUser, QAfterFilterCondition> isarViewsBetween(
    String lower,
    String upper, {
    bool includeLower = true,
    bool includeUpper = true,
    bool caseSensitive = true,
  }) {
    return QueryBuilder.apply(this, (query) {
      return query.addFilterCondition(FilterCondition.between(
        property: r'isarViews',
        lower: lower,
        includeLower: includeLower,
        upper: upper,
        includeUpper: includeUpper,
        caseSensitive: caseSensitive,
      ));
    });
  }

  QueryBuilder<FinampUser, FinampUser, QAfterFilterCondition>
      isarViewsStartsWith(
    String value, {
    bool caseSensitive = true,
  }) {
    return QueryBuilder.apply(this, (query) {
      return query.addFilterCondition(FilterCondition.startsWith(
        property: r'isarViews',
        value: value,
        caseSensitive: caseSensitive,
      ));
    });
  }

  QueryBuilder<FinampUser, FinampUser, QAfterFilterCondition> isarViewsEndsWith(
    String value, {
    bool caseSensitive = true,
  }) {
    return QueryBuilder.apply(this, (query) {
      return query.addFilterCondition(FilterCondition.endsWith(
        property: r'isarViews',
        value: value,
        caseSensitive: caseSensitive,
      ));
    });
  }

  QueryBuilder<FinampUser, FinampUser, QAfterFilterCondition> isarViewsContains(
      String value,
      {bool caseSensitive = true}) {
    return QueryBuilder.apply(this, (query) {
      return query.addFilterCondition(FilterCondition.contains(
        property: r'isarViews',
        value: value,
        caseSensitive: caseSensitive,
      ));
    });
  }

  QueryBuilder<FinampUser, FinampUser, QAfterFilterCondition> isarViewsMatches(
      String pattern,
      {bool caseSensitive = true}) {
    return QueryBuilder.apply(this, (query) {
      return query.addFilterCondition(FilterCondition.matches(
        property: r'isarViews',
        wildcard: pattern,
        caseSensitive: caseSensitive,
      ));
    });
  }

  QueryBuilder<FinampUser, FinampUser, QAfterFilterCondition>
      isarViewsIsEmpty() {
    return QueryBuilder.apply(this, (query) {
      return query.addFilterCondition(FilterCondition.equalTo(
        property: r'isarViews',
        value: '',
      ));
    });
  }

  QueryBuilder<FinampUser, FinampUser, QAfterFilterCondition>
      isarViewsIsNotEmpty() {
    return QueryBuilder.apply(this, (query) {
      return query.addFilterCondition(FilterCondition.greaterThan(
        property: r'isarViews',
        value: '',
      ));
    });
  }

  QueryBuilder<FinampUser, FinampUser, QAfterFilterCondition> serverIdEqualTo(
    String value, {
    bool caseSensitive = true,
  }) {
    return QueryBuilder.apply(this, (query) {
      return query.addFilterCondition(FilterCondition.equalTo(
        property: r'serverId',
        value: value,
        caseSensitive: caseSensitive,
      ));
    });
  }

  QueryBuilder<FinampUser, FinampUser, QAfterFilterCondition>
      serverIdGreaterThan(
    String value, {
    bool include = false,
    bool caseSensitive = true,
  }) {
    return QueryBuilder.apply(this, (query) {
      return query.addFilterCondition(FilterCondition.greaterThan(
        include: include,
        property: r'serverId',
        value: value,
        caseSensitive: caseSensitive,
      ));
    });
  }

  QueryBuilder<FinampUser, FinampUser, QAfterFilterCondition> serverIdLessThan(
    String value, {
    bool include = false,
    bool caseSensitive = true,
  }) {
    return QueryBuilder.apply(this, (query) {
      return query.addFilterCondition(FilterCondition.lessThan(
        include: include,
        property: r'serverId',
        value: value,
        caseSensitive: caseSensitive,
      ));
    });
  }

  QueryBuilder<FinampUser, FinampUser, QAfterFilterCondition> serverIdBetween(
    String lower,
    String upper, {
    bool includeLower = true,
    bool includeUpper = true,
    bool caseSensitive = true,
  }) {
    return QueryBuilder.apply(this, (query) {
      return query.addFilterCondition(FilterCondition.between(
        property: r'serverId',
        lower: lower,
        includeLower: includeLower,
        upper: upper,
        includeUpper: includeUpper,
        caseSensitive: caseSensitive,
      ));
    });
  }

  QueryBuilder<FinampUser, FinampUser, QAfterFilterCondition>
      serverIdStartsWith(
    String value, {
    bool caseSensitive = true,
  }) {
    return QueryBuilder.apply(this, (query) {
      return query.addFilterCondition(FilterCondition.startsWith(
        property: r'serverId',
        value: value,
        caseSensitive: caseSensitive,
      ));
    });
  }

  QueryBuilder<FinampUser, FinampUser, QAfterFilterCondition> serverIdEndsWith(
    String value, {
    bool caseSensitive = true,
  }) {
    return QueryBuilder.apply(this, (query) {
      return query.addFilterCondition(FilterCondition.endsWith(
        property: r'serverId',
        value: value,
        caseSensitive: caseSensitive,
      ));
    });
  }

  QueryBuilder<FinampUser, FinampUser, QAfterFilterCondition> serverIdContains(
      String value,
      {bool caseSensitive = true}) {
    return QueryBuilder.apply(this, (query) {
      return query.addFilterCondition(FilterCondition.contains(
        property: r'serverId',
        value: value,
        caseSensitive: caseSensitive,
      ));
    });
  }

  QueryBuilder<FinampUser, FinampUser, QAfterFilterCondition> serverIdMatches(
      String pattern,
      {bool caseSensitive = true}) {
    return QueryBuilder.apply(this, (query) {
      return query.addFilterCondition(FilterCondition.matches(
        property: r'serverId',
        wildcard: pattern,
        caseSensitive: caseSensitive,
      ));
    });
  }

  QueryBuilder<FinampUser, FinampUser, QAfterFilterCondition>
      serverIdIsEmpty() {
    return QueryBuilder.apply(this, (query) {
      return query.addFilterCondition(FilterCondition.equalTo(
        property: r'serverId',
        value: '',
      ));
    });
  }

  QueryBuilder<FinampUser, FinampUser, QAfterFilterCondition>
      serverIdIsNotEmpty() {
    return QueryBuilder.apply(this, (query) {
      return query.addFilterCondition(FilterCondition.greaterThan(
        property: r'serverId',
        value: '',
      ));
    });
  }
}

extension FinampUserQueryObject
    on QueryBuilder<FinampUser, FinampUser, QFilterCondition> {}

extension FinampUserQueryLinks
    on QueryBuilder<FinampUser, FinampUser, QFilterCondition> {}

extension FinampUserQuerySortBy
    on QueryBuilder<FinampUser, FinampUser, QSortBy> {
  QueryBuilder<FinampUser, FinampUser, QAfterSortBy> sortByAccessToken() {
    return QueryBuilder.apply(this, (query) {
      return query.addSortBy(r'accessToken', Sort.asc);
    });
  }

  QueryBuilder<FinampUser, FinampUser, QAfterSortBy> sortByAccessTokenDesc() {
    return QueryBuilder.apply(this, (query) {
      return query.addSortBy(r'accessToken', Sort.desc);
    });
  }

  QueryBuilder<FinampUser, FinampUser, QAfterSortBy> sortByBaseUrl() {
    return QueryBuilder.apply(this, (query) {
      return query.addSortBy(r'baseUrl', Sort.asc);
    });
  }

  QueryBuilder<FinampUser, FinampUser, QAfterSortBy> sortByBaseUrlDesc() {
    return QueryBuilder.apply(this, (query) {
      return query.addSortBy(r'baseUrl', Sort.desc);
    });
  }

  QueryBuilder<FinampUser, FinampUser, QAfterSortBy> sortByCurrentViewId() {
    return QueryBuilder.apply(this, (query) {
      return query.addSortBy(r'currentViewId', Sort.asc);
    });
  }

  QueryBuilder<FinampUser, FinampUser, QAfterSortBy> sortByCurrentViewIdDesc() {
    return QueryBuilder.apply(this, (query) {
      return query.addSortBy(r'currentViewId', Sort.desc);
    });
  }

  QueryBuilder<FinampUser, FinampUser, QAfterSortBy> sortById() {
    return QueryBuilder.apply(this, (query) {
      return query.addSortBy(r'id', Sort.asc);
    });
  }

  QueryBuilder<FinampUser, FinampUser, QAfterSortBy> sortByIdDesc() {
    return QueryBuilder.apply(this, (query) {
      return query.addSortBy(r'id', Sort.desc);
    });
  }

  QueryBuilder<FinampUser, FinampUser, QAfterSortBy> sortByIsarViews() {
    return QueryBuilder.apply(this, (query) {
      return query.addSortBy(r'isarViews', Sort.asc);
    });
  }

  QueryBuilder<FinampUser, FinampUser, QAfterSortBy> sortByIsarViewsDesc() {
    return QueryBuilder.apply(this, (query) {
      return query.addSortBy(r'isarViews', Sort.desc);
    });
  }

  QueryBuilder<FinampUser, FinampUser, QAfterSortBy> sortByServerId() {
    return QueryBuilder.apply(this, (query) {
      return query.addSortBy(r'serverId', Sort.asc);
    });
  }

  QueryBuilder<FinampUser, FinampUser, QAfterSortBy> sortByServerIdDesc() {
    return QueryBuilder.apply(this, (query) {
      return query.addSortBy(r'serverId', Sort.desc);
    });
  }
}

extension FinampUserQuerySortThenBy
    on QueryBuilder<FinampUser, FinampUser, QSortThenBy> {
  QueryBuilder<FinampUser, FinampUser, QAfterSortBy> thenByAccessToken() {
    return QueryBuilder.apply(this, (query) {
      return query.addSortBy(r'accessToken', Sort.asc);
    });
  }

  QueryBuilder<FinampUser, FinampUser, QAfterSortBy> thenByAccessTokenDesc() {
    return QueryBuilder.apply(this, (query) {
      return query.addSortBy(r'accessToken', Sort.desc);
    });
  }

  QueryBuilder<FinampUser, FinampUser, QAfterSortBy> thenByBaseUrl() {
    return QueryBuilder.apply(this, (query) {
      return query.addSortBy(r'baseUrl', Sort.asc);
    });
  }

  QueryBuilder<FinampUser, FinampUser, QAfterSortBy> thenByBaseUrlDesc() {
    return QueryBuilder.apply(this, (query) {
      return query.addSortBy(r'baseUrl', Sort.desc);
    });
  }

  QueryBuilder<FinampUser, FinampUser, QAfterSortBy> thenByCurrentViewId() {
    return QueryBuilder.apply(this, (query) {
      return query.addSortBy(r'currentViewId', Sort.asc);
    });
  }

  QueryBuilder<FinampUser, FinampUser, QAfterSortBy> thenByCurrentViewIdDesc() {
    return QueryBuilder.apply(this, (query) {
      return query.addSortBy(r'currentViewId', Sort.desc);
    });
  }

  QueryBuilder<FinampUser, FinampUser, QAfterSortBy> thenById() {
    return QueryBuilder.apply(this, (query) {
      return query.addSortBy(r'id', Sort.asc);
    });
  }

  QueryBuilder<FinampUser, FinampUser, QAfterSortBy> thenByIdDesc() {
    return QueryBuilder.apply(this, (query) {
      return query.addSortBy(r'id', Sort.desc);
    });
  }

  QueryBuilder<FinampUser, FinampUser, QAfterSortBy> thenByIsarId() {
    return QueryBuilder.apply(this, (query) {
      return query.addSortBy(r'isarId', Sort.asc);
    });
  }

  QueryBuilder<FinampUser, FinampUser, QAfterSortBy> thenByIsarIdDesc() {
    return QueryBuilder.apply(this, (query) {
      return query.addSortBy(r'isarId', Sort.desc);
    });
  }

  QueryBuilder<FinampUser, FinampUser, QAfterSortBy> thenByIsarViews() {
    return QueryBuilder.apply(this, (query) {
      return query.addSortBy(r'isarViews', Sort.asc);
    });
  }

  QueryBuilder<FinampUser, FinampUser, QAfterSortBy> thenByIsarViewsDesc() {
    return QueryBuilder.apply(this, (query) {
      return query.addSortBy(r'isarViews', Sort.desc);
    });
  }

  QueryBuilder<FinampUser, FinampUser, QAfterSortBy> thenByServerId() {
    return QueryBuilder.apply(this, (query) {
      return query.addSortBy(r'serverId', Sort.asc);
    });
  }

  QueryBuilder<FinampUser, FinampUser, QAfterSortBy> thenByServerIdDesc() {
    return QueryBuilder.apply(this, (query) {
      return query.addSortBy(r'serverId', Sort.desc);
    });
  }
}

extension FinampUserQueryWhereDistinct
    on QueryBuilder<FinampUser, FinampUser, QDistinct> {
  QueryBuilder<FinampUser, FinampUser, QDistinct> distinctByAccessToken(
      {bool caseSensitive = true}) {
    return QueryBuilder.apply(this, (query) {
      return query.addDistinctBy(r'accessToken', caseSensitive: caseSensitive);
    });
  }

  QueryBuilder<FinampUser, FinampUser, QDistinct> distinctByBaseUrl(
      {bool caseSensitive = true}) {
    return QueryBuilder.apply(this, (query) {
      return query.addDistinctBy(r'baseUrl', caseSensitive: caseSensitive);
    });
  }

  QueryBuilder<FinampUser, FinampUser, QDistinct> distinctByCurrentViewId(
      {bool caseSensitive = true}) {
    return QueryBuilder.apply(this, (query) {
      return query.addDistinctBy(r'currentViewId',
          caseSensitive: caseSensitive);
    });
  }

  QueryBuilder<FinampUser, FinampUser, QDistinct> distinctById(
      {bool caseSensitive = true}) {
    return QueryBuilder.apply(this, (query) {
      return query.addDistinctBy(r'id', caseSensitive: caseSensitive);
    });
  }

  QueryBuilder<FinampUser, FinampUser, QDistinct> distinctByIsarViews(
      {bool caseSensitive = true}) {
    return QueryBuilder.apply(this, (query) {
      return query.addDistinctBy(r'isarViews', caseSensitive: caseSensitive);
    });
  }

  QueryBuilder<FinampUser, FinampUser, QDistinct> distinctByServerId(
      {bool caseSensitive = true}) {
    return QueryBuilder.apply(this, (query) {
      return query.addDistinctBy(r'serverId', caseSensitive: caseSensitive);
    });
  }
}

extension FinampUserQueryProperty
    on QueryBuilder<FinampUser, FinampUser, QQueryProperty> {
  QueryBuilder<FinampUser, int, QQueryOperations> isarIdProperty() {
    return QueryBuilder.apply(this, (query) {
      return query.addPropertyName(r'isarId');
    });
  }

  QueryBuilder<FinampUser, String, QQueryOperations> accessTokenProperty() {
    return QueryBuilder.apply(this, (query) {
      return query.addPropertyName(r'accessToken');
    });
  }

  QueryBuilder<FinampUser, String, QQueryOperations> baseUrlProperty() {
    return QueryBuilder.apply(this, (query) {
      return query.addPropertyName(r'baseUrl');
    });
  }

  QueryBuilder<FinampUser, String?, QQueryOperations> currentViewIdProperty() {
    return QueryBuilder.apply(this, (query) {
      return query.addPropertyName(r'currentViewId');
    });
  }

  QueryBuilder<FinampUser, String, QQueryOperations> idProperty() {
    return QueryBuilder.apply(this, (query) {
      return query.addPropertyName(r'id');
    });
  }

  QueryBuilder<FinampUser, String, QQueryOperations> isarViewsProperty() {
    return QueryBuilder.apply(this, (query) {
      return query.addPropertyName(r'isarViews');
    });
  }

  QueryBuilder<FinampUser, String, QQueryOperations> serverIdProperty() {
    return QueryBuilder.apply(this, (query) {
      return query.addPropertyName(r'serverId');
    });
  }
}

// coverage:ignore-file
// ignore_for_file: duplicate_ignore, non_constant_identifier_names, constant_identifier_names, invalid_use_of_protected_member, unnecessary_cast, prefer_const_constructors, lines_longer_than_80_chars, require_trailing_commas, inference_failure_on_function_invocation, unnecessary_parenthesis, unnecessary_raw_strings, unnecessary_null_checks, join_return_with_assignment, prefer_final_locals, avoid_js_rounded_ints, avoid_positional_boolean_parameters, always_specify_types

extension GetDownloadItemCollection on Isar {
  IsarCollection<DownloadItem> get downloadItems => this.collection();
}

const DownloadItemSchema = CollectionSchema(
  name: r'DownloadItem',
  id: 3470061580579511306,
  properties: {
    r'baseIndexNumber': PropertySchema(
      id: 0,
      name: r'baseIndexNumber',
      type: IsarType.long,
    ),
    r'baseItemType': PropertySchema(
      id: 1,
      name: r'baseItemType',
      type: IsarType.byte,
      enumMap: _DownloadItembaseItemTypeEnumValueMap,
    ),
    r'fileTranscodingProfile': PropertySchema(
      id: 2,
      name: r'fileTranscodingProfile',
      type: IsarType.object,
      target: r'DownloadProfile',
    ),
    r'id': PropertySchema(
      id: 3,
      name: r'id',
      type: IsarType.string,
    ),
    r'jsonItem': PropertySchema(
      id: 4,
      name: r'jsonItem',
      type: IsarType.string,
    ),
    r'name': PropertySchema(
      id: 5,
      name: r'name',
      type: IsarType.string,
    ),
    r'orderedChildren': PropertySchema(
      id: 6,
      name: r'orderedChildren',
      type: IsarType.longList,
    ),
    r'parentIndexNumber': PropertySchema(
      id: 7,
      name: r'parentIndexNumber',
      type: IsarType.long,
    ),
    r'path': PropertySchema(
      id: 8,
      name: r'path',
      type: IsarType.string,
    ),
    r'state': PropertySchema(
      id: 9,
      name: r'state',
      type: IsarType.byte,
      enumMap: _DownloadItemstateEnumValueMap,
    ),
    r'syncTranscodingProfile': PropertySchema(
      id: 10,
      name: r'syncTranscodingProfile',
      type: IsarType.object,
      target: r'DownloadProfile',
    ),
    r'type': PropertySchema(
      id: 11,
      name: r'type',
      type: IsarType.byte,
      enumMap: _DownloadItemtypeEnumValueMap,
    ),
    r'userTranscodingProfile': PropertySchema(
      id: 12,
      name: r'userTranscodingProfile',
      type: IsarType.object,
      target: r'DownloadProfile',
    ),
    r'viewId': PropertySchema(
      id: 13,
      name: r'viewId',
      type: IsarType.string,
    )
  },
  estimateSize: _downloadItemEstimateSize,
  serialize: _downloadItemSerialize,
  deserialize: _downloadItemDeserialize,
  deserializeProp: _downloadItemDeserializeProp,
  idName: r'isarId',
  indexes: {
    r'state': IndexSchema(
      id: 7917036384617311412,
      name: r'state',
      unique: false,
      replace: false,
      properties: [
        IndexPropertySchema(
          name: r'state',
          type: IndexType.value,
          caseSensitive: false,
        )
      ],
    ),
    r'type': IndexSchema(
      id: 5117122708147080838,
      name: r'type',
      unique: false,
      replace: false,
      properties: [
        IndexPropertySchema(
          name: r'type',
          type: IndexType.value,
          caseSensitive: false,
        )
      ],
    )
  },
  links: {
    r'requires': LinkSchema(
      id: 2869659933205985607,
      name: r'requires',
      target: r'DownloadItem',
      single: false,
    ),
    r'requiredBy': LinkSchema(
      id: 8162545016065706399,
      name: r'requiredBy',
      target: r'DownloadItem',
      single: false,
      linkName: r'requires',
    ),
    r'info': LinkSchema(
      id: 577543621393535253,
      name: r'info',
      target: r'DownloadItem',
      single: false,
    ),
    r'infoFor': LinkSchema(
      id: -2484078441196254859,
      name: r'infoFor',
      target: r'DownloadItem',
      single: false,
      linkName: r'info',
    )
  },
  embeddedSchemas: {r'DownloadProfile': DownloadProfileSchema},
  getId: _downloadItemGetId,
  getLinks: _downloadItemGetLinks,
  attach: _downloadItemAttach,
  version: '3.1.0+1',
);

int _downloadItemEstimateSize(
  DownloadItem object,
  List<int> offsets,
  Map<Type, List<int>> allOffsets,
) {
  var bytesCount = offsets.last;
  {
    final value = object.fileTranscodingProfile;
    if (value != null) {
      bytesCount += 3 +
          DownloadProfileSchema.estimateSize(
              value, allOffsets[DownloadProfile]!, allOffsets);
    }
  }
  bytesCount += 3 + object.id.length * 3;
  {
    final value = object.jsonItem;
    if (value != null) {
      bytesCount += 3 + value.length * 3;
    }
  }
  bytesCount += 3 + object.name.length * 3;
  {
    final value = object.orderedChildren;
    if (value != null) {
      bytesCount += 3 + value.length * 8;
    }
  }
  {
    final value = object.path;
    if (value != null) {
      bytesCount += 3 + value.length * 3;
    }
  }
  {
    final value = object.syncTranscodingProfile;
    if (value != null) {
      bytesCount += 3 +
          DownloadProfileSchema.estimateSize(
              value, allOffsets[DownloadProfile]!, allOffsets);
    }
  }
  {
    final value = object.userTranscodingProfile;
    if (value != null) {
      bytesCount += 3 +
          DownloadProfileSchema.estimateSize(
              value, allOffsets[DownloadProfile]!, allOffsets);
    }
  }
  {
    final value = object.viewId;
    if (value != null) {
      bytesCount += 3 + value.length * 3;
    }
  }
  return bytesCount;
}

void _downloadItemSerialize(
  DownloadItem object,
  IsarWriter writer,
  List<int> offsets,
  Map<Type, List<int>> allOffsets,
) {
  writer.writeLong(offsets[0], object.baseIndexNumber);
  writer.writeByte(offsets[1], object.baseItemType.index);
  writer.writeObject<DownloadProfile>(
    offsets[2],
    allOffsets,
    DownloadProfileSchema.serialize,
    object.fileTranscodingProfile,
  );
  writer.writeString(offsets[3], object.id);
  writer.writeString(offsets[4], object.jsonItem);
  writer.writeString(offsets[5], object.name);
  writer.writeLongList(offsets[6], object.orderedChildren);
  writer.writeLong(offsets[7], object.parentIndexNumber);
  writer.writeString(offsets[8], object.path);
  writer.writeByte(offsets[9], object.state.index);
  writer.writeObject<DownloadProfile>(
    offsets[10],
    allOffsets,
    DownloadProfileSchema.serialize,
    object.syncTranscodingProfile,
  );
  writer.writeByte(offsets[11], object.type.index);
  writer.writeObject<DownloadProfile>(
    offsets[12],
    allOffsets,
    DownloadProfileSchema.serialize,
    object.userTranscodingProfile,
  );
  writer.writeString(offsets[13], object.viewId);
}

DownloadItem _downloadItemDeserialize(
  Id id,
  IsarReader reader,
  List<int> offsets,
  Map<Type, List<int>> allOffsets,
) {
  final object = DownloadItem(
    baseIndexNumber: reader.readLongOrNull(offsets[0]),
    baseItemType: _DownloadItembaseItemTypeValueEnumMap[
            reader.readByteOrNull(offsets[1])] ??
        BaseItemDtoType.unknown,
    fileTranscodingProfile: reader.readObjectOrNull<DownloadProfile>(
      offsets[2],
      DownloadProfileSchema.deserialize,
      allOffsets,
    ),
    id: reader.readString(offsets[3]),
    isarId: id,
    jsonItem: reader.readStringOrNull(offsets[4]),
    name: reader.readString(offsets[5]),
    orderedChildren: reader.readLongList(offsets[6]),
    parentIndexNumber: reader.readLongOrNull(offsets[7]),
    path: reader.readStringOrNull(offsets[8]),
    state: _DownloadItemstateValueEnumMap[reader.readByteOrNull(offsets[9])] ??
        DownloadItemState.notDownloaded,
    syncTranscodingProfile: reader.readObjectOrNull<DownloadProfile>(
      offsets[10],
      DownloadProfileSchema.deserialize,
      allOffsets,
    ),
    type: _DownloadItemtypeValueEnumMap[reader.readByteOrNull(offsets[11])] ??
        DownloadItemType.collection,
    userTranscodingProfile: reader.readObjectOrNull<DownloadProfile>(
      offsets[12],
      DownloadProfileSchema.deserialize,
      allOffsets,
    ),
    viewId: reader.readStringOrNull(offsets[13]),
  );
  return object;
}

P _downloadItemDeserializeProp<P>(
  IsarReader reader,
  int propertyId,
  int offset,
  Map<Type, List<int>> allOffsets,
) {
  switch (propertyId) {
    case 0:
      return (reader.readLongOrNull(offset)) as P;
    case 1:
      return (_DownloadItembaseItemTypeValueEnumMap[
              reader.readByteOrNull(offset)] ??
          BaseItemDtoType.unknown) as P;
    case 2:
      return (reader.readObjectOrNull<DownloadProfile>(
        offset,
        DownloadProfileSchema.deserialize,
        allOffsets,
      )) as P;
    case 3:
      return (reader.readString(offset)) as P;
    case 4:
      return (reader.readStringOrNull(offset)) as P;
    case 5:
      return (reader.readString(offset)) as P;
    case 6:
      return (reader.readLongList(offset)) as P;
    case 7:
      return (reader.readLongOrNull(offset)) as P;
    case 8:
      return (reader.readStringOrNull(offset)) as P;
    case 9:
      return (_DownloadItemstateValueEnumMap[reader.readByteOrNull(offset)] ??
          DownloadItemState.notDownloaded) as P;
    case 10:
      return (reader.readObjectOrNull<DownloadProfile>(
        offset,
        DownloadProfileSchema.deserialize,
        allOffsets,
      )) as P;
    case 11:
      return (_DownloadItemtypeValueEnumMap[reader.readByteOrNull(offset)] ??
          DownloadItemType.collection) as P;
    case 12:
      return (reader.readObjectOrNull<DownloadProfile>(
        offset,
        DownloadProfileSchema.deserialize,
        allOffsets,
      )) as P;
    case 13:
      return (reader.readStringOrNull(offset)) as P;
    default:
      throw IsarError('Unknown property with id $propertyId');
  }
}

const _DownloadItembaseItemTypeEnumValueMap = {
  'unknown': 0,
  'album': 1,
  'artist': 2,
  'playlist': 3,
  'genre': 4,
  'song': 5,
  'library': 6,
  'folder': 7,
  'musicVideo': 8,
};
const _DownloadItembaseItemTypeValueEnumMap = {
  0: BaseItemDtoType.unknown,
  1: BaseItemDtoType.album,
  2: BaseItemDtoType.artist,
  3: BaseItemDtoType.playlist,
  4: BaseItemDtoType.genre,
  5: BaseItemDtoType.song,
  6: BaseItemDtoType.library,
  7: BaseItemDtoType.folder,
  8: BaseItemDtoType.musicVideo,
};
const _DownloadItemstateEnumValueMap = {
  'notDownloaded': 0,
  'downloading': 1,
  'failed': 2,
  'complete': 3,
  'enqueued': 4,
  'syncFailed': 5,
  'needsRedownload': 6,
  'needsRedownloadComplete': 7,
};
const _DownloadItemstateValueEnumMap = {
  0: DownloadItemState.notDownloaded,
  1: DownloadItemState.downloading,
  2: DownloadItemState.failed,
  3: DownloadItemState.complete,
  4: DownloadItemState.enqueued,
  5: DownloadItemState.syncFailed,
  6: DownloadItemState.needsRedownload,
  7: DownloadItemState.needsRedownloadComplete,
};
const _DownloadItemtypeEnumValueMap = {
  'collection': 0,
  'song': 1,
  'image': 2,
  'anchor': 3,
  'finampCollection': 4,
};
const _DownloadItemtypeValueEnumMap = {
  0: DownloadItemType.collection,
  1: DownloadItemType.song,
  2: DownloadItemType.image,
  3: DownloadItemType.anchor,
  4: DownloadItemType.finampCollection,
};

Id _downloadItemGetId(DownloadItem object) {
  return object.isarId;
}

List<IsarLinkBase<dynamic>> _downloadItemGetLinks(DownloadItem object) {
  return [object.requires, object.requiredBy, object.info, object.infoFor];
}

void _downloadItemAttach(
    IsarCollection<dynamic> col, Id id, DownloadItem object) {
  object.requires
      .attach(col, col.isar.collection<DownloadItem>(), r'requires', id);
  object.requiredBy
      .attach(col, col.isar.collection<DownloadItem>(), r'requiredBy', id);
  object.info.attach(col, col.isar.collection<DownloadItem>(), r'info', id);
  object.infoFor
      .attach(col, col.isar.collection<DownloadItem>(), r'infoFor', id);
}

extension DownloadItemQueryWhereSort
    on QueryBuilder<DownloadItem, DownloadItem, QWhere> {
  QueryBuilder<DownloadItem, DownloadItem, QAfterWhere> anyIsarId() {
    return QueryBuilder.apply(this, (query) {
      return query.addWhereClause(const IdWhereClause.any());
    });
  }

  QueryBuilder<DownloadItem, DownloadItem, QAfterWhere> anyState() {
    return QueryBuilder.apply(this, (query) {
      return query.addWhereClause(
        const IndexWhereClause.any(indexName: r'state'),
      );
    });
  }

  QueryBuilder<DownloadItem, DownloadItem, QAfterWhere> anyType() {
    return QueryBuilder.apply(this, (query) {
      return query.addWhereClause(
        const IndexWhereClause.any(indexName: r'type'),
      );
    });
  }
}

extension DownloadItemQueryWhere
    on QueryBuilder<DownloadItem, DownloadItem, QWhereClause> {
  QueryBuilder<DownloadItem, DownloadItem, QAfterWhereClause> isarIdEqualTo(
      Id isarId) {
    return QueryBuilder.apply(this, (query) {
      return query.addWhereClause(IdWhereClause.between(
        lower: isarId,
        upper: isarId,
      ));
    });
  }

  QueryBuilder<DownloadItem, DownloadItem, QAfterWhereClause> isarIdNotEqualTo(
      Id isarId) {
    return QueryBuilder.apply(this, (query) {
      if (query.whereSort == Sort.asc) {
        return query
            .addWhereClause(
              IdWhereClause.lessThan(upper: isarId, includeUpper: false),
            )
            .addWhereClause(
              IdWhereClause.greaterThan(lower: isarId, includeLower: false),
            );
      } else {
        return query
            .addWhereClause(
              IdWhereClause.greaterThan(lower: isarId, includeLower: false),
            )
            .addWhereClause(
              IdWhereClause.lessThan(upper: isarId, includeUpper: false),
            );
      }
    });
  }

  QueryBuilder<DownloadItem, DownloadItem, QAfterWhereClause> isarIdGreaterThan(
      Id isarId,
      {bool include = false}) {
    return QueryBuilder.apply(this, (query) {
      return query.addWhereClause(
        IdWhereClause.greaterThan(lower: isarId, includeLower: include),
      );
    });
  }

  QueryBuilder<DownloadItem, DownloadItem, QAfterWhereClause> isarIdLessThan(
      Id isarId,
      {bool include = false}) {
    return QueryBuilder.apply(this, (query) {
      return query.addWhereClause(
        IdWhereClause.lessThan(upper: isarId, includeUpper: include),
      );
    });
  }

  QueryBuilder<DownloadItem, DownloadItem, QAfterWhereClause> isarIdBetween(
    Id lowerIsarId,
    Id upperIsarId, {
    bool includeLower = true,
    bool includeUpper = true,
  }) {
    return QueryBuilder.apply(this, (query) {
      return query.addWhereClause(IdWhereClause.between(
        lower: lowerIsarId,
        includeLower: includeLower,
        upper: upperIsarId,
        includeUpper: includeUpper,
      ));
    });
  }

  QueryBuilder<DownloadItem, DownloadItem, QAfterWhereClause> stateEqualTo(
      DownloadItemState state) {
    return QueryBuilder.apply(this, (query) {
      return query.addWhereClause(IndexWhereClause.equalTo(
        indexName: r'state',
        value: [state],
      ));
    });
  }

  QueryBuilder<DownloadItem, DownloadItem, QAfterWhereClause> stateNotEqualTo(
      DownloadItemState state) {
    return QueryBuilder.apply(this, (query) {
      if (query.whereSort == Sort.asc) {
        return query
            .addWhereClause(IndexWhereClause.between(
              indexName: r'state',
              lower: [],
              upper: [state],
              includeUpper: false,
            ))
            .addWhereClause(IndexWhereClause.between(
              indexName: r'state',
              lower: [state],
              includeLower: false,
              upper: [],
            ));
      } else {
        return query
            .addWhereClause(IndexWhereClause.between(
              indexName: r'state',
              lower: [state],
              includeLower: false,
              upper: [],
            ))
            .addWhereClause(IndexWhereClause.between(
              indexName: r'state',
              lower: [],
              upper: [state],
              includeUpper: false,
            ));
      }
    });
  }

  QueryBuilder<DownloadItem, DownloadItem, QAfterWhereClause> stateGreaterThan(
    DownloadItemState state, {
    bool include = false,
  }) {
    return QueryBuilder.apply(this, (query) {
      return query.addWhereClause(IndexWhereClause.between(
        indexName: r'state',
        lower: [state],
        includeLower: include,
        upper: [],
      ));
    });
  }

  QueryBuilder<DownloadItem, DownloadItem, QAfterWhereClause> stateLessThan(
    DownloadItemState state, {
    bool include = false,
  }) {
    return QueryBuilder.apply(this, (query) {
      return query.addWhereClause(IndexWhereClause.between(
        indexName: r'state',
        lower: [],
        upper: [state],
        includeUpper: include,
      ));
    });
  }

  QueryBuilder<DownloadItem, DownloadItem, QAfterWhereClause> stateBetween(
    DownloadItemState lowerState,
    DownloadItemState upperState, {
    bool includeLower = true,
    bool includeUpper = true,
  }) {
    return QueryBuilder.apply(this, (query) {
      return query.addWhereClause(IndexWhereClause.between(
        indexName: r'state',
        lower: [lowerState],
        includeLower: includeLower,
        upper: [upperState],
        includeUpper: includeUpper,
      ));
    });
  }

  QueryBuilder<DownloadItem, DownloadItem, QAfterWhereClause> typeEqualTo(
      DownloadItemType type) {
    return QueryBuilder.apply(this, (query) {
      return query.addWhereClause(IndexWhereClause.equalTo(
        indexName: r'type',
        value: [type],
      ));
    });
  }

  QueryBuilder<DownloadItem, DownloadItem, QAfterWhereClause> typeNotEqualTo(
      DownloadItemType type) {
    return QueryBuilder.apply(this, (query) {
      if (query.whereSort == Sort.asc) {
        return query
            .addWhereClause(IndexWhereClause.between(
              indexName: r'type',
              lower: [],
              upper: [type],
              includeUpper: false,
            ))
            .addWhereClause(IndexWhereClause.between(
              indexName: r'type',
              lower: [type],
              includeLower: false,
              upper: [],
            ));
      } else {
        return query
            .addWhereClause(IndexWhereClause.between(
              indexName: r'type',
              lower: [type],
              includeLower: false,
              upper: [],
            ))
            .addWhereClause(IndexWhereClause.between(
              indexName: r'type',
              lower: [],
              upper: [type],
              includeUpper: false,
            ));
      }
    });
  }

  QueryBuilder<DownloadItem, DownloadItem, QAfterWhereClause> typeGreaterThan(
    DownloadItemType type, {
    bool include = false,
  }) {
    return QueryBuilder.apply(this, (query) {
      return query.addWhereClause(IndexWhereClause.between(
        indexName: r'type',
        lower: [type],
        includeLower: include,
        upper: [],
      ));
    });
  }

  QueryBuilder<DownloadItem, DownloadItem, QAfterWhereClause> typeLessThan(
    DownloadItemType type, {
    bool include = false,
  }) {
    return QueryBuilder.apply(this, (query) {
      return query.addWhereClause(IndexWhereClause.between(
        indexName: r'type',
        lower: [],
        upper: [type],
        includeUpper: include,
      ));
    });
  }

  QueryBuilder<DownloadItem, DownloadItem, QAfterWhereClause> typeBetween(
    DownloadItemType lowerType,
    DownloadItemType upperType, {
    bool includeLower = true,
    bool includeUpper = true,
  }) {
    return QueryBuilder.apply(this, (query) {
      return query.addWhereClause(IndexWhereClause.between(
        indexName: r'type',
        lower: [lowerType],
        includeLower: includeLower,
        upper: [upperType],
        includeUpper: includeUpper,
      ));
    });
  }
}

extension DownloadItemQueryFilter
    on QueryBuilder<DownloadItem, DownloadItem, QFilterCondition> {
  QueryBuilder<DownloadItem, DownloadItem, QAfterFilterCondition>
      baseIndexNumberIsNull() {
    return QueryBuilder.apply(this, (query) {
      return query.addFilterCondition(const FilterCondition.isNull(
        property: r'baseIndexNumber',
      ));
    });
  }

  QueryBuilder<DownloadItem, DownloadItem, QAfterFilterCondition>
      baseIndexNumberIsNotNull() {
    return QueryBuilder.apply(this, (query) {
      return query.addFilterCondition(const FilterCondition.isNotNull(
        property: r'baseIndexNumber',
      ));
    });
  }

  QueryBuilder<DownloadItem, DownloadItem, QAfterFilterCondition>
      baseIndexNumberEqualTo(int? value) {
    return QueryBuilder.apply(this, (query) {
      return query.addFilterCondition(FilterCondition.equalTo(
        property: r'baseIndexNumber',
        value: value,
      ));
    });
  }

  QueryBuilder<DownloadItem, DownloadItem, QAfterFilterCondition>
      baseIndexNumberGreaterThan(
    int? value, {
    bool include = false,
  }) {
    return QueryBuilder.apply(this, (query) {
      return query.addFilterCondition(FilterCondition.greaterThan(
        include: include,
        property: r'baseIndexNumber',
        value: value,
      ));
    });
  }

  QueryBuilder<DownloadItem, DownloadItem, QAfterFilterCondition>
      baseIndexNumberLessThan(
    int? value, {
    bool include = false,
  }) {
    return QueryBuilder.apply(this, (query) {
      return query.addFilterCondition(FilterCondition.lessThan(
        include: include,
        property: r'baseIndexNumber',
        value: value,
      ));
    });
  }

  QueryBuilder<DownloadItem, DownloadItem, QAfterFilterCondition>
      baseIndexNumberBetween(
    int? lower,
    int? upper, {
    bool includeLower = true,
    bool includeUpper = true,
  }) {
    return QueryBuilder.apply(this, (query) {
      return query.addFilterCondition(FilterCondition.between(
        property: r'baseIndexNumber',
        lower: lower,
        includeLower: includeLower,
        upper: upper,
        includeUpper: includeUpper,
      ));
    });
  }

  QueryBuilder<DownloadItem, DownloadItem, QAfterFilterCondition>
      baseItemTypeEqualTo(BaseItemDtoType value) {
    return QueryBuilder.apply(this, (query) {
      return query.addFilterCondition(FilterCondition.equalTo(
        property: r'baseItemType',
        value: value,
      ));
    });
  }

  QueryBuilder<DownloadItem, DownloadItem, QAfterFilterCondition>
      baseItemTypeGreaterThan(
    BaseItemDtoType value, {
    bool include = false,
  }) {
    return QueryBuilder.apply(this, (query) {
      return query.addFilterCondition(FilterCondition.greaterThan(
        include: include,
        property: r'baseItemType',
        value: value,
      ));
    });
  }

  QueryBuilder<DownloadItem, DownloadItem, QAfterFilterCondition>
      baseItemTypeLessThan(
    BaseItemDtoType value, {
    bool include = false,
  }) {
    return QueryBuilder.apply(this, (query) {
      return query.addFilterCondition(FilterCondition.lessThan(
        include: include,
        property: r'baseItemType',
        value: value,
      ));
    });
  }

  QueryBuilder<DownloadItem, DownloadItem, QAfterFilterCondition>
      baseItemTypeBetween(
    BaseItemDtoType lower,
    BaseItemDtoType upper, {
    bool includeLower = true,
    bool includeUpper = true,
  }) {
    return QueryBuilder.apply(this, (query) {
      return query.addFilterCondition(FilterCondition.between(
        property: r'baseItemType',
        lower: lower,
        includeLower: includeLower,
        upper: upper,
        includeUpper: includeUpper,
      ));
    });
  }

  QueryBuilder<DownloadItem, DownloadItem, QAfterFilterCondition>
      fileTranscodingProfileIsNull() {
    return QueryBuilder.apply(this, (query) {
      return query.addFilterCondition(const FilterCondition.isNull(
        property: r'fileTranscodingProfile',
      ));
    });
  }

  QueryBuilder<DownloadItem, DownloadItem, QAfterFilterCondition>
      fileTranscodingProfileIsNotNull() {
    return QueryBuilder.apply(this, (query) {
      return query.addFilterCondition(const FilterCondition.isNotNull(
        property: r'fileTranscodingProfile',
      ));
    });
  }

  QueryBuilder<DownloadItem, DownloadItem, QAfterFilterCondition> idEqualTo(
    String value, {
    bool caseSensitive = true,
  }) {
    return QueryBuilder.apply(this, (query) {
      return query.addFilterCondition(FilterCondition.equalTo(
        property: r'id',
        value: value,
        caseSensitive: caseSensitive,
      ));
    });
  }

  QueryBuilder<DownloadItem, DownloadItem, QAfterFilterCondition> idGreaterThan(
    String value, {
    bool include = false,
    bool caseSensitive = true,
  }) {
    return QueryBuilder.apply(this, (query) {
      return query.addFilterCondition(FilterCondition.greaterThan(
        include: include,
        property: r'id',
        value: value,
        caseSensitive: caseSensitive,
      ));
    });
  }

  QueryBuilder<DownloadItem, DownloadItem, QAfterFilterCondition> idLessThan(
    String value, {
    bool include = false,
    bool caseSensitive = true,
  }) {
    return QueryBuilder.apply(this, (query) {
      return query.addFilterCondition(FilterCondition.lessThan(
        include: include,
        property: r'id',
        value: value,
        caseSensitive: caseSensitive,
      ));
    });
  }

  QueryBuilder<DownloadItem, DownloadItem, QAfterFilterCondition> idBetween(
    String lower,
    String upper, {
    bool includeLower = true,
    bool includeUpper = true,
    bool caseSensitive = true,
  }) {
    return QueryBuilder.apply(this, (query) {
      return query.addFilterCondition(FilterCondition.between(
        property: r'id',
        lower: lower,
        includeLower: includeLower,
        upper: upper,
        includeUpper: includeUpper,
        caseSensitive: caseSensitive,
      ));
    });
  }

  QueryBuilder<DownloadItem, DownloadItem, QAfterFilterCondition> idStartsWith(
    String value, {
    bool caseSensitive = true,
  }) {
    return QueryBuilder.apply(this, (query) {
      return query.addFilterCondition(FilterCondition.startsWith(
        property: r'id',
        value: value,
        caseSensitive: caseSensitive,
      ));
    });
  }

  QueryBuilder<DownloadItem, DownloadItem, QAfterFilterCondition> idEndsWith(
    String value, {
    bool caseSensitive = true,
  }) {
    return QueryBuilder.apply(this, (query) {
      return query.addFilterCondition(FilterCondition.endsWith(
        property: r'id',
        value: value,
        caseSensitive: caseSensitive,
      ));
    });
  }

  QueryBuilder<DownloadItem, DownloadItem, QAfterFilterCondition> idContains(
      String value,
      {bool caseSensitive = true}) {
    return QueryBuilder.apply(this, (query) {
      return query.addFilterCondition(FilterCondition.contains(
        property: r'id',
        value: value,
        caseSensitive: caseSensitive,
      ));
    });
  }

  QueryBuilder<DownloadItem, DownloadItem, QAfterFilterCondition> idMatches(
      String pattern,
      {bool caseSensitive = true}) {
    return QueryBuilder.apply(this, (query) {
      return query.addFilterCondition(FilterCondition.matches(
        property: r'id',
        wildcard: pattern,
        caseSensitive: caseSensitive,
      ));
    });
  }

  QueryBuilder<DownloadItem, DownloadItem, QAfterFilterCondition> idIsEmpty() {
    return QueryBuilder.apply(this, (query) {
      return query.addFilterCondition(FilterCondition.equalTo(
        property: r'id',
        value: '',
      ));
    });
  }

  QueryBuilder<DownloadItem, DownloadItem, QAfterFilterCondition>
      idIsNotEmpty() {
    return QueryBuilder.apply(this, (query) {
      return query.addFilterCondition(FilterCondition.greaterThan(
        property: r'id',
        value: '',
      ));
    });
  }

  QueryBuilder<DownloadItem, DownloadItem, QAfterFilterCondition> isarIdEqualTo(
      Id value) {
    return QueryBuilder.apply(this, (query) {
      return query.addFilterCondition(FilterCondition.equalTo(
        property: r'isarId',
        value: value,
      ));
    });
  }

  QueryBuilder<DownloadItem, DownloadItem, QAfterFilterCondition>
      isarIdGreaterThan(
    Id value, {
    bool include = false,
  }) {
    return QueryBuilder.apply(this, (query) {
      return query.addFilterCondition(FilterCondition.greaterThan(
        include: include,
        property: r'isarId',
        value: value,
      ));
    });
  }

  QueryBuilder<DownloadItem, DownloadItem, QAfterFilterCondition>
      isarIdLessThan(
    Id value, {
    bool include = false,
  }) {
    return QueryBuilder.apply(this, (query) {
      return query.addFilterCondition(FilterCondition.lessThan(
        include: include,
        property: r'isarId',
        value: value,
      ));
    });
  }

  QueryBuilder<DownloadItem, DownloadItem, QAfterFilterCondition> isarIdBetween(
    Id lower,
    Id upper, {
    bool includeLower = true,
    bool includeUpper = true,
  }) {
    return QueryBuilder.apply(this, (query) {
      return query.addFilterCondition(FilterCondition.between(
        property: r'isarId',
        lower: lower,
        includeLower: includeLower,
        upper: upper,
        includeUpper: includeUpper,
      ));
    });
  }

  QueryBuilder<DownloadItem, DownloadItem, QAfterFilterCondition>
      jsonItemIsNull() {
    return QueryBuilder.apply(this, (query) {
      return query.addFilterCondition(const FilterCondition.isNull(
        property: r'jsonItem',
      ));
    });
  }

  QueryBuilder<DownloadItem, DownloadItem, QAfterFilterCondition>
      jsonItemIsNotNull() {
    return QueryBuilder.apply(this, (query) {
      return query.addFilterCondition(const FilterCondition.isNotNull(
        property: r'jsonItem',
      ));
    });
  }

  QueryBuilder<DownloadItem, DownloadItem, QAfterFilterCondition>
      jsonItemEqualTo(
    String? value, {
    bool caseSensitive = true,
  }) {
    return QueryBuilder.apply(this, (query) {
      return query.addFilterCondition(FilterCondition.equalTo(
        property: r'jsonItem',
        value: value,
        caseSensitive: caseSensitive,
      ));
    });
  }

  QueryBuilder<DownloadItem, DownloadItem, QAfterFilterCondition>
      jsonItemGreaterThan(
    String? value, {
    bool include = false,
    bool caseSensitive = true,
  }) {
    return QueryBuilder.apply(this, (query) {
      return query.addFilterCondition(FilterCondition.greaterThan(
        include: include,
        property: r'jsonItem',
        value: value,
        caseSensitive: caseSensitive,
      ));
    });
  }

  QueryBuilder<DownloadItem, DownloadItem, QAfterFilterCondition>
      jsonItemLessThan(
    String? value, {
    bool include = false,
    bool caseSensitive = true,
  }) {
    return QueryBuilder.apply(this, (query) {
      return query.addFilterCondition(FilterCondition.lessThan(
        include: include,
        property: r'jsonItem',
        value: value,
        caseSensitive: caseSensitive,
      ));
    });
  }

  QueryBuilder<DownloadItem, DownloadItem, QAfterFilterCondition>
      jsonItemBetween(
    String? lower,
    String? upper, {
    bool includeLower = true,
    bool includeUpper = true,
    bool caseSensitive = true,
  }) {
    return QueryBuilder.apply(this, (query) {
      return query.addFilterCondition(FilterCondition.between(
        property: r'jsonItem',
        lower: lower,
        includeLower: includeLower,
        upper: upper,
        includeUpper: includeUpper,
        caseSensitive: caseSensitive,
      ));
    });
  }

  QueryBuilder<DownloadItem, DownloadItem, QAfterFilterCondition>
      jsonItemStartsWith(
    String value, {
    bool caseSensitive = true,
  }) {
    return QueryBuilder.apply(this, (query) {
      return query.addFilterCondition(FilterCondition.startsWith(
        property: r'jsonItem',
        value: value,
        caseSensitive: caseSensitive,
      ));
    });
  }

  QueryBuilder<DownloadItem, DownloadItem, QAfterFilterCondition>
      jsonItemEndsWith(
    String value, {
    bool caseSensitive = true,
  }) {
    return QueryBuilder.apply(this, (query) {
      return query.addFilterCondition(FilterCondition.endsWith(
        property: r'jsonItem',
        value: value,
        caseSensitive: caseSensitive,
      ));
    });
  }

  QueryBuilder<DownloadItem, DownloadItem, QAfterFilterCondition>
      jsonItemContains(String value, {bool caseSensitive = true}) {
    return QueryBuilder.apply(this, (query) {
      return query.addFilterCondition(FilterCondition.contains(
        property: r'jsonItem',
        value: value,
        caseSensitive: caseSensitive,
      ));
    });
  }

  QueryBuilder<DownloadItem, DownloadItem, QAfterFilterCondition>
      jsonItemMatches(String pattern, {bool caseSensitive = true}) {
    return QueryBuilder.apply(this, (query) {
      return query.addFilterCondition(FilterCondition.matches(
        property: r'jsonItem',
        wildcard: pattern,
        caseSensitive: caseSensitive,
      ));
    });
  }

  QueryBuilder<DownloadItem, DownloadItem, QAfterFilterCondition>
      jsonItemIsEmpty() {
    return QueryBuilder.apply(this, (query) {
      return query.addFilterCondition(FilterCondition.equalTo(
        property: r'jsonItem',
        value: '',
      ));
    });
  }

  QueryBuilder<DownloadItem, DownloadItem, QAfterFilterCondition>
      jsonItemIsNotEmpty() {
    return QueryBuilder.apply(this, (query) {
      return query.addFilterCondition(FilterCondition.greaterThan(
        property: r'jsonItem',
        value: '',
      ));
    });
  }

  QueryBuilder<DownloadItem, DownloadItem, QAfterFilterCondition> nameEqualTo(
    String value, {
    bool caseSensitive = true,
  }) {
    return QueryBuilder.apply(this, (query) {
      return query.addFilterCondition(FilterCondition.equalTo(
        property: r'name',
        value: value,
        caseSensitive: caseSensitive,
      ));
    });
  }

  QueryBuilder<DownloadItem, DownloadItem, QAfterFilterCondition>
      nameGreaterThan(
    String value, {
    bool include = false,
    bool caseSensitive = true,
  }) {
    return QueryBuilder.apply(this, (query) {
      return query.addFilterCondition(FilterCondition.greaterThan(
        include: include,
        property: r'name',
        value: value,
        caseSensitive: caseSensitive,
      ));
    });
  }

  QueryBuilder<DownloadItem, DownloadItem, QAfterFilterCondition> nameLessThan(
    String value, {
    bool include = false,
    bool caseSensitive = true,
  }) {
    return QueryBuilder.apply(this, (query) {
      return query.addFilterCondition(FilterCondition.lessThan(
        include: include,
        property: r'name',
        value: value,
        caseSensitive: caseSensitive,
      ));
    });
  }

  QueryBuilder<DownloadItem, DownloadItem, QAfterFilterCondition> nameBetween(
    String lower,
    String upper, {
    bool includeLower = true,
    bool includeUpper = true,
    bool caseSensitive = true,
  }) {
    return QueryBuilder.apply(this, (query) {
      return query.addFilterCondition(FilterCondition.between(
        property: r'name',
        lower: lower,
        includeLower: includeLower,
        upper: upper,
        includeUpper: includeUpper,
        caseSensitive: caseSensitive,
      ));
    });
  }

  QueryBuilder<DownloadItem, DownloadItem, QAfterFilterCondition>
      nameStartsWith(
    String value, {
    bool caseSensitive = true,
  }) {
    return QueryBuilder.apply(this, (query) {
      return query.addFilterCondition(FilterCondition.startsWith(
        property: r'name',
        value: value,
        caseSensitive: caseSensitive,
      ));
    });
  }

  QueryBuilder<DownloadItem, DownloadItem, QAfterFilterCondition> nameEndsWith(
    String value, {
    bool caseSensitive = true,
  }) {
    return QueryBuilder.apply(this, (query) {
      return query.addFilterCondition(FilterCondition.endsWith(
        property: r'name',
        value: value,
        caseSensitive: caseSensitive,
      ));
    });
  }

  QueryBuilder<DownloadItem, DownloadItem, QAfterFilterCondition> nameContains(
      String value,
      {bool caseSensitive = true}) {
    return QueryBuilder.apply(this, (query) {
      return query.addFilterCondition(FilterCondition.contains(
        property: r'name',
        value: value,
        caseSensitive: caseSensitive,
      ));
    });
  }

  QueryBuilder<DownloadItem, DownloadItem, QAfterFilterCondition> nameMatches(
      String pattern,
      {bool caseSensitive = true}) {
    return QueryBuilder.apply(this, (query) {
      return query.addFilterCondition(FilterCondition.matches(
        property: r'name',
        wildcard: pattern,
        caseSensitive: caseSensitive,
      ));
    });
  }

  QueryBuilder<DownloadItem, DownloadItem, QAfterFilterCondition>
      nameIsEmpty() {
    return QueryBuilder.apply(this, (query) {
      return query.addFilterCondition(FilterCondition.equalTo(
        property: r'name',
        value: '',
      ));
    });
  }

  QueryBuilder<DownloadItem, DownloadItem, QAfterFilterCondition>
      nameIsNotEmpty() {
    return QueryBuilder.apply(this, (query) {
      return query.addFilterCondition(FilterCondition.greaterThan(
        property: r'name',
        value: '',
      ));
    });
  }

  QueryBuilder<DownloadItem, DownloadItem, QAfterFilterCondition>
      orderedChildrenIsNull() {
    return QueryBuilder.apply(this, (query) {
      return query.addFilterCondition(const FilterCondition.isNull(
        property: r'orderedChildren',
      ));
    });
  }

  QueryBuilder<DownloadItem, DownloadItem, QAfterFilterCondition>
      orderedChildrenIsNotNull() {
    return QueryBuilder.apply(this, (query) {
      return query.addFilterCondition(const FilterCondition.isNotNull(
        property: r'orderedChildren',
      ));
    });
  }

  QueryBuilder<DownloadItem, DownloadItem, QAfterFilterCondition>
      orderedChildrenElementEqualTo(int value) {
    return QueryBuilder.apply(this, (query) {
      return query.addFilterCondition(FilterCondition.equalTo(
        property: r'orderedChildren',
        value: value,
      ));
    });
  }

  QueryBuilder<DownloadItem, DownloadItem, QAfterFilterCondition>
      orderedChildrenElementGreaterThan(
    int value, {
    bool include = false,
  }) {
    return QueryBuilder.apply(this, (query) {
      return query.addFilterCondition(FilterCondition.greaterThan(
        include: include,
        property: r'orderedChildren',
        value: value,
      ));
    });
  }

  QueryBuilder<DownloadItem, DownloadItem, QAfterFilterCondition>
      orderedChildrenElementLessThan(
    int value, {
    bool include = false,
  }) {
    return QueryBuilder.apply(this, (query) {
      return query.addFilterCondition(FilterCondition.lessThan(
        include: include,
        property: r'orderedChildren',
        value: value,
      ));
    });
  }

  QueryBuilder<DownloadItem, DownloadItem, QAfterFilterCondition>
      orderedChildrenElementBetween(
    int lower,
    int upper, {
    bool includeLower = true,
    bool includeUpper = true,
  }) {
    return QueryBuilder.apply(this, (query) {
      return query.addFilterCondition(FilterCondition.between(
        property: r'orderedChildren',
        lower: lower,
        includeLower: includeLower,
        upper: upper,
        includeUpper: includeUpper,
      ));
    });
  }

  QueryBuilder<DownloadItem, DownloadItem, QAfterFilterCondition>
      orderedChildrenLengthEqualTo(int length) {
    return QueryBuilder.apply(this, (query) {
      return query.listLength(
        r'orderedChildren',
        length,
        true,
        length,
        true,
      );
    });
  }

  QueryBuilder<DownloadItem, DownloadItem, QAfterFilterCondition>
      orderedChildrenIsEmpty() {
    return QueryBuilder.apply(this, (query) {
      return query.listLength(
        r'orderedChildren',
        0,
        true,
        0,
        true,
      );
    });
  }

  QueryBuilder<DownloadItem, DownloadItem, QAfterFilterCondition>
      orderedChildrenIsNotEmpty() {
    return QueryBuilder.apply(this, (query) {
      return query.listLength(
        r'orderedChildren',
        0,
        false,
        999999,
        true,
      );
    });
  }

  QueryBuilder<DownloadItem, DownloadItem, QAfterFilterCondition>
      orderedChildrenLengthLessThan(
    int length, {
    bool include = false,
  }) {
    return QueryBuilder.apply(this, (query) {
      return query.listLength(
        r'orderedChildren',
        0,
        true,
        length,
        include,
      );
    });
  }

  QueryBuilder<DownloadItem, DownloadItem, QAfterFilterCondition>
      orderedChildrenLengthGreaterThan(
    int length, {
    bool include = false,
  }) {
    return QueryBuilder.apply(this, (query) {
      return query.listLength(
        r'orderedChildren',
        length,
        include,
        999999,
        true,
      );
    });
  }

  QueryBuilder<DownloadItem, DownloadItem, QAfterFilterCondition>
      orderedChildrenLengthBetween(
    int lower,
    int upper, {
    bool includeLower = true,
    bool includeUpper = true,
  }) {
    return QueryBuilder.apply(this, (query) {
      return query.listLength(
        r'orderedChildren',
        lower,
        includeLower,
        upper,
        includeUpper,
      );
    });
  }

  QueryBuilder<DownloadItem, DownloadItem, QAfterFilterCondition>
      parentIndexNumberIsNull() {
    return QueryBuilder.apply(this, (query) {
      return query.addFilterCondition(const FilterCondition.isNull(
        property: r'parentIndexNumber',
      ));
    });
  }

  QueryBuilder<DownloadItem, DownloadItem, QAfterFilterCondition>
      parentIndexNumberIsNotNull() {
    return QueryBuilder.apply(this, (query) {
      return query.addFilterCondition(const FilterCondition.isNotNull(
        property: r'parentIndexNumber',
      ));
    });
  }

  QueryBuilder<DownloadItem, DownloadItem, QAfterFilterCondition>
      parentIndexNumberEqualTo(int? value) {
    return QueryBuilder.apply(this, (query) {
      return query.addFilterCondition(FilterCondition.equalTo(
        property: r'parentIndexNumber',
        value: value,
      ));
    });
  }

  QueryBuilder<DownloadItem, DownloadItem, QAfterFilterCondition>
      parentIndexNumberGreaterThan(
    int? value, {
    bool include = false,
  }) {
    return QueryBuilder.apply(this, (query) {
      return query.addFilterCondition(FilterCondition.greaterThan(
        include: include,
        property: r'parentIndexNumber',
        value: value,
      ));
    });
  }

  QueryBuilder<DownloadItem, DownloadItem, QAfterFilterCondition>
      parentIndexNumberLessThan(
    int? value, {
    bool include = false,
  }) {
    return QueryBuilder.apply(this, (query) {
      return query.addFilterCondition(FilterCondition.lessThan(
        include: include,
        property: r'parentIndexNumber',
        value: value,
      ));
    });
  }

  QueryBuilder<DownloadItem, DownloadItem, QAfterFilterCondition>
      parentIndexNumberBetween(
    int? lower,
    int? upper, {
    bool includeLower = true,
    bool includeUpper = true,
  }) {
    return QueryBuilder.apply(this, (query) {
      return query.addFilterCondition(FilterCondition.between(
        property: r'parentIndexNumber',
        lower: lower,
        includeLower: includeLower,
        upper: upper,
        includeUpper: includeUpper,
      ));
    });
  }

  QueryBuilder<DownloadItem, DownloadItem, QAfterFilterCondition> pathIsNull() {
    return QueryBuilder.apply(this, (query) {
      return query.addFilterCondition(const FilterCondition.isNull(
        property: r'path',
      ));
    });
  }

  QueryBuilder<DownloadItem, DownloadItem, QAfterFilterCondition>
      pathIsNotNull() {
    return QueryBuilder.apply(this, (query) {
      return query.addFilterCondition(const FilterCondition.isNotNull(
        property: r'path',
      ));
    });
  }

  QueryBuilder<DownloadItem, DownloadItem, QAfterFilterCondition> pathEqualTo(
    String? value, {
    bool caseSensitive = true,
  }) {
    return QueryBuilder.apply(this, (query) {
      return query.addFilterCondition(FilterCondition.equalTo(
        property: r'path',
        value: value,
        caseSensitive: caseSensitive,
      ));
    });
  }

  QueryBuilder<DownloadItem, DownloadItem, QAfterFilterCondition>
      pathGreaterThan(
    String? value, {
    bool include = false,
    bool caseSensitive = true,
  }) {
    return QueryBuilder.apply(this, (query) {
      return query.addFilterCondition(FilterCondition.greaterThan(
        include: include,
        property: r'path',
        value: value,
        caseSensitive: caseSensitive,
      ));
    });
  }

  QueryBuilder<DownloadItem, DownloadItem, QAfterFilterCondition> pathLessThan(
    String? value, {
    bool include = false,
    bool caseSensitive = true,
  }) {
    return QueryBuilder.apply(this, (query) {
      return query.addFilterCondition(FilterCondition.lessThan(
        include: include,
        property: r'path',
        value: value,
        caseSensitive: caseSensitive,
      ));
    });
  }

  QueryBuilder<DownloadItem, DownloadItem, QAfterFilterCondition> pathBetween(
    String? lower,
    String? upper, {
    bool includeLower = true,
    bool includeUpper = true,
    bool caseSensitive = true,
  }) {
    return QueryBuilder.apply(this, (query) {
      return query.addFilterCondition(FilterCondition.between(
        property: r'path',
        lower: lower,
        includeLower: includeLower,
        upper: upper,
        includeUpper: includeUpper,
        caseSensitive: caseSensitive,
      ));
    });
  }

  QueryBuilder<DownloadItem, DownloadItem, QAfterFilterCondition>
      pathStartsWith(
    String value, {
    bool caseSensitive = true,
  }) {
    return QueryBuilder.apply(this, (query) {
      return query.addFilterCondition(FilterCondition.startsWith(
        property: r'path',
        value: value,
        caseSensitive: caseSensitive,
      ));
    });
  }

  QueryBuilder<DownloadItem, DownloadItem, QAfterFilterCondition> pathEndsWith(
    String value, {
    bool caseSensitive = true,
  }) {
    return QueryBuilder.apply(this, (query) {
      return query.addFilterCondition(FilterCondition.endsWith(
        property: r'path',
        value: value,
        caseSensitive: caseSensitive,
      ));
    });
  }

  QueryBuilder<DownloadItem, DownloadItem, QAfterFilterCondition> pathContains(
      String value,
      {bool caseSensitive = true}) {
    return QueryBuilder.apply(this, (query) {
      return query.addFilterCondition(FilterCondition.contains(
        property: r'path',
        value: value,
        caseSensitive: caseSensitive,
      ));
    });
  }

  QueryBuilder<DownloadItem, DownloadItem, QAfterFilterCondition> pathMatches(
      String pattern,
      {bool caseSensitive = true}) {
    return QueryBuilder.apply(this, (query) {
      return query.addFilterCondition(FilterCondition.matches(
        property: r'path',
        wildcard: pattern,
        caseSensitive: caseSensitive,
      ));
    });
  }

  QueryBuilder<DownloadItem, DownloadItem, QAfterFilterCondition>
      pathIsEmpty() {
    return QueryBuilder.apply(this, (query) {
      return query.addFilterCondition(FilterCondition.equalTo(
        property: r'path',
        value: '',
      ));
    });
  }

  QueryBuilder<DownloadItem, DownloadItem, QAfterFilterCondition>
      pathIsNotEmpty() {
    return QueryBuilder.apply(this, (query) {
      return query.addFilterCondition(FilterCondition.greaterThan(
        property: r'path',
        value: '',
      ));
    });
  }

  QueryBuilder<DownloadItem, DownloadItem, QAfterFilterCondition> stateEqualTo(
      DownloadItemState value) {
    return QueryBuilder.apply(this, (query) {
      return query.addFilterCondition(FilterCondition.equalTo(
        property: r'state',
        value: value,
      ));
    });
  }

  QueryBuilder<DownloadItem, DownloadItem, QAfterFilterCondition>
      stateGreaterThan(
    DownloadItemState value, {
    bool include = false,
  }) {
    return QueryBuilder.apply(this, (query) {
      return query.addFilterCondition(FilterCondition.greaterThan(
        include: include,
        property: r'state',
        value: value,
      ));
    });
  }

  QueryBuilder<DownloadItem, DownloadItem, QAfterFilterCondition> stateLessThan(
    DownloadItemState value, {
    bool include = false,
  }) {
    return QueryBuilder.apply(this, (query) {
      return query.addFilterCondition(FilterCondition.lessThan(
        include: include,
        property: r'state',
        value: value,
      ));
    });
  }

  QueryBuilder<DownloadItem, DownloadItem, QAfterFilterCondition> stateBetween(
    DownloadItemState lower,
    DownloadItemState upper, {
    bool includeLower = true,
    bool includeUpper = true,
  }) {
    return QueryBuilder.apply(this, (query) {
      return query.addFilterCondition(FilterCondition.between(
        property: r'state',
        lower: lower,
        includeLower: includeLower,
        upper: upper,
        includeUpper: includeUpper,
      ));
    });
  }

  QueryBuilder<DownloadItem, DownloadItem, QAfterFilterCondition>
      syncTranscodingProfileIsNull() {
    return QueryBuilder.apply(this, (query) {
      return query.addFilterCondition(const FilterCondition.isNull(
        property: r'syncTranscodingProfile',
      ));
    });
  }

  QueryBuilder<DownloadItem, DownloadItem, QAfterFilterCondition>
      syncTranscodingProfileIsNotNull() {
    return QueryBuilder.apply(this, (query) {
      return query.addFilterCondition(const FilterCondition.isNotNull(
        property: r'syncTranscodingProfile',
      ));
    });
  }

  QueryBuilder<DownloadItem, DownloadItem, QAfterFilterCondition> typeEqualTo(
      DownloadItemType value) {
    return QueryBuilder.apply(this, (query) {
      return query.addFilterCondition(FilterCondition.equalTo(
        property: r'type',
        value: value,
      ));
    });
  }

  QueryBuilder<DownloadItem, DownloadItem, QAfterFilterCondition>
      typeGreaterThan(
    DownloadItemType value, {
    bool include = false,
  }) {
    return QueryBuilder.apply(this, (query) {
      return query.addFilterCondition(FilterCondition.greaterThan(
        include: include,
        property: r'type',
        value: value,
      ));
    });
  }

  QueryBuilder<DownloadItem, DownloadItem, QAfterFilterCondition> typeLessThan(
    DownloadItemType value, {
    bool include = false,
  }) {
    return QueryBuilder.apply(this, (query) {
      return query.addFilterCondition(FilterCondition.lessThan(
        include: include,
        property: r'type',
        value: value,
      ));
    });
  }

  QueryBuilder<DownloadItem, DownloadItem, QAfterFilterCondition> typeBetween(
    DownloadItemType lower,
    DownloadItemType upper, {
    bool includeLower = true,
    bool includeUpper = true,
  }) {
    return QueryBuilder.apply(this, (query) {
      return query.addFilterCondition(FilterCondition.between(
        property: r'type',
        lower: lower,
        includeLower: includeLower,
        upper: upper,
        includeUpper: includeUpper,
      ));
    });
  }

  QueryBuilder<DownloadItem, DownloadItem, QAfterFilterCondition>
      userTranscodingProfileIsNull() {
    return QueryBuilder.apply(this, (query) {
      return query.addFilterCondition(const FilterCondition.isNull(
        property: r'userTranscodingProfile',
      ));
    });
  }

  QueryBuilder<DownloadItem, DownloadItem, QAfterFilterCondition>
      userTranscodingProfileIsNotNull() {
    return QueryBuilder.apply(this, (query) {
      return query.addFilterCondition(const FilterCondition.isNotNull(
        property: r'userTranscodingProfile',
      ));
    });
  }

  QueryBuilder<DownloadItem, DownloadItem, QAfterFilterCondition>
      viewIdIsNull() {
    return QueryBuilder.apply(this, (query) {
      return query.addFilterCondition(const FilterCondition.isNull(
        property: r'viewId',
      ));
    });
  }

  QueryBuilder<DownloadItem, DownloadItem, QAfterFilterCondition>
      viewIdIsNotNull() {
    return QueryBuilder.apply(this, (query) {
      return query.addFilterCondition(const FilterCondition.isNotNull(
        property: r'viewId',
      ));
    });
  }

  QueryBuilder<DownloadItem, DownloadItem, QAfterFilterCondition> viewIdEqualTo(
    String? value, {
    bool caseSensitive = true,
  }) {
    return QueryBuilder.apply(this, (query) {
      return query.addFilterCondition(FilterCondition.equalTo(
        property: r'viewId',
        value: value,
        caseSensitive: caseSensitive,
      ));
    });
  }

  QueryBuilder<DownloadItem, DownloadItem, QAfterFilterCondition>
      viewIdGreaterThan(
    String? value, {
    bool include = false,
    bool caseSensitive = true,
  }) {
    return QueryBuilder.apply(this, (query) {
      return query.addFilterCondition(FilterCondition.greaterThan(
        include: include,
        property: r'viewId',
        value: value,
        caseSensitive: caseSensitive,
      ));
    });
  }

  QueryBuilder<DownloadItem, DownloadItem, QAfterFilterCondition>
      viewIdLessThan(
    String? value, {
    bool include = false,
    bool caseSensitive = true,
  }) {
    return QueryBuilder.apply(this, (query) {
      return query.addFilterCondition(FilterCondition.lessThan(
        include: include,
        property: r'viewId',
        value: value,
        caseSensitive: caseSensitive,
      ));
    });
  }

  QueryBuilder<DownloadItem, DownloadItem, QAfterFilterCondition> viewIdBetween(
    String? lower,
    String? upper, {
    bool includeLower = true,
    bool includeUpper = true,
    bool caseSensitive = true,
  }) {
    return QueryBuilder.apply(this, (query) {
      return query.addFilterCondition(FilterCondition.between(
        property: r'viewId',
        lower: lower,
        includeLower: includeLower,
        upper: upper,
        includeUpper: includeUpper,
        caseSensitive: caseSensitive,
      ));
    });
  }

  QueryBuilder<DownloadItem, DownloadItem, QAfterFilterCondition>
      viewIdStartsWith(
    String value, {
    bool caseSensitive = true,
  }) {
    return QueryBuilder.apply(this, (query) {
      return query.addFilterCondition(FilterCondition.startsWith(
        property: r'viewId',
        value: value,
        caseSensitive: caseSensitive,
      ));
    });
  }

  QueryBuilder<DownloadItem, DownloadItem, QAfterFilterCondition>
      viewIdEndsWith(
    String value, {
    bool caseSensitive = true,
  }) {
    return QueryBuilder.apply(this, (query) {
      return query.addFilterCondition(FilterCondition.endsWith(
        property: r'viewId',
        value: value,
        caseSensitive: caseSensitive,
      ));
    });
  }

  QueryBuilder<DownloadItem, DownloadItem, QAfterFilterCondition>
      viewIdContains(String value, {bool caseSensitive = true}) {
    return QueryBuilder.apply(this, (query) {
      return query.addFilterCondition(FilterCondition.contains(
        property: r'viewId',
        value: value,
        caseSensitive: caseSensitive,
      ));
    });
  }

  QueryBuilder<DownloadItem, DownloadItem, QAfterFilterCondition> viewIdMatches(
      String pattern,
      {bool caseSensitive = true}) {
    return QueryBuilder.apply(this, (query) {
      return query.addFilterCondition(FilterCondition.matches(
        property: r'viewId',
        wildcard: pattern,
        caseSensitive: caseSensitive,
      ));
    });
  }

  QueryBuilder<DownloadItem, DownloadItem, QAfterFilterCondition>
      viewIdIsEmpty() {
    return QueryBuilder.apply(this, (query) {
      return query.addFilterCondition(FilterCondition.equalTo(
        property: r'viewId',
        value: '',
      ));
    });
  }

  QueryBuilder<DownloadItem, DownloadItem, QAfterFilterCondition>
      viewIdIsNotEmpty() {
    return QueryBuilder.apply(this, (query) {
      return query.addFilterCondition(FilterCondition.greaterThan(
        property: r'viewId',
        value: '',
      ));
    });
  }
}

extension DownloadItemQueryObject
    on QueryBuilder<DownloadItem, DownloadItem, QFilterCondition> {
  QueryBuilder<DownloadItem, DownloadItem, QAfterFilterCondition>
      fileTranscodingProfile(FilterQuery<DownloadProfile> q) {
    return QueryBuilder.apply(this, (query) {
      return query.object(q, r'fileTranscodingProfile');
    });
  }

  QueryBuilder<DownloadItem, DownloadItem, QAfterFilterCondition>
      syncTranscodingProfile(FilterQuery<DownloadProfile> q) {
    return QueryBuilder.apply(this, (query) {
      return query.object(q, r'syncTranscodingProfile');
    });
  }

  QueryBuilder<DownloadItem, DownloadItem, QAfterFilterCondition>
      userTranscodingProfile(FilterQuery<DownloadProfile> q) {
    return QueryBuilder.apply(this, (query) {
      return query.object(q, r'userTranscodingProfile');
    });
  }
}

extension DownloadItemQueryLinks
    on QueryBuilder<DownloadItem, DownloadItem, QFilterCondition> {
  QueryBuilder<DownloadItem, DownloadItem, QAfterFilterCondition> requires(
      FilterQuery<DownloadItem> q) {
    return QueryBuilder.apply(this, (query) {
      return query.link(q, r'requires');
    });
  }

  QueryBuilder<DownloadItem, DownloadItem, QAfterFilterCondition>
      requiresLengthEqualTo(int length) {
    return QueryBuilder.apply(this, (query) {
      return query.linkLength(r'requires', length, true, length, true);
    });
  }

  QueryBuilder<DownloadItem, DownloadItem, QAfterFilterCondition>
      requiresIsEmpty() {
    return QueryBuilder.apply(this, (query) {
      return query.linkLength(r'requires', 0, true, 0, true);
    });
  }

  QueryBuilder<DownloadItem, DownloadItem, QAfterFilterCondition>
      requiresIsNotEmpty() {
    return QueryBuilder.apply(this, (query) {
      return query.linkLength(r'requires', 0, false, 999999, true);
    });
  }

  QueryBuilder<DownloadItem, DownloadItem, QAfterFilterCondition>
      requiresLengthLessThan(
    int length, {
    bool include = false,
  }) {
    return QueryBuilder.apply(this, (query) {
      return query.linkLength(r'requires', 0, true, length, include);
    });
  }

  QueryBuilder<DownloadItem, DownloadItem, QAfterFilterCondition>
      requiresLengthGreaterThan(
    int length, {
    bool include = false,
  }) {
    return QueryBuilder.apply(this, (query) {
      return query.linkLength(r'requires', length, include, 999999, true);
    });
  }

  QueryBuilder<DownloadItem, DownloadItem, QAfterFilterCondition>
      requiresLengthBetween(
    int lower,
    int upper, {
    bool includeLower = true,
    bool includeUpper = true,
  }) {
    return QueryBuilder.apply(this, (query) {
      return query.linkLength(
          r'requires', lower, includeLower, upper, includeUpper);
    });
  }

  QueryBuilder<DownloadItem, DownloadItem, QAfterFilterCondition> requiredBy(
      FilterQuery<DownloadItem> q) {
    return QueryBuilder.apply(this, (query) {
      return query.link(q, r'requiredBy');
    });
  }

  QueryBuilder<DownloadItem, DownloadItem, QAfterFilterCondition>
      requiredByLengthEqualTo(int length) {
    return QueryBuilder.apply(this, (query) {
      return query.linkLength(r'requiredBy', length, true, length, true);
    });
  }

  QueryBuilder<DownloadItem, DownloadItem, QAfterFilterCondition>
      requiredByIsEmpty() {
    return QueryBuilder.apply(this, (query) {
      return query.linkLength(r'requiredBy', 0, true, 0, true);
    });
  }

  QueryBuilder<DownloadItem, DownloadItem, QAfterFilterCondition>
      requiredByIsNotEmpty() {
    return QueryBuilder.apply(this, (query) {
      return query.linkLength(r'requiredBy', 0, false, 999999, true);
    });
  }

  QueryBuilder<DownloadItem, DownloadItem, QAfterFilterCondition>
      requiredByLengthLessThan(
    int length, {
    bool include = false,
  }) {
    return QueryBuilder.apply(this, (query) {
      return query.linkLength(r'requiredBy', 0, true, length, include);
    });
  }

  QueryBuilder<DownloadItem, DownloadItem, QAfterFilterCondition>
      requiredByLengthGreaterThan(
    int length, {
    bool include = false,
  }) {
    return QueryBuilder.apply(this, (query) {
      return query.linkLength(r'requiredBy', length, include, 999999, true);
    });
  }

  QueryBuilder<DownloadItem, DownloadItem, QAfterFilterCondition>
      requiredByLengthBetween(
    int lower,
    int upper, {
    bool includeLower = true,
    bool includeUpper = true,
  }) {
    return QueryBuilder.apply(this, (query) {
      return query.linkLength(
          r'requiredBy', lower, includeLower, upper, includeUpper);
    });
  }

  QueryBuilder<DownloadItem, DownloadItem, QAfterFilterCondition> info(
      FilterQuery<DownloadItem> q) {
    return QueryBuilder.apply(this, (query) {
      return query.link(q, r'info');
    });
  }

  QueryBuilder<DownloadItem, DownloadItem, QAfterFilterCondition>
      infoLengthEqualTo(int length) {
    return QueryBuilder.apply(this, (query) {
      return query.linkLength(r'info', length, true, length, true);
    });
  }

  QueryBuilder<DownloadItem, DownloadItem, QAfterFilterCondition>
      infoIsEmpty() {
    return QueryBuilder.apply(this, (query) {
      return query.linkLength(r'info', 0, true, 0, true);
    });
  }

  QueryBuilder<DownloadItem, DownloadItem, QAfterFilterCondition>
      infoIsNotEmpty() {
    return QueryBuilder.apply(this, (query) {
      return query.linkLength(r'info', 0, false, 999999, true);
    });
  }

  QueryBuilder<DownloadItem, DownloadItem, QAfterFilterCondition>
      infoLengthLessThan(
    int length, {
    bool include = false,
  }) {
    return QueryBuilder.apply(this, (query) {
      return query.linkLength(r'info', 0, true, length, include);
    });
  }

  QueryBuilder<DownloadItem, DownloadItem, QAfterFilterCondition>
      infoLengthGreaterThan(
    int length, {
    bool include = false,
  }) {
    return QueryBuilder.apply(this, (query) {
      return query.linkLength(r'info', length, include, 999999, true);
    });
  }

  QueryBuilder<DownloadItem, DownloadItem, QAfterFilterCondition>
      infoLengthBetween(
    int lower,
    int upper, {
    bool includeLower = true,
    bool includeUpper = true,
  }) {
    return QueryBuilder.apply(this, (query) {
      return query.linkLength(
          r'info', lower, includeLower, upper, includeUpper);
    });
  }

  QueryBuilder<DownloadItem, DownloadItem, QAfterFilterCondition> infoFor(
      FilterQuery<DownloadItem> q) {
    return QueryBuilder.apply(this, (query) {
      return query.link(q, r'infoFor');
    });
  }

  QueryBuilder<DownloadItem, DownloadItem, QAfterFilterCondition>
      infoForLengthEqualTo(int length) {
    return QueryBuilder.apply(this, (query) {
      return query.linkLength(r'infoFor', length, true, length, true);
    });
  }

  QueryBuilder<DownloadItem, DownloadItem, QAfterFilterCondition>
      infoForIsEmpty() {
    return QueryBuilder.apply(this, (query) {
      return query.linkLength(r'infoFor', 0, true, 0, true);
    });
  }

  QueryBuilder<DownloadItem, DownloadItem, QAfterFilterCondition>
      infoForIsNotEmpty() {
    return QueryBuilder.apply(this, (query) {
      return query.linkLength(r'infoFor', 0, false, 999999, true);
    });
  }

  QueryBuilder<DownloadItem, DownloadItem, QAfterFilterCondition>
      infoForLengthLessThan(
    int length, {
    bool include = false,
  }) {
    return QueryBuilder.apply(this, (query) {
      return query.linkLength(r'infoFor', 0, true, length, include);
    });
  }

  QueryBuilder<DownloadItem, DownloadItem, QAfterFilterCondition>
      infoForLengthGreaterThan(
    int length, {
    bool include = false,
  }) {
    return QueryBuilder.apply(this, (query) {
      return query.linkLength(r'infoFor', length, include, 999999, true);
    });
  }

  QueryBuilder<DownloadItem, DownloadItem, QAfterFilterCondition>
      infoForLengthBetween(
    int lower,
    int upper, {
    bool includeLower = true,
    bool includeUpper = true,
  }) {
    return QueryBuilder.apply(this, (query) {
      return query.linkLength(
          r'infoFor', lower, includeLower, upper, includeUpper);
    });
  }
}

extension DownloadItemQuerySortBy
    on QueryBuilder<DownloadItem, DownloadItem, QSortBy> {
  QueryBuilder<DownloadItem, DownloadItem, QAfterSortBy>
      sortByBaseIndexNumber() {
    return QueryBuilder.apply(this, (query) {
      return query.addSortBy(r'baseIndexNumber', Sort.asc);
    });
  }

  QueryBuilder<DownloadItem, DownloadItem, QAfterSortBy>
      sortByBaseIndexNumberDesc() {
    return QueryBuilder.apply(this, (query) {
      return query.addSortBy(r'baseIndexNumber', Sort.desc);
    });
  }

  QueryBuilder<DownloadItem, DownloadItem, QAfterSortBy> sortByBaseItemType() {
    return QueryBuilder.apply(this, (query) {
      return query.addSortBy(r'baseItemType', Sort.asc);
    });
  }

  QueryBuilder<DownloadItem, DownloadItem, QAfterSortBy>
      sortByBaseItemTypeDesc() {
    return QueryBuilder.apply(this, (query) {
      return query.addSortBy(r'baseItemType', Sort.desc);
    });
  }

  QueryBuilder<DownloadItem, DownloadItem, QAfterSortBy> sortById() {
    return QueryBuilder.apply(this, (query) {
      return query.addSortBy(r'id', Sort.asc);
    });
  }

  QueryBuilder<DownloadItem, DownloadItem, QAfterSortBy> sortByIdDesc() {
    return QueryBuilder.apply(this, (query) {
      return query.addSortBy(r'id', Sort.desc);
    });
  }

  QueryBuilder<DownloadItem, DownloadItem, QAfterSortBy> sortByJsonItem() {
    return QueryBuilder.apply(this, (query) {
      return query.addSortBy(r'jsonItem', Sort.asc);
    });
  }

  QueryBuilder<DownloadItem, DownloadItem, QAfterSortBy> sortByJsonItemDesc() {
    return QueryBuilder.apply(this, (query) {
      return query.addSortBy(r'jsonItem', Sort.desc);
    });
  }

  QueryBuilder<DownloadItem, DownloadItem, QAfterSortBy> sortByName() {
    return QueryBuilder.apply(this, (query) {
      return query.addSortBy(r'name', Sort.asc);
    });
  }

  QueryBuilder<DownloadItem, DownloadItem, QAfterSortBy> sortByNameDesc() {
    return QueryBuilder.apply(this, (query) {
      return query.addSortBy(r'name', Sort.desc);
    });
  }

  QueryBuilder<DownloadItem, DownloadItem, QAfterSortBy>
      sortByParentIndexNumber() {
    return QueryBuilder.apply(this, (query) {
      return query.addSortBy(r'parentIndexNumber', Sort.asc);
    });
  }

  QueryBuilder<DownloadItem, DownloadItem, QAfterSortBy>
      sortByParentIndexNumberDesc() {
    return QueryBuilder.apply(this, (query) {
      return query.addSortBy(r'parentIndexNumber', Sort.desc);
    });
  }

  QueryBuilder<DownloadItem, DownloadItem, QAfterSortBy> sortByPath() {
    return QueryBuilder.apply(this, (query) {
      return query.addSortBy(r'path', Sort.asc);
    });
  }

  QueryBuilder<DownloadItem, DownloadItem, QAfterSortBy> sortByPathDesc() {
    return QueryBuilder.apply(this, (query) {
      return query.addSortBy(r'path', Sort.desc);
    });
  }

  QueryBuilder<DownloadItem, DownloadItem, QAfterSortBy> sortByState() {
    return QueryBuilder.apply(this, (query) {
      return query.addSortBy(r'state', Sort.asc);
    });
  }

  QueryBuilder<DownloadItem, DownloadItem, QAfterSortBy> sortByStateDesc() {
    return QueryBuilder.apply(this, (query) {
      return query.addSortBy(r'state', Sort.desc);
    });
  }

  QueryBuilder<DownloadItem, DownloadItem, QAfterSortBy> sortByType() {
    return QueryBuilder.apply(this, (query) {
      return query.addSortBy(r'type', Sort.asc);
    });
  }

  QueryBuilder<DownloadItem, DownloadItem, QAfterSortBy> sortByTypeDesc() {
    return QueryBuilder.apply(this, (query) {
      return query.addSortBy(r'type', Sort.desc);
    });
  }

  QueryBuilder<DownloadItem, DownloadItem, QAfterSortBy> sortByViewId() {
    return QueryBuilder.apply(this, (query) {
      return query.addSortBy(r'viewId', Sort.asc);
    });
  }

  QueryBuilder<DownloadItem, DownloadItem, QAfterSortBy> sortByViewIdDesc() {
    return QueryBuilder.apply(this, (query) {
      return query.addSortBy(r'viewId', Sort.desc);
    });
  }
}

extension DownloadItemQuerySortThenBy
    on QueryBuilder<DownloadItem, DownloadItem, QSortThenBy> {
  QueryBuilder<DownloadItem, DownloadItem, QAfterSortBy>
      thenByBaseIndexNumber() {
    return QueryBuilder.apply(this, (query) {
      return query.addSortBy(r'baseIndexNumber', Sort.asc);
    });
  }

  QueryBuilder<DownloadItem, DownloadItem, QAfterSortBy>
      thenByBaseIndexNumberDesc() {
    return QueryBuilder.apply(this, (query) {
      return query.addSortBy(r'baseIndexNumber', Sort.desc);
    });
  }

  QueryBuilder<DownloadItem, DownloadItem, QAfterSortBy> thenByBaseItemType() {
    return QueryBuilder.apply(this, (query) {
      return query.addSortBy(r'baseItemType', Sort.asc);
    });
  }

  QueryBuilder<DownloadItem, DownloadItem, QAfterSortBy>
      thenByBaseItemTypeDesc() {
    return QueryBuilder.apply(this, (query) {
      return query.addSortBy(r'baseItemType', Sort.desc);
    });
  }

  QueryBuilder<DownloadItem, DownloadItem, QAfterSortBy> thenById() {
    return QueryBuilder.apply(this, (query) {
      return query.addSortBy(r'id', Sort.asc);
    });
  }

  QueryBuilder<DownloadItem, DownloadItem, QAfterSortBy> thenByIdDesc() {
    return QueryBuilder.apply(this, (query) {
      return query.addSortBy(r'id', Sort.desc);
    });
  }

  QueryBuilder<DownloadItem, DownloadItem, QAfterSortBy> thenByIsarId() {
    return QueryBuilder.apply(this, (query) {
      return query.addSortBy(r'isarId', Sort.asc);
    });
  }

  QueryBuilder<DownloadItem, DownloadItem, QAfterSortBy> thenByIsarIdDesc() {
    return QueryBuilder.apply(this, (query) {
      return query.addSortBy(r'isarId', Sort.desc);
    });
  }

  QueryBuilder<DownloadItem, DownloadItem, QAfterSortBy> thenByJsonItem() {
    return QueryBuilder.apply(this, (query) {
      return query.addSortBy(r'jsonItem', Sort.asc);
    });
  }

  QueryBuilder<DownloadItem, DownloadItem, QAfterSortBy> thenByJsonItemDesc() {
    return QueryBuilder.apply(this, (query) {
      return query.addSortBy(r'jsonItem', Sort.desc);
    });
  }

  QueryBuilder<DownloadItem, DownloadItem, QAfterSortBy> thenByName() {
    return QueryBuilder.apply(this, (query) {
      return query.addSortBy(r'name', Sort.asc);
    });
  }

  QueryBuilder<DownloadItem, DownloadItem, QAfterSortBy> thenByNameDesc() {
    return QueryBuilder.apply(this, (query) {
      return query.addSortBy(r'name', Sort.desc);
    });
  }

  QueryBuilder<DownloadItem, DownloadItem, QAfterSortBy>
      thenByParentIndexNumber() {
    return QueryBuilder.apply(this, (query) {
      return query.addSortBy(r'parentIndexNumber', Sort.asc);
    });
  }

  QueryBuilder<DownloadItem, DownloadItem, QAfterSortBy>
      thenByParentIndexNumberDesc() {
    return QueryBuilder.apply(this, (query) {
      return query.addSortBy(r'parentIndexNumber', Sort.desc);
    });
  }

  QueryBuilder<DownloadItem, DownloadItem, QAfterSortBy> thenByPath() {
    return QueryBuilder.apply(this, (query) {
      return query.addSortBy(r'path', Sort.asc);
    });
  }

  QueryBuilder<DownloadItem, DownloadItem, QAfterSortBy> thenByPathDesc() {
    return QueryBuilder.apply(this, (query) {
      return query.addSortBy(r'path', Sort.desc);
    });
  }

  QueryBuilder<DownloadItem, DownloadItem, QAfterSortBy> thenByState() {
    return QueryBuilder.apply(this, (query) {
      return query.addSortBy(r'state', Sort.asc);
    });
  }

  QueryBuilder<DownloadItem, DownloadItem, QAfterSortBy> thenByStateDesc() {
    return QueryBuilder.apply(this, (query) {
      return query.addSortBy(r'state', Sort.desc);
    });
  }

  QueryBuilder<DownloadItem, DownloadItem, QAfterSortBy> thenByType() {
    return QueryBuilder.apply(this, (query) {
      return query.addSortBy(r'type', Sort.asc);
    });
  }

  QueryBuilder<DownloadItem, DownloadItem, QAfterSortBy> thenByTypeDesc() {
    return QueryBuilder.apply(this, (query) {
      return query.addSortBy(r'type', Sort.desc);
    });
  }

  QueryBuilder<DownloadItem, DownloadItem, QAfterSortBy> thenByViewId() {
    return QueryBuilder.apply(this, (query) {
      return query.addSortBy(r'viewId', Sort.asc);
    });
  }

  QueryBuilder<DownloadItem, DownloadItem, QAfterSortBy> thenByViewIdDesc() {
    return QueryBuilder.apply(this, (query) {
      return query.addSortBy(r'viewId', Sort.desc);
    });
  }
}

extension DownloadItemQueryWhereDistinct
    on QueryBuilder<DownloadItem, DownloadItem, QDistinct> {
  QueryBuilder<DownloadItem, DownloadItem, QDistinct>
      distinctByBaseIndexNumber() {
    return QueryBuilder.apply(this, (query) {
      return query.addDistinctBy(r'baseIndexNumber');
    });
  }

  QueryBuilder<DownloadItem, DownloadItem, QDistinct> distinctByBaseItemType() {
    return QueryBuilder.apply(this, (query) {
      return query.addDistinctBy(r'baseItemType');
    });
  }

  QueryBuilder<DownloadItem, DownloadItem, QDistinct> distinctById(
      {bool caseSensitive = true}) {
    return QueryBuilder.apply(this, (query) {
      return query.addDistinctBy(r'id', caseSensitive: caseSensitive);
    });
  }

  QueryBuilder<DownloadItem, DownloadItem, QDistinct> distinctByJsonItem(
      {bool caseSensitive = true}) {
    return QueryBuilder.apply(this, (query) {
      return query.addDistinctBy(r'jsonItem', caseSensitive: caseSensitive);
    });
  }

  QueryBuilder<DownloadItem, DownloadItem, QDistinct> distinctByName(
      {bool caseSensitive = true}) {
    return QueryBuilder.apply(this, (query) {
      return query.addDistinctBy(r'name', caseSensitive: caseSensitive);
    });
  }

  QueryBuilder<DownloadItem, DownloadItem, QDistinct>
      distinctByOrderedChildren() {
    return QueryBuilder.apply(this, (query) {
      return query.addDistinctBy(r'orderedChildren');
    });
  }

  QueryBuilder<DownloadItem, DownloadItem, QDistinct>
      distinctByParentIndexNumber() {
    return QueryBuilder.apply(this, (query) {
      return query.addDistinctBy(r'parentIndexNumber');
    });
  }

  QueryBuilder<DownloadItem, DownloadItem, QDistinct> distinctByPath(
      {bool caseSensitive = true}) {
    return QueryBuilder.apply(this, (query) {
      return query.addDistinctBy(r'path', caseSensitive: caseSensitive);
    });
  }

  QueryBuilder<DownloadItem, DownloadItem, QDistinct> distinctByState() {
    return QueryBuilder.apply(this, (query) {
      return query.addDistinctBy(r'state');
    });
  }

  QueryBuilder<DownloadItem, DownloadItem, QDistinct> distinctByType() {
    return QueryBuilder.apply(this, (query) {
      return query.addDistinctBy(r'type');
    });
  }

  QueryBuilder<DownloadItem, DownloadItem, QDistinct> distinctByViewId(
      {bool caseSensitive = true}) {
    return QueryBuilder.apply(this, (query) {
      return query.addDistinctBy(r'viewId', caseSensitive: caseSensitive);
    });
  }
}

extension DownloadItemQueryProperty
    on QueryBuilder<DownloadItem, DownloadItem, QQueryProperty> {
  QueryBuilder<DownloadItem, int, QQueryOperations> isarIdProperty() {
    return QueryBuilder.apply(this, (query) {
      return query.addPropertyName(r'isarId');
    });
  }

  QueryBuilder<DownloadItem, int?, QQueryOperations> baseIndexNumberProperty() {
    return QueryBuilder.apply(this, (query) {
      return query.addPropertyName(r'baseIndexNumber');
    });
  }

  QueryBuilder<DownloadItem, BaseItemDtoType, QQueryOperations>
      baseItemTypeProperty() {
    return QueryBuilder.apply(this, (query) {
      return query.addPropertyName(r'baseItemType');
    });
  }

  QueryBuilder<DownloadItem, DownloadProfile?, QQueryOperations>
      fileTranscodingProfileProperty() {
    return QueryBuilder.apply(this, (query) {
      return query.addPropertyName(r'fileTranscodingProfile');
    });
  }

  QueryBuilder<DownloadItem, String, QQueryOperations> idProperty() {
    return QueryBuilder.apply(this, (query) {
      return query.addPropertyName(r'id');
    });
  }

  QueryBuilder<DownloadItem, String?, QQueryOperations> jsonItemProperty() {
    return QueryBuilder.apply(this, (query) {
      return query.addPropertyName(r'jsonItem');
    });
  }

  QueryBuilder<DownloadItem, String, QQueryOperations> nameProperty() {
    return QueryBuilder.apply(this, (query) {
      return query.addPropertyName(r'name');
    });
  }

  QueryBuilder<DownloadItem, List<int>?, QQueryOperations>
      orderedChildrenProperty() {
    return QueryBuilder.apply(this, (query) {
      return query.addPropertyName(r'orderedChildren');
    });
  }

  QueryBuilder<DownloadItem, int?, QQueryOperations>
      parentIndexNumberProperty() {
    return QueryBuilder.apply(this, (query) {
      return query.addPropertyName(r'parentIndexNumber');
    });
  }

  QueryBuilder<DownloadItem, String?, QQueryOperations> pathProperty() {
    return QueryBuilder.apply(this, (query) {
      return query.addPropertyName(r'path');
    });
  }

  QueryBuilder<DownloadItem, DownloadItemState, QQueryOperations>
      stateProperty() {
    return QueryBuilder.apply(this, (query) {
      return query.addPropertyName(r'state');
    });
  }

  QueryBuilder<DownloadItem, DownloadProfile?, QQueryOperations>
      syncTranscodingProfileProperty() {
    return QueryBuilder.apply(this, (query) {
      return query.addPropertyName(r'syncTranscodingProfile');
    });
  }

  QueryBuilder<DownloadItem, DownloadItemType, QQueryOperations>
      typeProperty() {
    return QueryBuilder.apply(this, (query) {
      return query.addPropertyName(r'type');
    });
  }

  QueryBuilder<DownloadItem, DownloadProfile?, QQueryOperations>
      userTranscodingProfileProperty() {
    return QueryBuilder.apply(this, (query) {
      return query.addPropertyName(r'userTranscodingProfile');
    });
  }

  QueryBuilder<DownloadItem, String?, QQueryOperations> viewIdProperty() {
    return QueryBuilder.apply(this, (query) {
      return query.addPropertyName(r'viewId');
    });
  }
}

// coverage:ignore-file
// ignore_for_file: duplicate_ignore, non_constant_identifier_names, constant_identifier_names, invalid_use_of_protected_member, unnecessary_cast, prefer_const_constructors, lines_longer_than_80_chars, require_trailing_commas, inference_failure_on_function_invocation, unnecessary_parenthesis, unnecessary_raw_strings, unnecessary_null_checks, join_return_with_assignment, prefer_final_locals, avoid_js_rounded_ints, avoid_positional_boolean_parameters, always_specify_types

extension GetDownloadedLyricsCollection on Isar {
  IsarCollection<DownloadedLyrics> get downloadedLyrics => this.collection();
}

const DownloadedLyricsSchema = CollectionSchema(
  name: r'DownloadedLyrics',
  id: 7780135185558523971,
  properties: {
    r'jsonItem': PropertySchema(
      id: 0,
      name: r'jsonItem',
      type: IsarType.string,
    )
  },
  estimateSize: _downloadedLyricsEstimateSize,
  serialize: _downloadedLyricsSerialize,
  deserialize: _downloadedLyricsDeserialize,
  deserializeProp: _downloadedLyricsDeserializeProp,
  idName: r'isarId',
  indexes: {},
  links: {},
  embeddedSchemas: {},
  getId: _downloadedLyricsGetId,
  getLinks: _downloadedLyricsGetLinks,
  attach: _downloadedLyricsAttach,
  version: '3.1.0+1',
);

int _downloadedLyricsEstimateSize(
  DownloadedLyrics object,
  List<int> offsets,
  Map<Type, List<int>> allOffsets,
) {
  var bytesCount = offsets.last;
  {
    final value = object.jsonItem;
    if (value != null) {
      bytesCount += 3 + value.length * 3;
    }
  }
  return bytesCount;
}

void _downloadedLyricsSerialize(
  DownloadedLyrics object,
  IsarWriter writer,
  List<int> offsets,
  Map<Type, List<int>> allOffsets,
) {
  writer.writeString(offsets[0], object.jsonItem);
}

DownloadedLyrics _downloadedLyricsDeserialize(
  Id id,
  IsarReader reader,
  List<int> offsets,
  Map<Type, List<int>> allOffsets,
) {
  final object = DownloadedLyrics(
    isarId: id,
    jsonItem: reader.readStringOrNull(offsets[0]),
  );
  return object;
}

P _downloadedLyricsDeserializeProp<P>(
  IsarReader reader,
  int propertyId,
  int offset,
  Map<Type, List<int>> allOffsets,
) {
  switch (propertyId) {
    case 0:
      return (reader.readStringOrNull(offset)) as P;
    default:
      throw IsarError('Unknown property with id $propertyId');
  }
}

Id _downloadedLyricsGetId(DownloadedLyrics object) {
  return object.isarId;
}

List<IsarLinkBase<dynamic>> _downloadedLyricsGetLinks(DownloadedLyrics object) {
  return [];
}

void _downloadedLyricsAttach(
    IsarCollection<dynamic> col, Id id, DownloadedLyrics object) {}

extension DownloadedLyricsQueryWhereSort
    on QueryBuilder<DownloadedLyrics, DownloadedLyrics, QWhere> {
  QueryBuilder<DownloadedLyrics, DownloadedLyrics, QAfterWhere> anyIsarId() {
    return QueryBuilder.apply(this, (query) {
      return query.addWhereClause(const IdWhereClause.any());
    });
  }
}

extension DownloadedLyricsQueryWhere
    on QueryBuilder<DownloadedLyrics, DownloadedLyrics, QWhereClause> {
  QueryBuilder<DownloadedLyrics, DownloadedLyrics, QAfterWhereClause>
      isarIdEqualTo(Id isarId) {
    return QueryBuilder.apply(this, (query) {
      return query.addWhereClause(IdWhereClause.between(
        lower: isarId,
        upper: isarId,
      ));
    });
  }

  QueryBuilder<DownloadedLyrics, DownloadedLyrics, QAfterWhereClause>
      isarIdNotEqualTo(Id isarId) {
    return QueryBuilder.apply(this, (query) {
      if (query.whereSort == Sort.asc) {
        return query
            .addWhereClause(
              IdWhereClause.lessThan(upper: isarId, includeUpper: false),
            )
            .addWhereClause(
              IdWhereClause.greaterThan(lower: isarId, includeLower: false),
            );
      } else {
        return query
            .addWhereClause(
              IdWhereClause.greaterThan(lower: isarId, includeLower: false),
            )
            .addWhereClause(
              IdWhereClause.lessThan(upper: isarId, includeUpper: false),
            );
      }
    });
  }

  QueryBuilder<DownloadedLyrics, DownloadedLyrics, QAfterWhereClause>
      isarIdGreaterThan(Id isarId, {bool include = false}) {
    return QueryBuilder.apply(this, (query) {
      return query.addWhereClause(
        IdWhereClause.greaterThan(lower: isarId, includeLower: include),
      );
    });
  }

  QueryBuilder<DownloadedLyrics, DownloadedLyrics, QAfterWhereClause>
      isarIdLessThan(Id isarId, {bool include = false}) {
    return QueryBuilder.apply(this, (query) {
      return query.addWhereClause(
        IdWhereClause.lessThan(upper: isarId, includeUpper: include),
      );
    });
  }

  QueryBuilder<DownloadedLyrics, DownloadedLyrics, QAfterWhereClause>
      isarIdBetween(
    Id lowerIsarId,
    Id upperIsarId, {
    bool includeLower = true,
    bool includeUpper = true,
  }) {
    return QueryBuilder.apply(this, (query) {
      return query.addWhereClause(IdWhereClause.between(
        lower: lowerIsarId,
        includeLower: includeLower,
        upper: upperIsarId,
        includeUpper: includeUpper,
      ));
    });
  }
}

extension DownloadedLyricsQueryFilter
    on QueryBuilder<DownloadedLyrics, DownloadedLyrics, QFilterCondition> {
  QueryBuilder<DownloadedLyrics, DownloadedLyrics, QAfterFilterCondition>
      isarIdEqualTo(Id value) {
    return QueryBuilder.apply(this, (query) {
      return query.addFilterCondition(FilterCondition.equalTo(
        property: r'isarId',
        value: value,
      ));
    });
  }

  QueryBuilder<DownloadedLyrics, DownloadedLyrics, QAfterFilterCondition>
      isarIdGreaterThan(
    Id value, {
    bool include = false,
  }) {
    return QueryBuilder.apply(this, (query) {
      return query.addFilterCondition(FilterCondition.greaterThan(
        include: include,
        property: r'isarId',
        value: value,
      ));
    });
  }

  QueryBuilder<DownloadedLyrics, DownloadedLyrics, QAfterFilterCondition>
      isarIdLessThan(
    Id value, {
    bool include = false,
  }) {
    return QueryBuilder.apply(this, (query) {
      return query.addFilterCondition(FilterCondition.lessThan(
        include: include,
        property: r'isarId',
        value: value,
      ));
    });
  }

  QueryBuilder<DownloadedLyrics, DownloadedLyrics, QAfterFilterCondition>
      isarIdBetween(
    Id lower,
    Id upper, {
    bool includeLower = true,
    bool includeUpper = true,
  }) {
    return QueryBuilder.apply(this, (query) {
      return query.addFilterCondition(FilterCondition.between(
        property: r'isarId',
        lower: lower,
        includeLower: includeLower,
        upper: upper,
        includeUpper: includeUpper,
      ));
    });
  }

  QueryBuilder<DownloadedLyrics, DownloadedLyrics, QAfterFilterCondition>
      jsonItemIsNull() {
    return QueryBuilder.apply(this, (query) {
      return query.addFilterCondition(const FilterCondition.isNull(
        property: r'jsonItem',
      ));
    });
  }

  QueryBuilder<DownloadedLyrics, DownloadedLyrics, QAfterFilterCondition>
      jsonItemIsNotNull() {
    return QueryBuilder.apply(this, (query) {
      return query.addFilterCondition(const FilterCondition.isNotNull(
        property: r'jsonItem',
      ));
    });
  }

  QueryBuilder<DownloadedLyrics, DownloadedLyrics, QAfterFilterCondition>
      jsonItemEqualTo(
    String? value, {
    bool caseSensitive = true,
  }) {
    return QueryBuilder.apply(this, (query) {
      return query.addFilterCondition(FilterCondition.equalTo(
        property: r'jsonItem',
        value: value,
        caseSensitive: caseSensitive,
      ));
    });
  }

  QueryBuilder<DownloadedLyrics, DownloadedLyrics, QAfterFilterCondition>
      jsonItemGreaterThan(
    String? value, {
    bool include = false,
    bool caseSensitive = true,
  }) {
    return QueryBuilder.apply(this, (query) {
      return query.addFilterCondition(FilterCondition.greaterThan(
        include: include,
        property: r'jsonItem',
        value: value,
        caseSensitive: caseSensitive,
      ));
    });
  }

  QueryBuilder<DownloadedLyrics, DownloadedLyrics, QAfterFilterCondition>
      jsonItemLessThan(
    String? value, {
    bool include = false,
    bool caseSensitive = true,
  }) {
    return QueryBuilder.apply(this, (query) {
      return query.addFilterCondition(FilterCondition.lessThan(
        include: include,
        property: r'jsonItem',
        value: value,
        caseSensitive: caseSensitive,
      ));
    });
  }

  QueryBuilder<DownloadedLyrics, DownloadedLyrics, QAfterFilterCondition>
      jsonItemBetween(
    String? lower,
    String? upper, {
    bool includeLower = true,
    bool includeUpper = true,
    bool caseSensitive = true,
  }) {
    return QueryBuilder.apply(this, (query) {
      return query.addFilterCondition(FilterCondition.between(
        property: r'jsonItem',
        lower: lower,
        includeLower: includeLower,
        upper: upper,
        includeUpper: includeUpper,
        caseSensitive: caseSensitive,
      ));
    });
  }

  QueryBuilder<DownloadedLyrics, DownloadedLyrics, QAfterFilterCondition>
      jsonItemStartsWith(
    String value, {
    bool caseSensitive = true,
  }) {
    return QueryBuilder.apply(this, (query) {
      return query.addFilterCondition(FilterCondition.startsWith(
        property: r'jsonItem',
        value: value,
        caseSensitive: caseSensitive,
      ));
    });
  }

  QueryBuilder<DownloadedLyrics, DownloadedLyrics, QAfterFilterCondition>
      jsonItemEndsWith(
    String value, {
    bool caseSensitive = true,
  }) {
    return QueryBuilder.apply(this, (query) {
      return query.addFilterCondition(FilterCondition.endsWith(
        property: r'jsonItem',
        value: value,
        caseSensitive: caseSensitive,
      ));
    });
  }

  QueryBuilder<DownloadedLyrics, DownloadedLyrics, QAfterFilterCondition>
      jsonItemContains(String value, {bool caseSensitive = true}) {
    return QueryBuilder.apply(this, (query) {
      return query.addFilterCondition(FilterCondition.contains(
        property: r'jsonItem',
        value: value,
        caseSensitive: caseSensitive,
      ));
    });
  }

  QueryBuilder<DownloadedLyrics, DownloadedLyrics, QAfterFilterCondition>
      jsonItemMatches(String pattern, {bool caseSensitive = true}) {
    return QueryBuilder.apply(this, (query) {
      return query.addFilterCondition(FilterCondition.matches(
        property: r'jsonItem',
        wildcard: pattern,
        caseSensitive: caseSensitive,
      ));
    });
  }

  QueryBuilder<DownloadedLyrics, DownloadedLyrics, QAfterFilterCondition>
      jsonItemIsEmpty() {
    return QueryBuilder.apply(this, (query) {
      return query.addFilterCondition(FilterCondition.equalTo(
        property: r'jsonItem',
        value: '',
      ));
    });
  }

  QueryBuilder<DownloadedLyrics, DownloadedLyrics, QAfterFilterCondition>
      jsonItemIsNotEmpty() {
    return QueryBuilder.apply(this, (query) {
      return query.addFilterCondition(FilterCondition.greaterThan(
        property: r'jsonItem',
        value: '',
      ));
    });
  }
}

extension DownloadedLyricsQueryObject
    on QueryBuilder<DownloadedLyrics, DownloadedLyrics, QFilterCondition> {}

extension DownloadedLyricsQueryLinks
    on QueryBuilder<DownloadedLyrics, DownloadedLyrics, QFilterCondition> {}

extension DownloadedLyricsQuerySortBy
    on QueryBuilder<DownloadedLyrics, DownloadedLyrics, QSortBy> {
  QueryBuilder<DownloadedLyrics, DownloadedLyrics, QAfterSortBy>
      sortByJsonItem() {
    return QueryBuilder.apply(this, (query) {
      return query.addSortBy(r'jsonItem', Sort.asc);
    });
  }

  QueryBuilder<DownloadedLyrics, DownloadedLyrics, QAfterSortBy>
      sortByJsonItemDesc() {
    return QueryBuilder.apply(this, (query) {
      return query.addSortBy(r'jsonItem', Sort.desc);
    });
  }
}

extension DownloadedLyricsQuerySortThenBy
    on QueryBuilder<DownloadedLyrics, DownloadedLyrics, QSortThenBy> {
  QueryBuilder<DownloadedLyrics, DownloadedLyrics, QAfterSortBy>
      thenByIsarId() {
    return QueryBuilder.apply(this, (query) {
      return query.addSortBy(r'isarId', Sort.asc);
    });
  }

  QueryBuilder<DownloadedLyrics, DownloadedLyrics, QAfterSortBy>
      thenByIsarIdDesc() {
    return QueryBuilder.apply(this, (query) {
      return query.addSortBy(r'isarId', Sort.desc);
    });
  }

  QueryBuilder<DownloadedLyrics, DownloadedLyrics, QAfterSortBy>
      thenByJsonItem() {
    return QueryBuilder.apply(this, (query) {
      return query.addSortBy(r'jsonItem', Sort.asc);
    });
  }

  QueryBuilder<DownloadedLyrics, DownloadedLyrics, QAfterSortBy>
      thenByJsonItemDesc() {
    return QueryBuilder.apply(this, (query) {
      return query.addSortBy(r'jsonItem', Sort.desc);
    });
  }
}

extension DownloadedLyricsQueryWhereDistinct
    on QueryBuilder<DownloadedLyrics, DownloadedLyrics, QDistinct> {
  QueryBuilder<DownloadedLyrics, DownloadedLyrics, QDistinct>
      distinctByJsonItem({bool caseSensitive = true}) {
    return QueryBuilder.apply(this, (query) {
      return query.addDistinctBy(r'jsonItem', caseSensitive: caseSensitive);
    });
  }
}

extension DownloadedLyricsQueryProperty
    on QueryBuilder<DownloadedLyrics, DownloadedLyrics, QQueryProperty> {
  QueryBuilder<DownloadedLyrics, int, QQueryOperations> isarIdProperty() {
    return QueryBuilder.apply(this, (query) {
      return query.addPropertyName(r'isarId');
    });
  }

  QueryBuilder<DownloadedLyrics, String?, QQueryOperations> jsonItemProperty() {
    return QueryBuilder.apply(this, (query) {
      return query.addPropertyName(r'jsonItem');
    });
  }
}

// **************************************************************************
// IsarEmbeddedGenerator
// **************************************************************************

// coverage:ignore-file
// ignore_for_file: duplicate_ignore, non_constant_identifier_names, constant_identifier_names, invalid_use_of_protected_member, unnecessary_cast, prefer_const_constructors, lines_longer_than_80_chars, require_trailing_commas, inference_failure_on_function_invocation, unnecessary_parenthesis, unnecessary_raw_strings, unnecessary_null_checks, join_return_with_assignment, prefer_final_locals, avoid_js_rounded_ints, avoid_positional_boolean_parameters, always_specify_types

const DownloadProfileSchema = Schema(
  name: r'DownloadProfile',
  id: -2481428030095603358,
  properties: {
    r'codec': PropertySchema(
      id: 0,
      name: r'codec',
      type: IsarType.byte,
      enumMap: _DownloadProfilecodecEnumValueMap,
    ),
    r'downloadLocationId': PropertySchema(
      id: 1,
      name: r'downloadLocationId',
      type: IsarType.string,
    ),
    r'stereoBitrate': PropertySchema(
      id: 2,
      name: r'stereoBitrate',
      type: IsarType.long,
    )
  },
  estimateSize: _downloadProfileEstimateSize,
  serialize: _downloadProfileSerialize,
  deserialize: _downloadProfileDeserialize,
  deserializeProp: _downloadProfileDeserializeProp,
);

int _downloadProfileEstimateSize(
  DownloadProfile object,
  List<int> offsets,
  Map<Type, List<int>> allOffsets,
) {
  var bytesCount = offsets.last;
  {
    final value = object.downloadLocationId;
    if (value != null) {
      bytesCount += 3 + value.length * 3;
    }
  }
  return bytesCount;
}

void _downloadProfileSerialize(
  DownloadProfile object,
  IsarWriter writer,
  List<int> offsets,
  Map<Type, List<int>> allOffsets,
) {
  writer.writeByte(offsets[0], object.codec.index);
  writer.writeString(offsets[1], object.downloadLocationId);
  writer.writeLong(offsets[2], object.stereoBitrate);
}

DownloadProfile _downloadProfileDeserialize(
  Id id,
  IsarReader reader,
  List<int> offsets,
  Map<Type, List<int>> allOffsets,
) {
  final object = DownloadProfile(
    downloadLocationId: reader.readStringOrNull(offsets[1]),
  );
  object.codec =
      _DownloadProfilecodecValueEnumMap[reader.readByteOrNull(offsets[0])] ??
          FinampTranscodingCodec.aac;
  object.stereoBitrate = reader.readLong(offsets[2]);
  return object;
}

P _downloadProfileDeserializeProp<P>(
  IsarReader reader,
  int propertyId,
  int offset,
  Map<Type, List<int>> allOffsets,
) {
  switch (propertyId) {
    case 0:
      return (_DownloadProfilecodecValueEnumMap[
              reader.readByteOrNull(offset)] ??
          FinampTranscodingCodec.aac) as P;
    case 1:
      return (reader.readStringOrNull(offset)) as P;
    case 2:
      return (reader.readLong(offset)) as P;
    default:
      throw IsarError('Unknown property with id $propertyId');
  }
}

const _DownloadProfilecodecEnumValueMap = {
  'aac': 0,
  'mp3': 1,
  'opus': 2,
  'original': 3,
};
const _DownloadProfilecodecValueEnumMap = {
  0: FinampTranscodingCodec.aac,
  1: FinampTranscodingCodec.mp3,
  2: FinampTranscodingCodec.opus,
  3: FinampTranscodingCodec.original,
};

extension DownloadProfileQueryFilter
    on QueryBuilder<DownloadProfile, DownloadProfile, QFilterCondition> {
  QueryBuilder<DownloadProfile, DownloadProfile, QAfterFilterCondition>
      codecEqualTo(FinampTranscodingCodec value) {
    return QueryBuilder.apply(this, (query) {
      return query.addFilterCondition(FilterCondition.equalTo(
        property: r'codec',
        value: value,
      ));
    });
  }

  QueryBuilder<DownloadProfile, DownloadProfile, QAfterFilterCondition>
      codecGreaterThan(
    FinampTranscodingCodec value, {
    bool include = false,
  }) {
    return QueryBuilder.apply(this, (query) {
      return query.addFilterCondition(FilterCondition.greaterThan(
        include: include,
        property: r'codec',
        value: value,
      ));
    });
  }

  QueryBuilder<DownloadProfile, DownloadProfile, QAfterFilterCondition>
      codecLessThan(
    FinampTranscodingCodec value, {
    bool include = false,
  }) {
    return QueryBuilder.apply(this, (query) {
      return query.addFilterCondition(FilterCondition.lessThan(
        include: include,
        property: r'codec',
        value: value,
      ));
    });
  }

  QueryBuilder<DownloadProfile, DownloadProfile, QAfterFilterCondition>
      codecBetween(
    FinampTranscodingCodec lower,
    FinampTranscodingCodec upper, {
    bool includeLower = true,
    bool includeUpper = true,
  }) {
    return QueryBuilder.apply(this, (query) {
      return query.addFilterCondition(FilterCondition.between(
        property: r'codec',
        lower: lower,
        includeLower: includeLower,
        upper: upper,
        includeUpper: includeUpper,
      ));
    });
  }

  QueryBuilder<DownloadProfile, DownloadProfile, QAfterFilterCondition>
      downloadLocationIdIsNull() {
    return QueryBuilder.apply(this, (query) {
      return query.addFilterCondition(const FilterCondition.isNull(
        property: r'downloadLocationId',
      ));
    });
  }

  QueryBuilder<DownloadProfile, DownloadProfile, QAfterFilterCondition>
      downloadLocationIdIsNotNull() {
    return QueryBuilder.apply(this, (query) {
      return query.addFilterCondition(const FilterCondition.isNotNull(
        property: r'downloadLocationId',
      ));
    });
  }

  QueryBuilder<DownloadProfile, DownloadProfile, QAfterFilterCondition>
      downloadLocationIdEqualTo(
    String? value, {
    bool caseSensitive = true,
  }) {
    return QueryBuilder.apply(this, (query) {
      return query.addFilterCondition(FilterCondition.equalTo(
        property: r'downloadLocationId',
        value: value,
        caseSensitive: caseSensitive,
      ));
    });
  }

  QueryBuilder<DownloadProfile, DownloadProfile, QAfterFilterCondition>
      downloadLocationIdGreaterThan(
    String? value, {
    bool include = false,
    bool caseSensitive = true,
  }) {
    return QueryBuilder.apply(this, (query) {
      return query.addFilterCondition(FilterCondition.greaterThan(
        include: include,
        property: r'downloadLocationId',
        value: value,
        caseSensitive: caseSensitive,
      ));
    });
  }

  QueryBuilder<DownloadProfile, DownloadProfile, QAfterFilterCondition>
      downloadLocationIdLessThan(
    String? value, {
    bool include = false,
    bool caseSensitive = true,
  }) {
    return QueryBuilder.apply(this, (query) {
      return query.addFilterCondition(FilterCondition.lessThan(
        include: include,
        property: r'downloadLocationId',
        value: value,
        caseSensitive: caseSensitive,
      ));
    });
  }

  QueryBuilder<DownloadProfile, DownloadProfile, QAfterFilterCondition>
      downloadLocationIdBetween(
    String? lower,
    String? upper, {
    bool includeLower = true,
    bool includeUpper = true,
    bool caseSensitive = true,
  }) {
    return QueryBuilder.apply(this, (query) {
      return query.addFilterCondition(FilterCondition.between(
        property: r'downloadLocationId',
        lower: lower,
        includeLower: includeLower,
        upper: upper,
        includeUpper: includeUpper,
        caseSensitive: caseSensitive,
      ));
    });
  }

  QueryBuilder<DownloadProfile, DownloadProfile, QAfterFilterCondition>
      downloadLocationIdStartsWith(
    String value, {
    bool caseSensitive = true,
  }) {
    return QueryBuilder.apply(this, (query) {
      return query.addFilterCondition(FilterCondition.startsWith(
        property: r'downloadLocationId',
        value: value,
        caseSensitive: caseSensitive,
      ));
    });
  }

  QueryBuilder<DownloadProfile, DownloadProfile, QAfterFilterCondition>
      downloadLocationIdEndsWith(
    String value, {
    bool caseSensitive = true,
  }) {
    return QueryBuilder.apply(this, (query) {
      return query.addFilterCondition(FilterCondition.endsWith(
        property: r'downloadLocationId',
        value: value,
        caseSensitive: caseSensitive,
      ));
    });
  }

  QueryBuilder<DownloadProfile, DownloadProfile, QAfterFilterCondition>
      downloadLocationIdContains(String value, {bool caseSensitive = true}) {
    return QueryBuilder.apply(this, (query) {
      return query.addFilterCondition(FilterCondition.contains(
        property: r'downloadLocationId',
        value: value,
        caseSensitive: caseSensitive,
      ));
    });
  }

  QueryBuilder<DownloadProfile, DownloadProfile, QAfterFilterCondition>
      downloadLocationIdMatches(String pattern, {bool caseSensitive = true}) {
    return QueryBuilder.apply(this, (query) {
      return query.addFilterCondition(FilterCondition.matches(
        property: r'downloadLocationId',
        wildcard: pattern,
        caseSensitive: caseSensitive,
      ));
    });
  }

  QueryBuilder<DownloadProfile, DownloadProfile, QAfterFilterCondition>
      downloadLocationIdIsEmpty() {
    return QueryBuilder.apply(this, (query) {
      return query.addFilterCondition(FilterCondition.equalTo(
        property: r'downloadLocationId',
        value: '',
      ));
    });
  }

  QueryBuilder<DownloadProfile, DownloadProfile, QAfterFilterCondition>
      downloadLocationIdIsNotEmpty() {
    return QueryBuilder.apply(this, (query) {
      return query.addFilterCondition(FilterCondition.greaterThan(
        property: r'downloadLocationId',
        value: '',
      ));
    });
  }

  QueryBuilder<DownloadProfile, DownloadProfile, QAfterFilterCondition>
      stereoBitrateEqualTo(int value) {
    return QueryBuilder.apply(this, (query) {
      return query.addFilterCondition(FilterCondition.equalTo(
        property: r'stereoBitrate',
        value: value,
      ));
    });
  }

  QueryBuilder<DownloadProfile, DownloadProfile, QAfterFilterCondition>
      stereoBitrateGreaterThan(
    int value, {
    bool include = false,
  }) {
    return QueryBuilder.apply(this, (query) {
      return query.addFilterCondition(FilterCondition.greaterThan(
        include: include,
        property: r'stereoBitrate',
        value: value,
      ));
    });
  }

  QueryBuilder<DownloadProfile, DownloadProfile, QAfterFilterCondition>
      stereoBitrateLessThan(
    int value, {
    bool include = false,
  }) {
    return QueryBuilder.apply(this, (query) {
      return query.addFilterCondition(FilterCondition.lessThan(
        include: include,
        property: r'stereoBitrate',
        value: value,
      ));
    });
  }

  QueryBuilder<DownloadProfile, DownloadProfile, QAfterFilterCondition>
      stereoBitrateBetween(
    int lower,
    int upper, {
    bool includeLower = true,
    bool includeUpper = true,
  }) {
    return QueryBuilder.apply(this, (query) {
      return query.addFilterCondition(FilterCondition.between(
        property: r'stereoBitrate',
        lower: lower,
        includeLower: includeLower,
        upper: upper,
        includeUpper: includeUpper,
      ));
    });
  }
}

extension DownloadProfileQueryObject
    on QueryBuilder<DownloadProfile, DownloadProfile, QFilterCondition> {}

// **************************************************************************
// JsonSerializableGenerator
// **************************************************************************

DownloadedSong _$DownloadedSongFromJson(Map json) => DownloadedSong(
      song:
          BaseItemDto.fromJson(Map<String, dynamic>.from(json['song'] as Map)),
      mediaSourceInfo: MediaSourceInfo.fromJson(
          Map<String, dynamic>.from(json['mediaSourceInfo'] as Map)),
      downloadId: json['downloadId'] as String,
      requiredBy: (json['requiredBy'] as List<dynamic>)
          .map((e) => e as String)
          .toList(),
      path: json['path'] as String,
      useHumanReadableNames: json['useHumanReadableNames'] as bool,
      viewId: json['viewId'] as String,
      isPathRelative: json['isPathRelative'] as bool? ?? true,
      downloadLocationId: json['downloadLocationId'] as String?,
    );

Map<String, dynamic> _$DownloadedSongToJson(DownloadedSong instance) =>
    <String, dynamic>{
      'song': instance.song.toJson(),
      'mediaSourceInfo': instance.mediaSourceInfo.toJson(),
      'downloadId': instance.downloadId,
      'requiredBy': instance.requiredBy,
      'path': instance.path,
      'useHumanReadableNames': instance.useHumanReadableNames,
      'viewId': instance.viewId,
      'isPathRelative': instance.isPathRelative,
      'downloadLocationId': instance.downloadLocationId,
    };

DownloadStub _$DownloadStubFromJson(Map json) => DownloadStub._build(
      id: json['Id'] as String,
      type: $enumDecode(_$DownloadItemTypeEnumMap, json['Type']),
      jsonItem: json['JsonItem'] as String?,
      isarId: json['IsarId'] as int,
      name: json['Name'] as String,
      baseItemType: $enumDecode(_$BaseItemDtoTypeEnumMap, json['BaseItemType']),
    );

Map<String, dynamic> _$DownloadStubToJson(DownloadStub instance) =>
    <String, dynamic>{
      'IsarId': instance.isarId,
      'Id': instance.id,
      'Name': instance.name,
      'BaseItemType': _$BaseItemDtoTypeEnumMap[instance.baseItemType]!,
      'Type': _$DownloadItemTypeEnumMap[instance.type]!,
      'JsonItem': instance.jsonItem,
    };

const _$DownloadItemTypeEnumMap = {
  DownloadItemType.collection: 'collection',
  DownloadItemType.song: 'song',
  DownloadItemType.image: 'image',
  DownloadItemType.anchor: 'anchor',
  DownloadItemType.finampCollection: 'finampCollection',
};

const _$BaseItemDtoTypeEnumMap = {
  BaseItemDtoType.unknown: 'unknown',
  BaseItemDtoType.album: 'album',
  BaseItemDtoType.artist: 'artist',
  BaseItemDtoType.playlist: 'playlist',
  BaseItemDtoType.genre: 'genre',
  BaseItemDtoType.song: 'song',
  BaseItemDtoType.library: 'library',
  BaseItemDtoType.folder: 'folder',
  BaseItemDtoType.musicVideo: 'musicVideo',
};

FinampCollection _$FinampCollectionFromJson(Map json) => FinampCollection(
      type: $enumDecode(_$FinampCollectionTypeEnumMap, json['Type']),
      library: json['Library'] == null
          ? null
          : BaseItemDto.fromJson(
              Map<String, dynamic>.from(json['Library'] as Map)),
    );

Map<String, dynamic> _$FinampCollectionToJson(FinampCollection instance) {
  final val = <String, dynamic>{
    'Type': _$FinampCollectionTypeEnumMap[instance.type]!,
  };

  void writeNotNull(String key, dynamic value) {
    if (value != null) {
      val[key] = value;
    }
  }

  writeNotNull('Library', instance.library?.toJson());
  return val;
}

const _$FinampCollectionTypeEnumMap = {
  FinampCollectionType.favorites: 'favorites',
  FinampCollectionType.allPlaylists: 'allPlaylists',
  FinampCollectionType.latest5Albums: 'latest5Albums',
  FinampCollectionType.libraryImages: 'libraryImages',
};<|MERGE_RESOLUTION|>--- conflicted
+++ resolved
@@ -150,10 +150,10 @@
       shouldRedownloadTranscodes:
           fields[46] == null ? false : fields[46] as bool,
       swipeInsertQueueNext: fields[26] == null ? true : fields[26] as bool,
-      useFixedSizeGridTiles: fields[56] == null ? false : fields[56] as bool,
-      fixedGridTileSize: fields[57] == null ? 150 : fields[57] as int,
-      allowSplitScreen: fields[58] == null ? true : fields[58] as bool,
-      splitScreenPlayerWidth: fields[59] == null ? 400.0 : fields[59] as double,
+      useFixedSizeGridTiles: fields[59] == null ? false : fields[59] as bool,
+      fixedGridTileSize: fields[60] == null ? 150 : fields[60] as int,
+      allowSplitScreen: fields[61] == null ? true : fields[61] as bool,
+      splitScreenPlayerWidth: fields[62] == null ? 400.0 : fields[62] as double,
       enableVibration: fields[47] == null ? true : fields[47] as bool,
       prioritizeCoverFactor: fields[49] == null ? 8.0 : fields[49] as double,
       suppressPlayerPadding: fields[50] == null ? false : fields[50] as bool,
@@ -165,17 +165,13 @@
     )
       ..disableGesture = fields[19] == null ? false : fields[19] as bool
       ..showFastScroller = fields[25] == null ? true : fields[25] as bool
-      ..defaultDownloadLocation = fields[55] as String?;
+      ..defaultDownloadLocation = fields[58] as String?;
   }
 
   @override
   void write(BinaryWriter writer, FinampSettings obj) {
     writer
-<<<<<<< HEAD
-      ..writeByte(60)
-=======
-      ..writeByte(56)
->>>>>>> 5a33802d
+      ..writeByte(61)
       ..writeByte(0)
       ..write(obj.isOffline)
       ..writeByte(1)
@@ -283,23 +279,21 @@
       ..writeByte(54)
       ..write(obj.showArtistsTopSongs)
       ..writeByte(55)
-<<<<<<< HEAD
-      ..write(obj.defaultDownloadLocation)
-      ..writeByte(56)
-      ..write(obj.useFixedSizeGridTiles)
-      ..writeByte(57)
-      ..write(obj.fixedGridTileSize)
-      ..writeByte(58)
-      ..write(obj.allowSplitScreen)
-      ..writeByte(59)
-      ..write(obj.splitScreenPlayerWidth);
-=======
       ..write(obj.showArtistChipImage)
       ..writeByte(56)
       ..write(obj.playbackSpeed)
       ..writeByte(57)
-      ..write(obj.playbackSpeedVisibility);
->>>>>>> 5a33802d
+      ..write(obj.playbackSpeedVisibility)
+      ..writeByte(58)
+      ..write(obj.defaultDownloadLocation)
+      ..writeByte(59)
+      ..write(obj.useFixedSizeGridTiles)
+      ..writeByte(60)
+      ..write(obj.fixedGridTileSize)
+      ..writeByte(61)
+      ..write(obj.allowSplitScreen)
+      ..writeByte(62)
+      ..write(obj.splitScreenPlayerWidth);
   }
 
   @override
