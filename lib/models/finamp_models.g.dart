// GENERATED CODE - DO NOT MODIFY BY HAND

part of 'finamp_models.dart';

// **************************************************************************
// TypeAdapterGenerator
// **************************************************************************

class FinampUserAdapter extends TypeAdapter<FinampUser> {
  @override
  final int typeId = 8;

  @override
  FinampUser read(BinaryReader reader) {
    final numOfFields = reader.readByte();
    final fields = <int, dynamic>{
      for (int i = 0; i < numOfFields; i++) reader.readByte(): reader.read(),
    };
    return FinampUser(
      id: fields[0] as String,
      baseUrl: fields[1] as String,
      accessToken: fields[2] as String,
      serverId: fields[3] as String,
      currentViewId: fields[4] as String?,
      views: (fields[5] as Map).cast<String, BaseItemDto>(),
    );
  }

  @override
  void write(BinaryWriter writer, FinampUser obj) {
    writer
      ..writeByte(6)
      ..writeByte(0)
      ..write(obj.id)
      ..writeByte(1)
      ..write(obj.baseUrl)
      ..writeByte(2)
      ..write(obj.accessToken)
      ..writeByte(3)
      ..write(obj.serverId)
      ..writeByte(4)
      ..write(obj.currentViewId)
      ..writeByte(5)
      ..write(obj.views);
  }

  @override
  int get hashCode => typeId.hashCode;

  @override
  bool operator ==(Object other) =>
      identical(this, other) ||
      other is FinampUserAdapter &&
          runtimeType == other.runtimeType &&
          typeId == other.typeId;
}

class FinampSettingsAdapter extends TypeAdapter<FinampSettings> {
  @override
  final int typeId = 28;

  @override
  FinampSettings read(BinaryReader reader) {
    final numOfFields = reader.readByte();
    final fields = <int, dynamic>{
      for (int i = 0; i < numOfFields; i++) reader.readByte(): reader.read(),
    };
    return FinampSettings(
      isOffline: fields[0] == null ? false : fields[0] as bool,
      shouldTranscode: fields[1] == null ? false : fields[1] as bool,
      transcodeBitrate: fields[2] == null ? 320000 : fields[2] as int,
      downloadLocations: (fields[3] as List).cast<DownloadLocation>(),
      androidStopForegroundOnPause:
          fields[4] == null ? false : fields[4] as bool,
      showTabs: (fields[5] as Map).cast<TabContentType, bool>(),
      onlyShowFavourite: fields[6] == null ? false : fields[6] as bool,
      sortBy: fields[7] as SortBy,
      sortOrder: fields[8] as SortOrder,
      songShuffleItemCount: fields[9] == null ? 250 : fields[9] as int,
      replayGainActive: fields[29] == null ? true : fields[29] as bool,
      replayGainIOSBaseGain: fields[30] == null ? -5.0 : fields[30] as double,
      replayGainTargetLufs: fields[31] == null ? -14.0 : fields[31] as double,
      replayGainNormalizationFactor:
          fields[32] == null ? 1.0 : fields[32] as double,
      replayGainMode: fields[33] == null
          ? ReplayGainMode.hybrid
          : fields[33] as ReplayGainMode,
      contentViewType: fields[10] == null
          ? ContentViewType.list
          : fields[10] as ContentViewType,
      contentGridViewCrossAxisCountPortrait:
          fields[11] == null ? 2 : fields[11] as int,
      contentGridViewCrossAxisCountLandscape:
          fields[12] == null ? 3 : fields[12] as int,
      showTextOnGridView: fields[13] == null ? true : fields[13] as bool,
      sleepTimerSeconds: fields[14] == null ? 1800 : fields[14] as int,
      downloadLocationsMap: fields[15] == null
          ? {}
          : (fields[15] as Map).cast<String, DownloadLocation>(),
      showCoverAsPlayerBackground:
          fields[16] == null ? true : fields[16] as bool,
      hideSongArtistsIfSameAsAlbumArtists:
          fields[17] == null ? true : fields[17] as bool,
      bufferDurationSeconds: fields[18] == null ? 600 : fields[18] as int,
      tabSortBy: fields[20] == null
          ? {}
          : (fields[20] as Map).cast<TabContentType, SortBy>(),
      tabSortOrder: fields[21] == null
          ? {}
          : (fields[21] as Map).cast<TabContentType, SortOrder>(),
      loopMode: fields[27] == null
          ? FinampLoopMode.none
          : fields[27] as FinampLoopMode,
      tabOrder: fields[22] == null
          ? [
              TabContentType.albums,
              TabContentType.artists,
              TabContentType.playlists,
              TabContentType.genres,
              TabContentType.songs
            ]
          : (fields[22] as List).cast<TabContentType>(),
      autoloadLastQueueOnStartup:
          fields[28] == null ? true : fields[28] as bool,
      hasCompletedBlurhashImageMigration:
          fields[23] == null ? false : fields[23] as bool,
      hasCompletedBlurhashImageMigrationIdFix:
          fields[24] == null ? false : fields[24] as bool,
      hasCompleteddownloadsServiceMigration:
          fields[34] == null ? false : fields[34] as bool,
      requireWifiForDownloads: fields[35] == null ? false : fields[35] as bool,
      onlyShowFullyDownloaded: fields[36] == null ? false : fields[36] as bool,
      showDownloadsWithUnknownLibrary:
          fields[37] == null ? true : fields[37] as bool,
      maxConcurrentDownloads: fields[38] == null ? 10 : fields[38] as int,
      downloadWorkers: fields[39] == null ? 5 : fields[39] as int,
      resyncOnStartup: fields[40] == null ? true : fields[40] as bool,
      preferQuickSyncs: fields[41] == null ? true : fields[41] as bool,
      hasCompletedIsarUserMigration:
          fields[42] == null ? false : fields[42] as bool,
      downloadTranscodingCodec: fields[43] as FinampTranscodingCodec?,
      downloadTranscodeBitrate: fields[45] as int?,
      shouldTranscodeDownloads: fields[44] == null
          ? TranscodeDownloadsSetting.never
          : fields[44] as TranscodeDownloadsSetting,
      shouldRedownloadTranscodes:
          fields[46] == null ? false : fields[46] as bool,
      swipeInsertQueueNext: fields[26] == null ? true : fields[26] as bool,
    )
      ..disableGesture = fields[19] == null ? false : fields[19] as bool
      ..showFastScroller = fields[25] == null ? true : fields[25] as bool;
  }

  @override
  void write(BinaryWriter writer, FinampSettings obj) {
    writer
      ..writeByte(47)
      ..writeByte(0)
      ..write(obj.isOffline)
      ..writeByte(1)
      ..write(obj.shouldTranscode)
      ..writeByte(2)
      ..write(obj.transcodeBitrate)
      ..writeByte(3)
      ..write(obj.downloadLocations)
      ..writeByte(4)
      ..write(obj.androidStopForegroundOnPause)
      ..writeByte(5)
      ..write(obj.showTabs)
      ..writeByte(6)
      ..write(obj.onlyShowFavourite)
      ..writeByte(7)
      ..write(obj.sortBy)
      ..writeByte(8)
      ..write(obj.sortOrder)
      ..writeByte(9)
      ..write(obj.songShuffleItemCount)
      ..writeByte(10)
      ..write(obj.contentViewType)
      ..writeByte(11)
      ..write(obj.contentGridViewCrossAxisCountPortrait)
      ..writeByte(12)
      ..write(obj.contentGridViewCrossAxisCountLandscape)
      ..writeByte(13)
      ..write(obj.showTextOnGridView)
      ..writeByte(14)
      ..write(obj.sleepTimerSeconds)
      ..writeByte(15)
      ..write(obj.downloadLocationsMap)
      ..writeByte(16)
      ..write(obj.showCoverAsPlayerBackground)
      ..writeByte(17)
      ..write(obj.hideSongArtistsIfSameAsAlbumArtists)
      ..writeByte(18)
      ..write(obj.bufferDurationSeconds)
      ..writeByte(19)
      ..write(obj.disableGesture)
      ..writeByte(20)
      ..write(obj.tabSortBy)
      ..writeByte(21)
      ..write(obj.tabSortOrder)
      ..writeByte(22)
      ..write(obj.tabOrder)
      ..writeByte(23)
      ..write(obj.hasCompletedBlurhashImageMigration)
      ..writeByte(24)
      ..write(obj.hasCompletedBlurhashImageMigrationIdFix)
      ..writeByte(25)
      ..write(obj.showFastScroller)
      ..writeByte(26)
      ..write(obj.swipeInsertQueueNext)
      ..writeByte(27)
      ..write(obj.loopMode)
      ..writeByte(28)
      ..write(obj.autoloadLastQueueOnStartup)
      ..writeByte(29)
      ..write(obj.replayGainActive)
      ..writeByte(30)
      ..write(obj.replayGainIOSBaseGain)
      ..writeByte(31)
      ..write(obj.replayGainTargetLufs)
      ..writeByte(32)
      ..write(obj.replayGainNormalizationFactor)
      ..writeByte(33)
      ..write(obj.replayGainMode)
      ..writeByte(34)
      ..write(obj.hasCompleteddownloadsServiceMigration)
      ..writeByte(35)
      ..write(obj.requireWifiForDownloads)
      ..writeByte(36)
      ..write(obj.onlyShowFullyDownloaded)
      ..writeByte(37)
      ..write(obj.showDownloadsWithUnknownLibrary)
      ..writeByte(38)
      ..write(obj.maxConcurrentDownloads)
      ..writeByte(39)
      ..write(obj.downloadWorkers)
      ..writeByte(40)
      ..write(obj.resyncOnStartup)
      ..writeByte(41)
      ..write(obj.preferQuickSyncs)
      ..writeByte(42)
      ..write(obj.hasCompletedIsarUserMigration)
      ..writeByte(43)
      ..write(obj.downloadTranscodingCodec)
      ..writeByte(44)
      ..write(obj.shouldTranscodeDownloads)
      ..writeByte(45)
      ..write(obj.downloadTranscodeBitrate)
      ..writeByte(46)
      ..write(obj.shouldRedownloadTranscodes);
  }

  @override
  int get hashCode => typeId.hashCode;

  @override
  bool operator ==(Object other) =>
      identical(this, other) ||
      other is FinampSettingsAdapter &&
          runtimeType == other.runtimeType &&
          typeId == other.typeId;
}

class DownloadLocationAdapter extends TypeAdapter<DownloadLocation> {
  @override
  final int typeId = 31;

  @override
  DownloadLocation read(BinaryReader reader) {
    final numOfFields = reader.readByte();
    final fields = <int, dynamic>{
      for (int i = 0; i < numOfFields; i++) reader.readByte(): reader.read(),
    };
    return DownloadLocation(
      name: fields[0] as String,
      relativePath: fields[1] as String?,
      id: fields[4] == null ? '0' : fields[4] as String,
      legacyUseHumanReadableNames: fields[2] as bool?,
      legacyDeletable: fields[3] as bool?,
      baseDirectory: fields[5] == null
          ? DownloadLocationType.migrated
          : fields[5] as DownloadLocationType,
    );
  }

  @override
  void write(BinaryWriter writer, DownloadLocation obj) {
    writer
      ..writeByte(6)
      ..writeByte(0)
      ..write(obj.name)
      ..writeByte(1)
      ..write(obj.relativePath)
      ..writeByte(2)
      ..write(obj.legacyUseHumanReadableNames)
      ..writeByte(3)
      ..write(obj.legacyDeletable)
      ..writeByte(4)
      ..write(obj.id)
      ..writeByte(5)
      ..write(obj.baseDirectory);
  }

  @override
  int get hashCode => typeId.hashCode;

  @override
  bool operator ==(Object other) =>
      identical(this, other) ||
      other is DownloadLocationAdapter &&
          runtimeType == other.runtimeType &&
          typeId == other.typeId;
}

class DownloadedSongAdapter extends TypeAdapter<DownloadedSong> {
  @override
  final int typeId = 3;

  @override
  DownloadedSong read(BinaryReader reader) {
    final numOfFields = reader.readByte();
    final fields = <int, dynamic>{
      for (int i = 0; i < numOfFields; i++) reader.readByte(): reader.read(),
    };
    return DownloadedSong(
      song: fields[0] as BaseItemDto,
      mediaSourceInfo: fields[1] as MediaSourceInfo,
      downloadId: fields[2] as String,
      requiredBy: (fields[3] as List).cast<String>(),
      path: fields[4] as String,
      useHumanReadableNames: fields[5] as bool,
      viewId: fields[6] as String,
      isPathRelative: fields[7] == null ? false : fields[7] as bool,
      downloadLocationId: fields[8] as String?,
    );
  }

  @override
  void write(BinaryWriter writer, DownloadedSong obj) {
    writer
      ..writeByte(9)
      ..writeByte(0)
      ..write(obj.song)
      ..writeByte(1)
      ..write(obj.mediaSourceInfo)
      ..writeByte(2)
      ..write(obj.downloadId)
      ..writeByte(3)
      ..write(obj.requiredBy)
      ..writeByte(4)
      ..write(obj.path)
      ..writeByte(5)
      ..write(obj.useHumanReadableNames)
      ..writeByte(6)
      ..write(obj.viewId)
      ..writeByte(7)
      ..write(obj.isPathRelative)
      ..writeByte(8)
      ..write(obj.downloadLocationId);
  }

  @override
  int get hashCode => typeId.hashCode;

  @override
  bool operator ==(Object other) =>
      identical(this, other) ||
      other is DownloadedSongAdapter &&
          runtimeType == other.runtimeType &&
          typeId == other.typeId;
}

class DownloadedParentAdapter extends TypeAdapter<DownloadedParent> {
  @override
  final int typeId = 4;

  @override
  DownloadedParent read(BinaryReader reader) {
    final numOfFields = reader.readByte();
    final fields = <int, dynamic>{
      for (int i = 0; i < numOfFields; i++) reader.readByte(): reader.read(),
    };
    return DownloadedParent(
      item: fields[0] as BaseItemDto,
      downloadedChildren: (fields[1] as Map).cast<String, BaseItemDto>(),
      viewId: fields[2] as String,
    );
  }

  @override
  void write(BinaryWriter writer, DownloadedParent obj) {
    writer
      ..writeByte(3)
      ..writeByte(0)
      ..write(obj.item)
      ..writeByte(1)
      ..write(obj.downloadedChildren)
      ..writeByte(2)
      ..write(obj.viewId);
  }

  @override
  int get hashCode => typeId.hashCode;

  @override
  bool operator ==(Object other) =>
      identical(this, other) ||
      other is DownloadedParentAdapter &&
          runtimeType == other.runtimeType &&
          typeId == other.typeId;
}

class DownloadedImageAdapter extends TypeAdapter<DownloadedImage> {
  @override
  final int typeId = 40;

  @override
  DownloadedImage read(BinaryReader reader) {
    final numOfFields = reader.readByte();
    final fields = <int, dynamic>{
      for (int i = 0; i < numOfFields; i++) reader.readByte(): reader.read(),
    };
    return DownloadedImage(
      id: fields[0] as String,
      downloadId: fields[1] as String,
      path: fields[2] as String,
      requiredBy: (fields[3] as List).cast<String>(),
      downloadLocationId: fields[4] as String,
    );
  }

  @override
  void write(BinaryWriter writer, DownloadedImage obj) {
    writer
      ..writeByte(5)
      ..writeByte(0)
      ..write(obj.id)
      ..writeByte(1)
      ..write(obj.downloadId)
      ..writeByte(2)
      ..write(obj.path)
      ..writeByte(3)
      ..write(obj.requiredBy)
      ..writeByte(4)
      ..write(obj.downloadLocationId);
  }

  @override
  int get hashCode => typeId.hashCode;

  @override
  bool operator ==(Object other) =>
      identical(this, other) ||
      other is DownloadedImageAdapter &&
          runtimeType == other.runtimeType &&
          typeId == other.typeId;
}

class OfflineListenAdapter extends TypeAdapter<OfflineListen> {
  @override
  final int typeId = 43;

  @override
  OfflineListen read(BinaryReader reader) {
    final numOfFields = reader.readByte();
    final fields = <int, dynamic>{
      for (int i = 0; i < numOfFields; i++) reader.readByte(): reader.read(),
    };
    return OfflineListen(
      timestamp: fields[0] as int,
      userId: fields[1] as String,
      itemId: fields[2] as String,
      name: fields[3] as String,
      artist: fields[4] as String?,
      album: fields[5] as String?,
      trackMbid: fields[6] as String?,
    );
  }

  @override
  void write(BinaryWriter writer, OfflineListen obj) {
    writer
      ..writeByte(7)
      ..writeByte(0)
      ..write(obj.timestamp)
      ..writeByte(1)
      ..write(obj.userId)
      ..writeByte(2)
      ..write(obj.itemId)
      ..writeByte(3)
      ..write(obj.name)
      ..writeByte(4)
      ..write(obj.artist)
      ..writeByte(5)
      ..write(obj.album)
      ..writeByte(6)
      ..write(obj.trackMbid);
  }

  @override
  int get hashCode => typeId.hashCode;

  @override
  bool operator ==(Object other) =>
      identical(this, other) ||
      other is OfflineListenAdapter &&
          runtimeType == other.runtimeType &&
          typeId == other.typeId;
}

class QueueItemSourceAdapter extends TypeAdapter<QueueItemSource> {
  @override
  final int typeId = 54;

  @override
  QueueItemSource read(BinaryReader reader) {
    final numOfFields = reader.readByte();
    final fields = <int, dynamic>{
      for (int i = 0; i < numOfFields; i++) reader.readByte(): reader.read(),
    };
    return QueueItemSource(
      type: fields[0] as QueueItemSourceType,
      name: fields[1] as QueueItemSourceName,
      id: fields[2] as String,
      item: fields[3] as BaseItemDto?,
      contextLufs: fields[4] as double?,
    );
  }

  @override
  void write(BinaryWriter writer, QueueItemSource obj) {
    writer
      ..writeByte(5)
      ..writeByte(0)
      ..write(obj.type)
      ..writeByte(1)
      ..write(obj.name)
      ..writeByte(2)
      ..write(obj.id)
      ..writeByte(3)
      ..write(obj.item)
      ..writeByte(4)
      ..write(obj.contextLufs);
  }

  @override
  int get hashCode => typeId.hashCode;

  @override
  bool operator ==(Object other) =>
      identical(this, other) ||
      other is QueueItemSourceAdapter &&
          runtimeType == other.runtimeType &&
          typeId == other.typeId;
}

class QueueItemSourceNameAdapter extends TypeAdapter<QueueItemSourceName> {
  @override
  final int typeId = 56;

  @override
  QueueItemSourceName read(BinaryReader reader) {
    final numOfFields = reader.readByte();
    final fields = <int, dynamic>{
      for (int i = 0; i < numOfFields; i++) reader.readByte(): reader.read(),
    };
    return QueueItemSourceName(
      type: fields[0] as QueueItemSourceNameType,
      pretranslatedName: fields[1] as String?,
      localizationParameter: fields[2] as String?,
    );
  }

  @override
  void write(BinaryWriter writer, QueueItemSourceName obj) {
    writer
      ..writeByte(3)
      ..writeByte(0)
      ..write(obj.type)
      ..writeByte(1)
      ..write(obj.pretranslatedName)
      ..writeByte(2)
      ..write(obj.localizationParameter);
  }

  @override
  int get hashCode => typeId.hashCode;

  @override
  bool operator ==(Object other) =>
      identical(this, other) ||
      other is QueueItemSourceNameAdapter &&
          runtimeType == other.runtimeType &&
          typeId == other.typeId;
}

class FinampQueueItemAdapter extends TypeAdapter<FinampQueueItem> {
  @override
  final int typeId = 57;

  @override
  FinampQueueItem read(BinaryReader reader) {
    final numOfFields = reader.readByte();
    final fields = <int, dynamic>{
      for (int i = 0; i < numOfFields; i++) reader.readByte(): reader.read(),
    };
    return FinampQueueItem(
      item: fields[1] as MediaItem,
      source: fields[2] as QueueItemSource,
      type: fields[3] as QueueItemQueueType,
    )..id = fields[0] as String;
  }

  @override
  void write(BinaryWriter writer, FinampQueueItem obj) {
    writer
      ..writeByte(4)
      ..writeByte(0)
      ..write(obj.id)
      ..writeByte(1)
      ..write(obj.item)
      ..writeByte(2)
      ..write(obj.source)
      ..writeByte(3)
      ..write(obj.type);
  }

  @override
  int get hashCode => typeId.hashCode;

  @override
  bool operator ==(Object other) =>
      identical(this, other) ||
      other is FinampQueueItemAdapter &&
          runtimeType == other.runtimeType &&
          typeId == other.typeId;
}

class FinampQueueOrderAdapter extends TypeAdapter<FinampQueueOrder> {
  @override
  final int typeId = 58;

  @override
  FinampQueueOrder read(BinaryReader reader) {
    final numOfFields = reader.readByte();
    final fields = <int, dynamic>{
      for (int i = 0; i < numOfFields; i++) reader.readByte(): reader.read(),
    };
    return FinampQueueOrder(
      items: (fields[0] as List).cast<FinampQueueItem>(),
      originalSource: fields[1] as QueueItemSource,
      linearOrder: (fields[2] as List).cast<int>(),
      shuffledOrder: (fields[3] as List).cast<int>(),
    );
  }

  @override
  void write(BinaryWriter writer, FinampQueueOrder obj) {
    writer
      ..writeByte(4)
      ..writeByte(0)
      ..write(obj.items)
      ..writeByte(1)
      ..write(obj.originalSource)
      ..writeByte(2)
      ..write(obj.linearOrder)
      ..writeByte(3)
      ..write(obj.shuffledOrder);
  }

  @override
  int get hashCode => typeId.hashCode;

  @override
  bool operator ==(Object other) =>
      identical(this, other) ||
      other is FinampQueueOrderAdapter &&
          runtimeType == other.runtimeType &&
          typeId == other.typeId;
}

class FinampQueueInfoAdapter extends TypeAdapter<FinampQueueInfo> {
  @override
  final int typeId = 59;

  @override
  FinampQueueInfo read(BinaryReader reader) {
    final numOfFields = reader.readByte();
    final fields = <int, dynamic>{
      for (int i = 0; i < numOfFields; i++) reader.readByte(): reader.read(),
    };
    return FinampQueueInfo(
      previousTracks: (fields[0] as List).cast<FinampQueueItem>(),
      currentTrack: fields[1] as FinampQueueItem?,
      nextUp: (fields[2] as List).cast<FinampQueueItem>(),
      queue: (fields[3] as List).cast<FinampQueueItem>(),
      source: fields[4] as QueueItemSource,
      saveState: fields[5] as SavedQueueState,
    );
  }

  @override
  void write(BinaryWriter writer, FinampQueueInfo obj) {
    writer
      ..writeByte(6)
      ..writeByte(0)
      ..write(obj.previousTracks)
      ..writeByte(1)
      ..write(obj.currentTrack)
      ..writeByte(2)
      ..write(obj.nextUp)
      ..writeByte(3)
      ..write(obj.queue)
      ..writeByte(4)
      ..write(obj.source)
      ..writeByte(5)
      ..write(obj.saveState);
  }

  @override
  int get hashCode => typeId.hashCode;

  @override
  bool operator ==(Object other) =>
      identical(this, other) ||
      other is FinampQueueInfoAdapter &&
          runtimeType == other.runtimeType &&
          typeId == other.typeId;
}

class FinampHistoryItemAdapter extends TypeAdapter<FinampHistoryItem> {
  @override
  final int typeId = 60;

  @override
  FinampHistoryItem read(BinaryReader reader) {
    final numOfFields = reader.readByte();
    final fields = <int, dynamic>{
      for (int i = 0; i < numOfFields; i++) reader.readByte(): reader.read(),
    };
    return FinampHistoryItem(
      item: fields[0] as FinampQueueItem,
      startTime: fields[1] as DateTime,
      endTime: fields[2] as DateTime?,
    );
  }

  @override
  void write(BinaryWriter writer, FinampHistoryItem obj) {
    writer
      ..writeByte(3)
      ..writeByte(0)
      ..write(obj.item)
      ..writeByte(1)
      ..write(obj.startTime)
      ..writeByte(2)
      ..write(obj.endTime);
  }

  @override
  int get hashCode => typeId.hashCode;

  @override
  bool operator ==(Object other) =>
      identical(this, other) ||
      other is FinampHistoryItemAdapter &&
          runtimeType == other.runtimeType &&
          typeId == other.typeId;
}

class FinampStorableQueueInfoAdapter
    extends TypeAdapter<FinampStorableQueueInfo> {
  @override
  final int typeId = 61;

  @override
  FinampStorableQueueInfo read(BinaryReader reader) {
    final numOfFields = reader.readByte();
    final fields = <int, dynamic>{
      for (int i = 0; i < numOfFields; i++) reader.readByte(): reader.read(),
    };
    return FinampStorableQueueInfo(
      previousTracks: (fields[0] as List).cast<String>(),
      currentTrack: fields[1] as String?,
      currentTrackSeek: fields[2] as int?,
      nextUp: (fields[3] as List).cast<String>(),
      queue: (fields[4] as List).cast<String>(),
      creation: fields[5] as int,
      source: fields[6] as QueueItemSource?,
    );
  }

  @override
  void write(BinaryWriter writer, FinampStorableQueueInfo obj) {
    writer
      ..writeByte(7)
      ..writeByte(0)
      ..write(obj.previousTracks)
      ..writeByte(1)
      ..write(obj.currentTrack)
      ..writeByte(2)
      ..write(obj.currentTrackSeek)
      ..writeByte(3)
      ..write(obj.nextUp)
      ..writeByte(4)
      ..write(obj.queue)
      ..writeByte(5)
      ..write(obj.creation)
      ..writeByte(6)
      ..write(obj.source);
  }

  @override
  int get hashCode => typeId.hashCode;

  @override
  bool operator ==(Object other) =>
      identical(this, other) ||
      other is FinampStorableQueueInfoAdapter &&
          runtimeType == other.runtimeType &&
          typeId == other.typeId;
}

class MediaItemIdAdapter extends TypeAdapter<MediaItemId> {
  @override
  final int typeId = 65;

  @override
  MediaItemId read(BinaryReader reader) {
    final numOfFields = reader.readByte();
    final fields = <int, dynamic>{
      for (int i = 0; i < numOfFields; i++) reader.readByte(): reader.read(),
    };
    return MediaItemId(
      contentType: fields[0] as TabContentType,
      parentType: fields[1] as MediaItemParentType,
      itemId: fields[2] as String?,
      parentId: fields[3] as String?,
    );
  }

  @override
  void write(BinaryWriter writer, MediaItemId obj) {
    writer
      ..writeByte(4)
      ..writeByte(0)
      ..write(obj.contentType)
      ..writeByte(1)
      ..write(obj.parentType)
      ..writeByte(2)
      ..write(obj.itemId)
      ..writeByte(3)
      ..write(obj.parentId);
  }

  @override
  int get hashCode => typeId.hashCode;

  @override
  bool operator ==(Object other) =>
      identical(this, other) ||
      other is MediaItemIdAdapter &&
          runtimeType == other.runtimeType &&
          typeId == other.typeId;
}

class TabContentTypeAdapter extends TypeAdapter<TabContentType> {
  @override
  final int typeId = 36;

  @override
  TabContentType read(BinaryReader reader) {
    switch (reader.readByte()) {
      case 0:
        return TabContentType.albums;
      case 1:
        return TabContentType.artists;
      case 2:
        return TabContentType.playlists;
      case 3:
        return TabContentType.genres;
      case 4:
        return TabContentType.songs;
      default:
        return TabContentType.albums;
    }
  }

  @override
  void write(BinaryWriter writer, TabContentType obj) {
    switch (obj) {
      case TabContentType.albums:
        writer.writeByte(0);
        break;
      case TabContentType.artists:
        writer.writeByte(1);
        break;
      case TabContentType.playlists:
        writer.writeByte(2);
        break;
      case TabContentType.genres:
        writer.writeByte(3);
        break;
      case TabContentType.songs:
        writer.writeByte(4);
        break;
    }
  }

  @override
  int get hashCode => typeId.hashCode;

  @override
  bool operator ==(Object other) =>
      identical(this, other) ||
      other is TabContentTypeAdapter &&
          runtimeType == other.runtimeType &&
          typeId == other.typeId;
}

class ContentViewTypeAdapter extends TypeAdapter<ContentViewType> {
  @override
  final int typeId = 39;

  @override
  ContentViewType read(BinaryReader reader) {
    switch (reader.readByte()) {
      case 0:
        return ContentViewType.list;
      case 1:
        return ContentViewType.grid;
      default:
        return ContentViewType.list;
    }
  }

  @override
  void write(BinaryWriter writer, ContentViewType obj) {
    switch (obj) {
      case ContentViewType.list:
        writer.writeByte(0);
        break;
      case ContentViewType.grid:
        writer.writeByte(1);
        break;
    }
  }

  @override
  int get hashCode => typeId.hashCode;

  @override
  bool operator ==(Object other) =>
      identical(this, other) ||
      other is ContentViewTypeAdapter &&
          runtimeType == other.runtimeType &&
          typeId == other.typeId;
}

class FinampPlaybackOrderAdapter extends TypeAdapter<FinampPlaybackOrder> {
  @override
  final int typeId = 50;

  @override
  FinampPlaybackOrder read(BinaryReader reader) {
    switch (reader.readByte()) {
      case 0:
        return FinampPlaybackOrder.shuffled;
      case 1:
        return FinampPlaybackOrder.linear;
      default:
        return FinampPlaybackOrder.shuffled;
    }
  }

  @override
  void write(BinaryWriter writer, FinampPlaybackOrder obj) {
    switch (obj) {
      case FinampPlaybackOrder.shuffled:
        writer.writeByte(0);
        break;
      case FinampPlaybackOrder.linear:
        writer.writeByte(1);
        break;
    }
  }

  @override
  int get hashCode => typeId.hashCode;

  @override
  bool operator ==(Object other) =>
      identical(this, other) ||
      other is FinampPlaybackOrderAdapter &&
          runtimeType == other.runtimeType &&
          typeId == other.typeId;
}

class FinampLoopModeAdapter extends TypeAdapter<FinampLoopMode> {
  @override
  final int typeId = 51;

  @override
  FinampLoopMode read(BinaryReader reader) {
    switch (reader.readByte()) {
      case 0:
        return FinampLoopMode.none;
      case 1:
        return FinampLoopMode.one;
      case 2:
        return FinampLoopMode.all;
      default:
        return FinampLoopMode.none;
    }
  }

  @override
  void write(BinaryWriter writer, FinampLoopMode obj) {
    switch (obj) {
      case FinampLoopMode.none:
        writer.writeByte(0);
        break;
      case FinampLoopMode.one:
        writer.writeByte(1);
        break;
      case FinampLoopMode.all:
        writer.writeByte(2);
        break;
    }
  }

  @override
  int get hashCode => typeId.hashCode;

  @override
  bool operator ==(Object other) =>
      identical(this, other) ||
      other is FinampLoopModeAdapter &&
          runtimeType == other.runtimeType &&
          typeId == other.typeId;
}

class QueueItemSourceTypeAdapter extends TypeAdapter<QueueItemSourceType> {
  @override
  final int typeId = 52;

  @override
  QueueItemSourceType read(BinaryReader reader) {
    switch (reader.readByte()) {
      case 0:
        return QueueItemSourceType.album;
      case 1:
        return QueueItemSourceType.playlist;
      case 2:
        return QueueItemSourceType.songMix;
      case 3:
        return QueueItemSourceType.artistMix;
      case 4:
        return QueueItemSourceType.albumMix;
      case 5:
        return QueueItemSourceType.favorites;
      case 6:
        return QueueItemSourceType.allSongs;
      case 7:
        return QueueItemSourceType.filteredList;
      case 8:
        return QueueItemSourceType.genre;
      case 9:
        return QueueItemSourceType.artist;
      case 10:
        return QueueItemSourceType.nextUp;
      case 11:
        return QueueItemSourceType.nextUpAlbum;
      case 12:
        return QueueItemSourceType.nextUpPlaylist;
      case 13:
        return QueueItemSourceType.nextUpArtist;
      case 14:
        return QueueItemSourceType.formerNextUp;
      case 15:
        return QueueItemSourceType.downloads;
      case 16:
        return QueueItemSourceType.queue;
      case 17:
        return QueueItemSourceType.unknown;
      default:
        return QueueItemSourceType.album;
    }
  }

  @override
  void write(BinaryWriter writer, QueueItemSourceType obj) {
    switch (obj) {
      case QueueItemSourceType.album:
        writer.writeByte(0);
        break;
      case QueueItemSourceType.playlist:
        writer.writeByte(1);
        break;
      case QueueItemSourceType.songMix:
        writer.writeByte(2);
        break;
      case QueueItemSourceType.artistMix:
        writer.writeByte(3);
        break;
      case QueueItemSourceType.albumMix:
        writer.writeByte(4);
        break;
      case QueueItemSourceType.favorites:
        writer.writeByte(5);
        break;
      case QueueItemSourceType.allSongs:
        writer.writeByte(6);
        break;
      case QueueItemSourceType.filteredList:
        writer.writeByte(7);
        break;
      case QueueItemSourceType.genre:
        writer.writeByte(8);
        break;
      case QueueItemSourceType.artist:
        writer.writeByte(9);
        break;
      case QueueItemSourceType.nextUp:
        writer.writeByte(10);
        break;
      case QueueItemSourceType.nextUpAlbum:
        writer.writeByte(11);
        break;
      case QueueItemSourceType.nextUpPlaylist:
        writer.writeByte(12);
        break;
      case QueueItemSourceType.nextUpArtist:
        writer.writeByte(13);
        break;
      case QueueItemSourceType.formerNextUp:
        writer.writeByte(14);
        break;
      case QueueItemSourceType.downloads:
        writer.writeByte(15);
        break;
      case QueueItemSourceType.queue:
        writer.writeByte(16);
        break;
      case QueueItemSourceType.unknown:
        writer.writeByte(17);
        break;
    }
  }

  @override
  int get hashCode => typeId.hashCode;

  @override
  bool operator ==(Object other) =>
      identical(this, other) ||
      other is QueueItemSourceTypeAdapter &&
          runtimeType == other.runtimeType &&
          typeId == other.typeId;
}

class QueueItemQueueTypeAdapter extends TypeAdapter<QueueItemQueueType> {
  @override
  final int typeId = 53;

  @override
  QueueItemQueueType read(BinaryReader reader) {
    switch (reader.readByte()) {
      case 0:
        return QueueItemQueueType.previousTracks;
      case 1:
        return QueueItemQueueType.currentTrack;
      case 2:
        return QueueItemQueueType.nextUp;
      case 3:
        return QueueItemQueueType.queue;
      default:
        return QueueItemQueueType.previousTracks;
    }
  }

  @override
  void write(BinaryWriter writer, QueueItemQueueType obj) {
    switch (obj) {
      case QueueItemQueueType.previousTracks:
        writer.writeByte(0);
        break;
      case QueueItemQueueType.currentTrack:
        writer.writeByte(1);
        break;
      case QueueItemQueueType.nextUp:
        writer.writeByte(2);
        break;
      case QueueItemQueueType.queue:
        writer.writeByte(3);
        break;
    }
  }

  @override
  int get hashCode => typeId.hashCode;

  @override
  bool operator ==(Object other) =>
      identical(this, other) ||
      other is QueueItemQueueTypeAdapter &&
          runtimeType == other.runtimeType &&
          typeId == other.typeId;
}

class QueueItemSourceNameTypeAdapter
    extends TypeAdapter<QueueItemSourceNameType> {
  @override
  final int typeId = 55;

  @override
  QueueItemSourceNameType read(BinaryReader reader) {
    switch (reader.readByte()) {
      case 0:
        return QueueItemSourceNameType.preTranslated;
      case 1:
        return QueueItemSourceNameType.yourLikes;
      case 2:
        return QueueItemSourceNameType.shuffleAll;
      case 3:
        return QueueItemSourceNameType.mix;
      case 4:
        return QueueItemSourceNameType.instantMix;
      case 5:
        return QueueItemSourceNameType.nextUp;
      case 6:
        return QueueItemSourceNameType.tracksFormerNextUp;
      case 7:
        return QueueItemSourceNameType.savedQueue;
      case 8:
        return QueueItemSourceNameType.queue;
      default:
        return QueueItemSourceNameType.preTranslated;
    }
  }

  @override
  void write(BinaryWriter writer, QueueItemSourceNameType obj) {
    switch (obj) {
      case QueueItemSourceNameType.preTranslated:
        writer.writeByte(0);
        break;
      case QueueItemSourceNameType.yourLikes:
        writer.writeByte(1);
        break;
      case QueueItemSourceNameType.shuffleAll:
        writer.writeByte(2);
        break;
      case QueueItemSourceNameType.mix:
        writer.writeByte(3);
        break;
      case QueueItemSourceNameType.instantMix:
        writer.writeByte(4);
        break;
      case QueueItemSourceNameType.nextUp:
        writer.writeByte(5);
        break;
      case QueueItemSourceNameType.tracksFormerNextUp:
        writer.writeByte(6);
        break;
      case QueueItemSourceNameType.savedQueue:
        writer.writeByte(7);
        break;
      case QueueItemSourceNameType.queue:
        writer.writeByte(8);
        break;
    }
  }

  @override
  int get hashCode => typeId.hashCode;

  @override
  bool operator ==(Object other) =>
      identical(this, other) ||
      other is QueueItemSourceNameTypeAdapter &&
          runtimeType == other.runtimeType &&
          typeId == other.typeId;
}

class SavedQueueStateAdapter extends TypeAdapter<SavedQueueState> {
  @override
  final int typeId = 62;

  @override
  SavedQueueState read(BinaryReader reader) {
    switch (reader.readByte()) {
      case 0:
        return SavedQueueState.preInit;
      case 1:
        return SavedQueueState.init;
      case 2:
        return SavedQueueState.loading;
      case 3:
        return SavedQueueState.saving;
      case 4:
        return SavedQueueState.failed;
      case 5:
        return SavedQueueState.pendingSave;
      default:
        return SavedQueueState.preInit;
    }
  }

  @override
  void write(BinaryWriter writer, SavedQueueState obj) {
    switch (obj) {
      case SavedQueueState.preInit:
        writer.writeByte(0);
        break;
      case SavedQueueState.init:
        writer.writeByte(1);
        break;
      case SavedQueueState.loading:
        writer.writeByte(2);
        break;
      case SavedQueueState.saving:
        writer.writeByte(3);
        break;
      case SavedQueueState.failed:
        writer.writeByte(4);
        break;
      case SavedQueueState.pendingSave:
        writer.writeByte(5);
        break;
    }
  }

  @override
  int get hashCode => typeId.hashCode;

  @override
  bool operator ==(Object other) =>
      identical(this, other) ||
      other is SavedQueueStateAdapter &&
          runtimeType == other.runtimeType &&
          typeId == other.typeId;
}

class ReplayGainModeAdapter extends TypeAdapter<ReplayGainMode> {
  @override
  final int typeId = 63;

  @override
  ReplayGainMode read(BinaryReader reader) {
    switch (reader.readByte()) {
      case 0:
        return ReplayGainMode.hybrid;
      case 1:
        return ReplayGainMode.trackOnly;
      case 2:
        return ReplayGainMode.albumOnly;
      default:
        return ReplayGainMode.hybrid;
    }
  }

  @override
  void write(BinaryWriter writer, ReplayGainMode obj) {
    switch (obj) {
      case ReplayGainMode.hybrid:
        writer.writeByte(0);
        break;
      case ReplayGainMode.trackOnly:
        writer.writeByte(1);
        break;
      case ReplayGainMode.albumOnly:
        writer.writeByte(2);
        break;
    }
  }

  @override
  int get hashCode => typeId.hashCode;

  @override
  bool operator ==(Object other) =>
      identical(this, other) ||
      other is ReplayGainModeAdapter &&
          runtimeType == other.runtimeType &&
          typeId == other.typeId;
}

<<<<<<< HEAD
class MediaItemParentTypeAdapter extends TypeAdapter<MediaItemParentType> {
=======
class DownloadLocationTypeAdapter extends TypeAdapter<DownloadLocationType> {
>>>>>>> d58f87a2
  @override
  final int typeId = 64;

  @override
<<<<<<< HEAD
  MediaItemParentType read(BinaryReader reader) {
    switch (reader.readByte()) {
      case 0:
        return MediaItemParentType.collection;
      case 1:
        return MediaItemParentType.rootCollection;
      case 2:
        return MediaItemParentType.instantMix;
      default:
        return MediaItemParentType.collection;
=======
  DownloadLocationType read(BinaryReader reader) {
    switch (reader.readByte()) {
      case 0:
        return DownloadLocationType.internalDocuments;
      case 1:
        return DownloadLocationType.internalSupport;
      case 2:
        return DownloadLocationType.external;
      case 3:
        return DownloadLocationType.custom;
      case 4:
        return DownloadLocationType.none;
      case 5:
        return DownloadLocationType.migrated;
      default:
        return DownloadLocationType.internalDocuments;
>>>>>>> d58f87a2
    }
  }

  @override
<<<<<<< HEAD
  void write(BinaryWriter writer, MediaItemParentType obj) {
    switch (obj) {
      case MediaItemParentType.collection:
        writer.writeByte(0);
        break;
      case MediaItemParentType.rootCollection:
        writer.writeByte(1);
        break;
      case MediaItemParentType.instantMix:
=======
  void write(BinaryWriter writer, DownloadLocationType obj) {
    switch (obj) {
      case DownloadLocationType.internalDocuments:
        writer.writeByte(0);
        break;
      case DownloadLocationType.internalSupport:
        writer.writeByte(1);
        break;
      case DownloadLocationType.external:
        writer.writeByte(2);
        break;
      case DownloadLocationType.custom:
        writer.writeByte(3);
        break;
      case DownloadLocationType.none:
        writer.writeByte(4);
        break;
      case DownloadLocationType.migrated:
        writer.writeByte(5);
        break;
    }
  }

  @override
  int get hashCode => typeId.hashCode;

  @override
  bool operator ==(Object other) =>
      identical(this, other) ||
      other is DownloadLocationTypeAdapter &&
          runtimeType == other.runtimeType &&
          typeId == other.typeId;
}

class FinampTranscodingCodecAdapter
    extends TypeAdapter<FinampTranscodingCodec> {
  @override
  final int typeId = 65;

  @override
  FinampTranscodingCodec read(BinaryReader reader) {
    switch (reader.readByte()) {
      case 0:
        return FinampTranscodingCodec.aac;
      case 1:
        return FinampTranscodingCodec.mp3;
      case 2:
        return FinampTranscodingCodec.opus;
      case 3:
        return FinampTranscodingCodec.original;
      default:
        return FinampTranscodingCodec.aac;
    }
  }

  @override
  void write(BinaryWriter writer, FinampTranscodingCodec obj) {
    switch (obj) {
      case FinampTranscodingCodec.aac:
        writer.writeByte(0);
        break;
      case FinampTranscodingCodec.mp3:
        writer.writeByte(1);
        break;
      case FinampTranscodingCodec.opus:
        writer.writeByte(2);
        break;
      case FinampTranscodingCodec.original:
        writer.writeByte(3);
        break;
    }
  }

  @override
  int get hashCode => typeId.hashCode;

  @override
  bool operator ==(Object other) =>
      identical(this, other) ||
      other is FinampTranscodingCodecAdapter &&
          runtimeType == other.runtimeType &&
          typeId == other.typeId;
}

class TranscodeDownloadsSettingAdapter
    extends TypeAdapter<TranscodeDownloadsSetting> {
  @override
  final int typeId = 66;

  @override
  TranscodeDownloadsSetting read(BinaryReader reader) {
    switch (reader.readByte()) {
      case 0:
        return TranscodeDownloadsSetting.always;
      case 1:
        return TranscodeDownloadsSetting.never;
      case 2:
        return TranscodeDownloadsSetting.ask;
      default:
        return TranscodeDownloadsSetting.always;
    }
  }

  @override
  void write(BinaryWriter writer, TranscodeDownloadsSetting obj) {
    switch (obj) {
      case TranscodeDownloadsSetting.always:
        writer.writeByte(0);
        break;
      case TranscodeDownloadsSetting.never:
        writer.writeByte(1);
        break;
      case TranscodeDownloadsSetting.ask:
>>>>>>> d58f87a2
        writer.writeByte(2);
        break;
    }
  }

  @override
  int get hashCode => typeId.hashCode;

  @override
  bool operator ==(Object other) =>
      identical(this, other) ||
<<<<<<< HEAD
      other is MediaItemParentTypeAdapter &&
=======
      other is TranscodeDownloadsSettingAdapter &&
>>>>>>> d58f87a2
          runtimeType == other.runtimeType &&
          typeId == other.typeId;
}

// **************************************************************************
// IsarCollectionGenerator
// **************************************************************************

// coverage:ignore-file
// ignore_for_file: duplicate_ignore, non_constant_identifier_names, constant_identifier_names, invalid_use_of_protected_member, unnecessary_cast, prefer_const_constructors, lines_longer_than_80_chars, require_trailing_commas, inference_failure_on_function_invocation, unnecessary_parenthesis, unnecessary_raw_strings, unnecessary_null_checks, join_return_with_assignment, prefer_final_locals, avoid_js_rounded_ints, avoid_positional_boolean_parameters, always_specify_types

<<<<<<< HEAD
=======
extension GetFinampUserCollection on Isar {
  IsarCollection<FinampUser> get finampUsers => this.collection();
}

const FinampUserSchema = CollectionSchema(
  name: r'FinampUser',
  id: -4140083613547586279,
  properties: {
    r'accessToken': PropertySchema(
      id: 0,
      name: r'accessToken',
      type: IsarType.string,
    ),
    r'baseUrl': PropertySchema(
      id: 1,
      name: r'baseUrl',
      type: IsarType.string,
    ),
    r'currentViewId': PropertySchema(
      id: 2,
      name: r'currentViewId',
      type: IsarType.string,
    ),
    r'id': PropertySchema(
      id: 3,
      name: r'id',
      type: IsarType.string,
    ),
    r'isarViews': PropertySchema(
      id: 4,
      name: r'isarViews',
      type: IsarType.string,
    ),
    r'serverId': PropertySchema(
      id: 5,
      name: r'serverId',
      type: IsarType.string,
    )
  },
  estimateSize: _finampUserEstimateSize,
  serialize: _finampUserSerialize,
  deserialize: _finampUserDeserialize,
  deserializeProp: _finampUserDeserializeProp,
  idName: r'isarId',
  indexes: {},
  links: {},
  embeddedSchemas: {},
  getId: _finampUserGetId,
  getLinks: _finampUserGetLinks,
  attach: _finampUserAttach,
  version: '3.1.0+1',
);

int _finampUserEstimateSize(
  FinampUser object,
  List<int> offsets,
  Map<Type, List<int>> allOffsets,
) {
  var bytesCount = offsets.last;
  bytesCount += 3 + object.accessToken.length * 3;
  bytesCount += 3 + object.baseUrl.length * 3;
  {
    final value = object.currentViewId;
    if (value != null) {
      bytesCount += 3 + value.length * 3;
    }
  }
  bytesCount += 3 + object.id.length * 3;
  bytesCount += 3 + object.isarViews.length * 3;
  bytesCount += 3 + object.serverId.length * 3;
  return bytesCount;
}

void _finampUserSerialize(
  FinampUser object,
  IsarWriter writer,
  List<int> offsets,
  Map<Type, List<int>> allOffsets,
) {
  writer.writeString(offsets[0], object.accessToken);
  writer.writeString(offsets[1], object.baseUrl);
  writer.writeString(offsets[2], object.currentViewId);
  writer.writeString(offsets[3], object.id);
  writer.writeString(offsets[4], object.isarViews);
  writer.writeString(offsets[5], object.serverId);
}

FinampUser _finampUserDeserialize(
  Id id,
  IsarReader reader,
  List<int> offsets,
  Map<Type, List<int>> allOffsets,
) {
  final object = FinampUser(
    accessToken: reader.readString(offsets[0]),
    baseUrl: reader.readString(offsets[1]),
    currentViewId: reader.readStringOrNull(offsets[2]),
    id: reader.readString(offsets[3]),
    serverId: reader.readString(offsets[5]),
  );
  object.isarViews = reader.readString(offsets[4]);
  return object;
}

P _finampUserDeserializeProp<P>(
  IsarReader reader,
  int propertyId,
  int offset,
  Map<Type, List<int>> allOffsets,
) {
  switch (propertyId) {
    case 0:
      return (reader.readString(offset)) as P;
    case 1:
      return (reader.readString(offset)) as P;
    case 2:
      return (reader.readStringOrNull(offset)) as P;
    case 3:
      return (reader.readString(offset)) as P;
    case 4:
      return (reader.readString(offset)) as P;
    case 5:
      return (reader.readString(offset)) as P;
    default:
      throw IsarError('Unknown property with id $propertyId');
  }
}

Id _finampUserGetId(FinampUser object) {
  return object.isarId;
}

List<IsarLinkBase<dynamic>> _finampUserGetLinks(FinampUser object) {
  return [];
}

void _finampUserAttach(IsarCollection<dynamic> col, Id id, FinampUser object) {}

extension FinampUserQueryWhereSort
    on QueryBuilder<FinampUser, FinampUser, QWhere> {
  QueryBuilder<FinampUser, FinampUser, QAfterWhere> anyIsarId() {
    return QueryBuilder.apply(this, (query) {
      return query.addWhereClause(const IdWhereClause.any());
    });
  }
}

extension FinampUserQueryWhere
    on QueryBuilder<FinampUser, FinampUser, QWhereClause> {
  QueryBuilder<FinampUser, FinampUser, QAfterWhereClause> isarIdEqualTo(
      Id isarId) {
    return QueryBuilder.apply(this, (query) {
      return query.addWhereClause(IdWhereClause.between(
        lower: isarId,
        upper: isarId,
      ));
    });
  }

  QueryBuilder<FinampUser, FinampUser, QAfterWhereClause> isarIdNotEqualTo(
      Id isarId) {
    return QueryBuilder.apply(this, (query) {
      if (query.whereSort == Sort.asc) {
        return query
            .addWhereClause(
              IdWhereClause.lessThan(upper: isarId, includeUpper: false),
            )
            .addWhereClause(
              IdWhereClause.greaterThan(lower: isarId, includeLower: false),
            );
      } else {
        return query
            .addWhereClause(
              IdWhereClause.greaterThan(lower: isarId, includeLower: false),
            )
            .addWhereClause(
              IdWhereClause.lessThan(upper: isarId, includeUpper: false),
            );
      }
    });
  }

  QueryBuilder<FinampUser, FinampUser, QAfterWhereClause> isarIdGreaterThan(
      Id isarId,
      {bool include = false}) {
    return QueryBuilder.apply(this, (query) {
      return query.addWhereClause(
        IdWhereClause.greaterThan(lower: isarId, includeLower: include),
      );
    });
  }

  QueryBuilder<FinampUser, FinampUser, QAfterWhereClause> isarIdLessThan(
      Id isarId,
      {bool include = false}) {
    return QueryBuilder.apply(this, (query) {
      return query.addWhereClause(
        IdWhereClause.lessThan(upper: isarId, includeUpper: include),
      );
    });
  }

  QueryBuilder<FinampUser, FinampUser, QAfterWhereClause> isarIdBetween(
    Id lowerIsarId,
    Id upperIsarId, {
    bool includeLower = true,
    bool includeUpper = true,
  }) {
    return QueryBuilder.apply(this, (query) {
      return query.addWhereClause(IdWhereClause.between(
        lower: lowerIsarId,
        includeLower: includeLower,
        upper: upperIsarId,
        includeUpper: includeUpper,
      ));
    });
  }
}

extension FinampUserQueryFilter
    on QueryBuilder<FinampUser, FinampUser, QFilterCondition> {
  QueryBuilder<FinampUser, FinampUser, QAfterFilterCondition>
      accessTokenEqualTo(
    String value, {
    bool caseSensitive = true,
  }) {
    return QueryBuilder.apply(this, (query) {
      return query.addFilterCondition(FilterCondition.equalTo(
        property: r'accessToken',
        value: value,
        caseSensitive: caseSensitive,
      ));
    });
  }

  QueryBuilder<FinampUser, FinampUser, QAfterFilterCondition>
      accessTokenGreaterThan(
    String value, {
    bool include = false,
    bool caseSensitive = true,
  }) {
    return QueryBuilder.apply(this, (query) {
      return query.addFilterCondition(FilterCondition.greaterThan(
        include: include,
        property: r'accessToken',
        value: value,
        caseSensitive: caseSensitive,
      ));
    });
  }

  QueryBuilder<FinampUser, FinampUser, QAfterFilterCondition>
      accessTokenLessThan(
    String value, {
    bool include = false,
    bool caseSensitive = true,
  }) {
    return QueryBuilder.apply(this, (query) {
      return query.addFilterCondition(FilterCondition.lessThan(
        include: include,
        property: r'accessToken',
        value: value,
        caseSensitive: caseSensitive,
      ));
    });
  }

  QueryBuilder<FinampUser, FinampUser, QAfterFilterCondition>
      accessTokenBetween(
    String lower,
    String upper, {
    bool includeLower = true,
    bool includeUpper = true,
    bool caseSensitive = true,
  }) {
    return QueryBuilder.apply(this, (query) {
      return query.addFilterCondition(FilterCondition.between(
        property: r'accessToken',
        lower: lower,
        includeLower: includeLower,
        upper: upper,
        includeUpper: includeUpper,
        caseSensitive: caseSensitive,
      ));
    });
  }

  QueryBuilder<FinampUser, FinampUser, QAfterFilterCondition>
      accessTokenStartsWith(
    String value, {
    bool caseSensitive = true,
  }) {
    return QueryBuilder.apply(this, (query) {
      return query.addFilterCondition(FilterCondition.startsWith(
        property: r'accessToken',
        value: value,
        caseSensitive: caseSensitive,
      ));
    });
  }

  QueryBuilder<FinampUser, FinampUser, QAfterFilterCondition>
      accessTokenEndsWith(
    String value, {
    bool caseSensitive = true,
  }) {
    return QueryBuilder.apply(this, (query) {
      return query.addFilterCondition(FilterCondition.endsWith(
        property: r'accessToken',
        value: value,
        caseSensitive: caseSensitive,
      ));
    });
  }

  QueryBuilder<FinampUser, FinampUser, QAfterFilterCondition>
      accessTokenContains(String value, {bool caseSensitive = true}) {
    return QueryBuilder.apply(this, (query) {
      return query.addFilterCondition(FilterCondition.contains(
        property: r'accessToken',
        value: value,
        caseSensitive: caseSensitive,
      ));
    });
  }

  QueryBuilder<FinampUser, FinampUser, QAfterFilterCondition>
      accessTokenMatches(String pattern, {bool caseSensitive = true}) {
    return QueryBuilder.apply(this, (query) {
      return query.addFilterCondition(FilterCondition.matches(
        property: r'accessToken',
        wildcard: pattern,
        caseSensitive: caseSensitive,
      ));
    });
  }

  QueryBuilder<FinampUser, FinampUser, QAfterFilterCondition>
      accessTokenIsEmpty() {
    return QueryBuilder.apply(this, (query) {
      return query.addFilterCondition(FilterCondition.equalTo(
        property: r'accessToken',
        value: '',
      ));
    });
  }

  QueryBuilder<FinampUser, FinampUser, QAfterFilterCondition>
      accessTokenIsNotEmpty() {
    return QueryBuilder.apply(this, (query) {
      return query.addFilterCondition(FilterCondition.greaterThan(
        property: r'accessToken',
        value: '',
      ));
    });
  }

  QueryBuilder<FinampUser, FinampUser, QAfterFilterCondition> baseUrlEqualTo(
    String value, {
    bool caseSensitive = true,
  }) {
    return QueryBuilder.apply(this, (query) {
      return query.addFilterCondition(FilterCondition.equalTo(
        property: r'baseUrl',
        value: value,
        caseSensitive: caseSensitive,
      ));
    });
  }

  QueryBuilder<FinampUser, FinampUser, QAfterFilterCondition>
      baseUrlGreaterThan(
    String value, {
    bool include = false,
    bool caseSensitive = true,
  }) {
    return QueryBuilder.apply(this, (query) {
      return query.addFilterCondition(FilterCondition.greaterThan(
        include: include,
        property: r'baseUrl',
        value: value,
        caseSensitive: caseSensitive,
      ));
    });
  }

  QueryBuilder<FinampUser, FinampUser, QAfterFilterCondition> baseUrlLessThan(
    String value, {
    bool include = false,
    bool caseSensitive = true,
  }) {
    return QueryBuilder.apply(this, (query) {
      return query.addFilterCondition(FilterCondition.lessThan(
        include: include,
        property: r'baseUrl',
        value: value,
        caseSensitive: caseSensitive,
      ));
    });
  }

  QueryBuilder<FinampUser, FinampUser, QAfterFilterCondition> baseUrlBetween(
    String lower,
    String upper, {
    bool includeLower = true,
    bool includeUpper = true,
    bool caseSensitive = true,
  }) {
    return QueryBuilder.apply(this, (query) {
      return query.addFilterCondition(FilterCondition.between(
        property: r'baseUrl',
        lower: lower,
        includeLower: includeLower,
        upper: upper,
        includeUpper: includeUpper,
        caseSensitive: caseSensitive,
      ));
    });
  }

  QueryBuilder<FinampUser, FinampUser, QAfterFilterCondition> baseUrlStartsWith(
    String value, {
    bool caseSensitive = true,
  }) {
    return QueryBuilder.apply(this, (query) {
      return query.addFilterCondition(FilterCondition.startsWith(
        property: r'baseUrl',
        value: value,
        caseSensitive: caseSensitive,
      ));
    });
  }

  QueryBuilder<FinampUser, FinampUser, QAfterFilterCondition> baseUrlEndsWith(
    String value, {
    bool caseSensitive = true,
  }) {
    return QueryBuilder.apply(this, (query) {
      return query.addFilterCondition(FilterCondition.endsWith(
        property: r'baseUrl',
        value: value,
        caseSensitive: caseSensitive,
      ));
    });
  }

  QueryBuilder<FinampUser, FinampUser, QAfterFilterCondition> baseUrlContains(
      String value,
      {bool caseSensitive = true}) {
    return QueryBuilder.apply(this, (query) {
      return query.addFilterCondition(FilterCondition.contains(
        property: r'baseUrl',
        value: value,
        caseSensitive: caseSensitive,
      ));
    });
  }

  QueryBuilder<FinampUser, FinampUser, QAfterFilterCondition> baseUrlMatches(
      String pattern,
      {bool caseSensitive = true}) {
    return QueryBuilder.apply(this, (query) {
      return query.addFilterCondition(FilterCondition.matches(
        property: r'baseUrl',
        wildcard: pattern,
        caseSensitive: caseSensitive,
      ));
    });
  }

  QueryBuilder<FinampUser, FinampUser, QAfterFilterCondition> baseUrlIsEmpty() {
    return QueryBuilder.apply(this, (query) {
      return query.addFilterCondition(FilterCondition.equalTo(
        property: r'baseUrl',
        value: '',
      ));
    });
  }

  QueryBuilder<FinampUser, FinampUser, QAfterFilterCondition>
      baseUrlIsNotEmpty() {
    return QueryBuilder.apply(this, (query) {
      return query.addFilterCondition(FilterCondition.greaterThan(
        property: r'baseUrl',
        value: '',
      ));
    });
  }

  QueryBuilder<FinampUser, FinampUser, QAfterFilterCondition>
      currentViewIdIsNull() {
    return QueryBuilder.apply(this, (query) {
      return query.addFilterCondition(const FilterCondition.isNull(
        property: r'currentViewId',
      ));
    });
  }

  QueryBuilder<FinampUser, FinampUser, QAfterFilterCondition>
      currentViewIdIsNotNull() {
    return QueryBuilder.apply(this, (query) {
      return query.addFilterCondition(const FilterCondition.isNotNull(
        property: r'currentViewId',
      ));
    });
  }

  QueryBuilder<FinampUser, FinampUser, QAfterFilterCondition>
      currentViewIdEqualTo(
    String? value, {
    bool caseSensitive = true,
  }) {
    return QueryBuilder.apply(this, (query) {
      return query.addFilterCondition(FilterCondition.equalTo(
        property: r'currentViewId',
        value: value,
        caseSensitive: caseSensitive,
      ));
    });
  }

  QueryBuilder<FinampUser, FinampUser, QAfterFilterCondition>
      currentViewIdGreaterThan(
    String? value, {
    bool include = false,
    bool caseSensitive = true,
  }) {
    return QueryBuilder.apply(this, (query) {
      return query.addFilterCondition(FilterCondition.greaterThan(
        include: include,
        property: r'currentViewId',
        value: value,
        caseSensitive: caseSensitive,
      ));
    });
  }

  QueryBuilder<FinampUser, FinampUser, QAfterFilterCondition>
      currentViewIdLessThan(
    String? value, {
    bool include = false,
    bool caseSensitive = true,
  }) {
    return QueryBuilder.apply(this, (query) {
      return query.addFilterCondition(FilterCondition.lessThan(
        include: include,
        property: r'currentViewId',
        value: value,
        caseSensitive: caseSensitive,
      ));
    });
  }

  QueryBuilder<FinampUser, FinampUser, QAfterFilterCondition>
      currentViewIdBetween(
    String? lower,
    String? upper, {
    bool includeLower = true,
    bool includeUpper = true,
    bool caseSensitive = true,
  }) {
    return QueryBuilder.apply(this, (query) {
      return query.addFilterCondition(FilterCondition.between(
        property: r'currentViewId',
        lower: lower,
        includeLower: includeLower,
        upper: upper,
        includeUpper: includeUpper,
        caseSensitive: caseSensitive,
      ));
    });
  }

  QueryBuilder<FinampUser, FinampUser, QAfterFilterCondition>
      currentViewIdStartsWith(
    String value, {
    bool caseSensitive = true,
  }) {
    return QueryBuilder.apply(this, (query) {
      return query.addFilterCondition(FilterCondition.startsWith(
        property: r'currentViewId',
        value: value,
        caseSensitive: caseSensitive,
      ));
    });
  }

  QueryBuilder<FinampUser, FinampUser, QAfterFilterCondition>
      currentViewIdEndsWith(
    String value, {
    bool caseSensitive = true,
  }) {
    return QueryBuilder.apply(this, (query) {
      return query.addFilterCondition(FilterCondition.endsWith(
        property: r'currentViewId',
        value: value,
        caseSensitive: caseSensitive,
      ));
    });
  }

  QueryBuilder<FinampUser, FinampUser, QAfterFilterCondition>
      currentViewIdContains(String value, {bool caseSensitive = true}) {
    return QueryBuilder.apply(this, (query) {
      return query.addFilterCondition(FilterCondition.contains(
        property: r'currentViewId',
        value: value,
        caseSensitive: caseSensitive,
      ));
    });
  }

  QueryBuilder<FinampUser, FinampUser, QAfterFilterCondition>
      currentViewIdMatches(String pattern, {bool caseSensitive = true}) {
    return QueryBuilder.apply(this, (query) {
      return query.addFilterCondition(FilterCondition.matches(
        property: r'currentViewId',
        wildcard: pattern,
        caseSensitive: caseSensitive,
      ));
    });
  }

  QueryBuilder<FinampUser, FinampUser, QAfterFilterCondition>
      currentViewIdIsEmpty() {
    return QueryBuilder.apply(this, (query) {
      return query.addFilterCondition(FilterCondition.equalTo(
        property: r'currentViewId',
        value: '',
      ));
    });
  }

  QueryBuilder<FinampUser, FinampUser, QAfterFilterCondition>
      currentViewIdIsNotEmpty() {
    return QueryBuilder.apply(this, (query) {
      return query.addFilterCondition(FilterCondition.greaterThan(
        property: r'currentViewId',
        value: '',
      ));
    });
  }

  QueryBuilder<FinampUser, FinampUser, QAfterFilterCondition> idEqualTo(
    String value, {
    bool caseSensitive = true,
  }) {
    return QueryBuilder.apply(this, (query) {
      return query.addFilterCondition(FilterCondition.equalTo(
        property: r'id',
        value: value,
        caseSensitive: caseSensitive,
      ));
    });
  }

  QueryBuilder<FinampUser, FinampUser, QAfterFilterCondition> idGreaterThan(
    String value, {
    bool include = false,
    bool caseSensitive = true,
  }) {
    return QueryBuilder.apply(this, (query) {
      return query.addFilterCondition(FilterCondition.greaterThan(
        include: include,
        property: r'id',
        value: value,
        caseSensitive: caseSensitive,
      ));
    });
  }

  QueryBuilder<FinampUser, FinampUser, QAfterFilterCondition> idLessThan(
    String value, {
    bool include = false,
    bool caseSensitive = true,
  }) {
    return QueryBuilder.apply(this, (query) {
      return query.addFilterCondition(FilterCondition.lessThan(
        include: include,
        property: r'id',
        value: value,
        caseSensitive: caseSensitive,
      ));
    });
  }

  QueryBuilder<FinampUser, FinampUser, QAfterFilterCondition> idBetween(
    String lower,
    String upper, {
    bool includeLower = true,
    bool includeUpper = true,
    bool caseSensitive = true,
  }) {
    return QueryBuilder.apply(this, (query) {
      return query.addFilterCondition(FilterCondition.between(
        property: r'id',
        lower: lower,
        includeLower: includeLower,
        upper: upper,
        includeUpper: includeUpper,
        caseSensitive: caseSensitive,
      ));
    });
  }

  QueryBuilder<FinampUser, FinampUser, QAfterFilterCondition> idStartsWith(
    String value, {
    bool caseSensitive = true,
  }) {
    return QueryBuilder.apply(this, (query) {
      return query.addFilterCondition(FilterCondition.startsWith(
        property: r'id',
        value: value,
        caseSensitive: caseSensitive,
      ));
    });
  }

  QueryBuilder<FinampUser, FinampUser, QAfterFilterCondition> idEndsWith(
    String value, {
    bool caseSensitive = true,
  }) {
    return QueryBuilder.apply(this, (query) {
      return query.addFilterCondition(FilterCondition.endsWith(
        property: r'id',
        value: value,
        caseSensitive: caseSensitive,
      ));
    });
  }

  QueryBuilder<FinampUser, FinampUser, QAfterFilterCondition> idContains(
      String value,
      {bool caseSensitive = true}) {
    return QueryBuilder.apply(this, (query) {
      return query.addFilterCondition(FilterCondition.contains(
        property: r'id',
        value: value,
        caseSensitive: caseSensitive,
      ));
    });
  }

  QueryBuilder<FinampUser, FinampUser, QAfterFilterCondition> idMatches(
      String pattern,
      {bool caseSensitive = true}) {
    return QueryBuilder.apply(this, (query) {
      return query.addFilterCondition(FilterCondition.matches(
        property: r'id',
        wildcard: pattern,
        caseSensitive: caseSensitive,
      ));
    });
  }

  QueryBuilder<FinampUser, FinampUser, QAfterFilterCondition> idIsEmpty() {
    return QueryBuilder.apply(this, (query) {
      return query.addFilterCondition(FilterCondition.equalTo(
        property: r'id',
        value: '',
      ));
    });
  }

  QueryBuilder<FinampUser, FinampUser, QAfterFilterCondition> idIsNotEmpty() {
    return QueryBuilder.apply(this, (query) {
      return query.addFilterCondition(FilterCondition.greaterThan(
        property: r'id',
        value: '',
      ));
    });
  }

  QueryBuilder<FinampUser, FinampUser, QAfterFilterCondition> isarIdEqualTo(
      Id value) {
    return QueryBuilder.apply(this, (query) {
      return query.addFilterCondition(FilterCondition.equalTo(
        property: r'isarId',
        value: value,
      ));
    });
  }

  QueryBuilder<FinampUser, FinampUser, QAfterFilterCondition> isarIdGreaterThan(
    Id value, {
    bool include = false,
  }) {
    return QueryBuilder.apply(this, (query) {
      return query.addFilterCondition(FilterCondition.greaterThan(
        include: include,
        property: r'isarId',
        value: value,
      ));
    });
  }

  QueryBuilder<FinampUser, FinampUser, QAfterFilterCondition> isarIdLessThan(
    Id value, {
    bool include = false,
  }) {
    return QueryBuilder.apply(this, (query) {
      return query.addFilterCondition(FilterCondition.lessThan(
        include: include,
        property: r'isarId',
        value: value,
      ));
    });
  }

  QueryBuilder<FinampUser, FinampUser, QAfterFilterCondition> isarIdBetween(
    Id lower,
    Id upper, {
    bool includeLower = true,
    bool includeUpper = true,
  }) {
    return QueryBuilder.apply(this, (query) {
      return query.addFilterCondition(FilterCondition.between(
        property: r'isarId',
        lower: lower,
        includeLower: includeLower,
        upper: upper,
        includeUpper: includeUpper,
      ));
    });
  }

  QueryBuilder<FinampUser, FinampUser, QAfterFilterCondition> isarViewsEqualTo(
    String value, {
    bool caseSensitive = true,
  }) {
    return QueryBuilder.apply(this, (query) {
      return query.addFilterCondition(FilterCondition.equalTo(
        property: r'isarViews',
        value: value,
        caseSensitive: caseSensitive,
      ));
    });
  }

  QueryBuilder<FinampUser, FinampUser, QAfterFilterCondition>
      isarViewsGreaterThan(
    String value, {
    bool include = false,
    bool caseSensitive = true,
  }) {
    return QueryBuilder.apply(this, (query) {
      return query.addFilterCondition(FilterCondition.greaterThan(
        include: include,
        property: r'isarViews',
        value: value,
        caseSensitive: caseSensitive,
      ));
    });
  }

  QueryBuilder<FinampUser, FinampUser, QAfterFilterCondition> isarViewsLessThan(
    String value, {
    bool include = false,
    bool caseSensitive = true,
  }) {
    return QueryBuilder.apply(this, (query) {
      return query.addFilterCondition(FilterCondition.lessThan(
        include: include,
        property: r'isarViews',
        value: value,
        caseSensitive: caseSensitive,
      ));
    });
  }

  QueryBuilder<FinampUser, FinampUser, QAfterFilterCondition> isarViewsBetween(
    String lower,
    String upper, {
    bool includeLower = true,
    bool includeUpper = true,
    bool caseSensitive = true,
  }) {
    return QueryBuilder.apply(this, (query) {
      return query.addFilterCondition(FilterCondition.between(
        property: r'isarViews',
        lower: lower,
        includeLower: includeLower,
        upper: upper,
        includeUpper: includeUpper,
        caseSensitive: caseSensitive,
      ));
    });
  }

  QueryBuilder<FinampUser, FinampUser, QAfterFilterCondition>
      isarViewsStartsWith(
    String value, {
    bool caseSensitive = true,
  }) {
    return QueryBuilder.apply(this, (query) {
      return query.addFilterCondition(FilterCondition.startsWith(
        property: r'isarViews',
        value: value,
        caseSensitive: caseSensitive,
      ));
    });
  }

  QueryBuilder<FinampUser, FinampUser, QAfterFilterCondition> isarViewsEndsWith(
    String value, {
    bool caseSensitive = true,
  }) {
    return QueryBuilder.apply(this, (query) {
      return query.addFilterCondition(FilterCondition.endsWith(
        property: r'isarViews',
        value: value,
        caseSensitive: caseSensitive,
      ));
    });
  }

  QueryBuilder<FinampUser, FinampUser, QAfterFilterCondition> isarViewsContains(
      String value,
      {bool caseSensitive = true}) {
    return QueryBuilder.apply(this, (query) {
      return query.addFilterCondition(FilterCondition.contains(
        property: r'isarViews',
        value: value,
        caseSensitive: caseSensitive,
      ));
    });
  }

  QueryBuilder<FinampUser, FinampUser, QAfterFilterCondition> isarViewsMatches(
      String pattern,
      {bool caseSensitive = true}) {
    return QueryBuilder.apply(this, (query) {
      return query.addFilterCondition(FilterCondition.matches(
        property: r'isarViews',
        wildcard: pattern,
        caseSensitive: caseSensitive,
      ));
    });
  }

  QueryBuilder<FinampUser, FinampUser, QAfterFilterCondition>
      isarViewsIsEmpty() {
    return QueryBuilder.apply(this, (query) {
      return query.addFilterCondition(FilterCondition.equalTo(
        property: r'isarViews',
        value: '',
      ));
    });
  }

  QueryBuilder<FinampUser, FinampUser, QAfterFilterCondition>
      isarViewsIsNotEmpty() {
    return QueryBuilder.apply(this, (query) {
      return query.addFilterCondition(FilterCondition.greaterThan(
        property: r'isarViews',
        value: '',
      ));
    });
  }

  QueryBuilder<FinampUser, FinampUser, QAfterFilterCondition> serverIdEqualTo(
    String value, {
    bool caseSensitive = true,
  }) {
    return QueryBuilder.apply(this, (query) {
      return query.addFilterCondition(FilterCondition.equalTo(
        property: r'serverId',
        value: value,
        caseSensitive: caseSensitive,
      ));
    });
  }

  QueryBuilder<FinampUser, FinampUser, QAfterFilterCondition>
      serverIdGreaterThan(
    String value, {
    bool include = false,
    bool caseSensitive = true,
  }) {
    return QueryBuilder.apply(this, (query) {
      return query.addFilterCondition(FilterCondition.greaterThan(
        include: include,
        property: r'serverId',
        value: value,
        caseSensitive: caseSensitive,
      ));
    });
  }

  QueryBuilder<FinampUser, FinampUser, QAfterFilterCondition> serverIdLessThan(
    String value, {
    bool include = false,
    bool caseSensitive = true,
  }) {
    return QueryBuilder.apply(this, (query) {
      return query.addFilterCondition(FilterCondition.lessThan(
        include: include,
        property: r'serverId',
        value: value,
        caseSensitive: caseSensitive,
      ));
    });
  }

  QueryBuilder<FinampUser, FinampUser, QAfterFilterCondition> serverIdBetween(
    String lower,
    String upper, {
    bool includeLower = true,
    bool includeUpper = true,
    bool caseSensitive = true,
  }) {
    return QueryBuilder.apply(this, (query) {
      return query.addFilterCondition(FilterCondition.between(
        property: r'serverId',
        lower: lower,
        includeLower: includeLower,
        upper: upper,
        includeUpper: includeUpper,
        caseSensitive: caseSensitive,
      ));
    });
  }

  QueryBuilder<FinampUser, FinampUser, QAfterFilterCondition>
      serverIdStartsWith(
    String value, {
    bool caseSensitive = true,
  }) {
    return QueryBuilder.apply(this, (query) {
      return query.addFilterCondition(FilterCondition.startsWith(
        property: r'serverId',
        value: value,
        caseSensitive: caseSensitive,
      ));
    });
  }

  QueryBuilder<FinampUser, FinampUser, QAfterFilterCondition> serverIdEndsWith(
    String value, {
    bool caseSensitive = true,
  }) {
    return QueryBuilder.apply(this, (query) {
      return query.addFilterCondition(FilterCondition.endsWith(
        property: r'serverId',
        value: value,
        caseSensitive: caseSensitive,
      ));
    });
  }

  QueryBuilder<FinampUser, FinampUser, QAfterFilterCondition> serverIdContains(
      String value,
      {bool caseSensitive = true}) {
    return QueryBuilder.apply(this, (query) {
      return query.addFilterCondition(FilterCondition.contains(
        property: r'serverId',
        value: value,
        caseSensitive: caseSensitive,
      ));
    });
  }

  QueryBuilder<FinampUser, FinampUser, QAfterFilterCondition> serverIdMatches(
      String pattern,
      {bool caseSensitive = true}) {
    return QueryBuilder.apply(this, (query) {
      return query.addFilterCondition(FilterCondition.matches(
        property: r'serverId',
        wildcard: pattern,
        caseSensitive: caseSensitive,
      ));
    });
  }

  QueryBuilder<FinampUser, FinampUser, QAfterFilterCondition>
      serverIdIsEmpty() {
    return QueryBuilder.apply(this, (query) {
      return query.addFilterCondition(FilterCondition.equalTo(
        property: r'serverId',
        value: '',
      ));
    });
  }

  QueryBuilder<FinampUser, FinampUser, QAfterFilterCondition>
      serverIdIsNotEmpty() {
    return QueryBuilder.apply(this, (query) {
      return query.addFilterCondition(FilterCondition.greaterThan(
        property: r'serverId',
        value: '',
      ));
    });
  }
}

extension FinampUserQueryObject
    on QueryBuilder<FinampUser, FinampUser, QFilterCondition> {}

extension FinampUserQueryLinks
    on QueryBuilder<FinampUser, FinampUser, QFilterCondition> {}

extension FinampUserQuerySortBy
    on QueryBuilder<FinampUser, FinampUser, QSortBy> {
  QueryBuilder<FinampUser, FinampUser, QAfterSortBy> sortByAccessToken() {
    return QueryBuilder.apply(this, (query) {
      return query.addSortBy(r'accessToken', Sort.asc);
    });
  }

  QueryBuilder<FinampUser, FinampUser, QAfterSortBy> sortByAccessTokenDesc() {
    return QueryBuilder.apply(this, (query) {
      return query.addSortBy(r'accessToken', Sort.desc);
    });
  }

  QueryBuilder<FinampUser, FinampUser, QAfterSortBy> sortByBaseUrl() {
    return QueryBuilder.apply(this, (query) {
      return query.addSortBy(r'baseUrl', Sort.asc);
    });
  }

  QueryBuilder<FinampUser, FinampUser, QAfterSortBy> sortByBaseUrlDesc() {
    return QueryBuilder.apply(this, (query) {
      return query.addSortBy(r'baseUrl', Sort.desc);
    });
  }

  QueryBuilder<FinampUser, FinampUser, QAfterSortBy> sortByCurrentViewId() {
    return QueryBuilder.apply(this, (query) {
      return query.addSortBy(r'currentViewId', Sort.asc);
    });
  }

  QueryBuilder<FinampUser, FinampUser, QAfterSortBy> sortByCurrentViewIdDesc() {
    return QueryBuilder.apply(this, (query) {
      return query.addSortBy(r'currentViewId', Sort.desc);
    });
  }

  QueryBuilder<FinampUser, FinampUser, QAfterSortBy> sortById() {
    return QueryBuilder.apply(this, (query) {
      return query.addSortBy(r'id', Sort.asc);
    });
  }

  QueryBuilder<FinampUser, FinampUser, QAfterSortBy> sortByIdDesc() {
    return QueryBuilder.apply(this, (query) {
      return query.addSortBy(r'id', Sort.desc);
    });
  }

  QueryBuilder<FinampUser, FinampUser, QAfterSortBy> sortByIsarViews() {
    return QueryBuilder.apply(this, (query) {
      return query.addSortBy(r'isarViews', Sort.asc);
    });
  }

  QueryBuilder<FinampUser, FinampUser, QAfterSortBy> sortByIsarViewsDesc() {
    return QueryBuilder.apply(this, (query) {
      return query.addSortBy(r'isarViews', Sort.desc);
    });
  }

  QueryBuilder<FinampUser, FinampUser, QAfterSortBy> sortByServerId() {
    return QueryBuilder.apply(this, (query) {
      return query.addSortBy(r'serverId', Sort.asc);
    });
  }

  QueryBuilder<FinampUser, FinampUser, QAfterSortBy> sortByServerIdDesc() {
    return QueryBuilder.apply(this, (query) {
      return query.addSortBy(r'serverId', Sort.desc);
    });
  }
}

extension FinampUserQuerySortThenBy
    on QueryBuilder<FinampUser, FinampUser, QSortThenBy> {
  QueryBuilder<FinampUser, FinampUser, QAfterSortBy> thenByAccessToken() {
    return QueryBuilder.apply(this, (query) {
      return query.addSortBy(r'accessToken', Sort.asc);
    });
  }

  QueryBuilder<FinampUser, FinampUser, QAfterSortBy> thenByAccessTokenDesc() {
    return QueryBuilder.apply(this, (query) {
      return query.addSortBy(r'accessToken', Sort.desc);
    });
  }

  QueryBuilder<FinampUser, FinampUser, QAfterSortBy> thenByBaseUrl() {
    return QueryBuilder.apply(this, (query) {
      return query.addSortBy(r'baseUrl', Sort.asc);
    });
  }

  QueryBuilder<FinampUser, FinampUser, QAfterSortBy> thenByBaseUrlDesc() {
    return QueryBuilder.apply(this, (query) {
      return query.addSortBy(r'baseUrl', Sort.desc);
    });
  }

  QueryBuilder<FinampUser, FinampUser, QAfterSortBy> thenByCurrentViewId() {
    return QueryBuilder.apply(this, (query) {
      return query.addSortBy(r'currentViewId', Sort.asc);
    });
  }

  QueryBuilder<FinampUser, FinampUser, QAfterSortBy> thenByCurrentViewIdDesc() {
    return QueryBuilder.apply(this, (query) {
      return query.addSortBy(r'currentViewId', Sort.desc);
    });
  }

  QueryBuilder<FinampUser, FinampUser, QAfterSortBy> thenById() {
    return QueryBuilder.apply(this, (query) {
      return query.addSortBy(r'id', Sort.asc);
    });
  }

  QueryBuilder<FinampUser, FinampUser, QAfterSortBy> thenByIdDesc() {
    return QueryBuilder.apply(this, (query) {
      return query.addSortBy(r'id', Sort.desc);
    });
  }

  QueryBuilder<FinampUser, FinampUser, QAfterSortBy> thenByIsarId() {
    return QueryBuilder.apply(this, (query) {
      return query.addSortBy(r'isarId', Sort.asc);
    });
  }

  QueryBuilder<FinampUser, FinampUser, QAfterSortBy> thenByIsarIdDesc() {
    return QueryBuilder.apply(this, (query) {
      return query.addSortBy(r'isarId', Sort.desc);
    });
  }

  QueryBuilder<FinampUser, FinampUser, QAfterSortBy> thenByIsarViews() {
    return QueryBuilder.apply(this, (query) {
      return query.addSortBy(r'isarViews', Sort.asc);
    });
  }

  QueryBuilder<FinampUser, FinampUser, QAfterSortBy> thenByIsarViewsDesc() {
    return QueryBuilder.apply(this, (query) {
      return query.addSortBy(r'isarViews', Sort.desc);
    });
  }

  QueryBuilder<FinampUser, FinampUser, QAfterSortBy> thenByServerId() {
    return QueryBuilder.apply(this, (query) {
      return query.addSortBy(r'serverId', Sort.asc);
    });
  }

  QueryBuilder<FinampUser, FinampUser, QAfterSortBy> thenByServerIdDesc() {
    return QueryBuilder.apply(this, (query) {
      return query.addSortBy(r'serverId', Sort.desc);
    });
  }
}

extension FinampUserQueryWhereDistinct
    on QueryBuilder<FinampUser, FinampUser, QDistinct> {
  QueryBuilder<FinampUser, FinampUser, QDistinct> distinctByAccessToken(
      {bool caseSensitive = true}) {
    return QueryBuilder.apply(this, (query) {
      return query.addDistinctBy(r'accessToken', caseSensitive: caseSensitive);
    });
  }

  QueryBuilder<FinampUser, FinampUser, QDistinct> distinctByBaseUrl(
      {bool caseSensitive = true}) {
    return QueryBuilder.apply(this, (query) {
      return query.addDistinctBy(r'baseUrl', caseSensitive: caseSensitive);
    });
  }

  QueryBuilder<FinampUser, FinampUser, QDistinct> distinctByCurrentViewId(
      {bool caseSensitive = true}) {
    return QueryBuilder.apply(this, (query) {
      return query.addDistinctBy(r'currentViewId',
          caseSensitive: caseSensitive);
    });
  }

  QueryBuilder<FinampUser, FinampUser, QDistinct> distinctById(
      {bool caseSensitive = true}) {
    return QueryBuilder.apply(this, (query) {
      return query.addDistinctBy(r'id', caseSensitive: caseSensitive);
    });
  }

  QueryBuilder<FinampUser, FinampUser, QDistinct> distinctByIsarViews(
      {bool caseSensitive = true}) {
    return QueryBuilder.apply(this, (query) {
      return query.addDistinctBy(r'isarViews', caseSensitive: caseSensitive);
    });
  }

  QueryBuilder<FinampUser, FinampUser, QDistinct> distinctByServerId(
      {bool caseSensitive = true}) {
    return QueryBuilder.apply(this, (query) {
      return query.addDistinctBy(r'serverId', caseSensitive: caseSensitive);
    });
  }
}

extension FinampUserQueryProperty
    on QueryBuilder<FinampUser, FinampUser, QQueryProperty> {
  QueryBuilder<FinampUser, int, QQueryOperations> isarIdProperty() {
    return QueryBuilder.apply(this, (query) {
      return query.addPropertyName(r'isarId');
    });
  }

  QueryBuilder<FinampUser, String, QQueryOperations> accessTokenProperty() {
    return QueryBuilder.apply(this, (query) {
      return query.addPropertyName(r'accessToken');
    });
  }

  QueryBuilder<FinampUser, String, QQueryOperations> baseUrlProperty() {
    return QueryBuilder.apply(this, (query) {
      return query.addPropertyName(r'baseUrl');
    });
  }

  QueryBuilder<FinampUser, String?, QQueryOperations> currentViewIdProperty() {
    return QueryBuilder.apply(this, (query) {
      return query.addPropertyName(r'currentViewId');
    });
  }

  QueryBuilder<FinampUser, String, QQueryOperations> idProperty() {
    return QueryBuilder.apply(this, (query) {
      return query.addPropertyName(r'id');
    });
  }

  QueryBuilder<FinampUser, String, QQueryOperations> isarViewsProperty() {
    return QueryBuilder.apply(this, (query) {
      return query.addPropertyName(r'isarViews');
    });
  }

  QueryBuilder<FinampUser, String, QQueryOperations> serverIdProperty() {
    return QueryBuilder.apply(this, (query) {
      return query.addPropertyName(r'serverId');
    });
  }
}

// coverage:ignore-file
// ignore_for_file: duplicate_ignore, non_constant_identifier_names, constant_identifier_names, invalid_use_of_protected_member, unnecessary_cast, prefer_const_constructors, lines_longer_than_80_chars, require_trailing_commas, inference_failure_on_function_invocation, unnecessary_parenthesis, unnecessary_raw_strings, unnecessary_null_checks, join_return_with_assignment, prefer_final_locals, avoid_js_rounded_ints, avoid_positional_boolean_parameters, always_specify_types

extension GetDownloadItemCollection on Isar {
  IsarCollection<DownloadItem> get downloadItems => this.collection();
}

const DownloadItemSchema = CollectionSchema(
  name: r'DownloadItem',
  id: 3470061580579511306,
  properties: {
    r'baseIndexNumber': PropertySchema(
      id: 0,
      name: r'baseIndexNumber',
      type: IsarType.long,
    ),
    r'baseItemType': PropertySchema(
      id: 1,
      name: r'baseItemType',
      type: IsarType.byte,
      enumMap: _DownloadItembaseItemTypeEnumValueMap,
    ),
    r'fileTranscodingProfile': PropertySchema(
      id: 2,
      name: r'fileTranscodingProfile',
      type: IsarType.object,
      target: r'DownloadProfile',
    ),
    r'id': PropertySchema(
      id: 3,
      name: r'id',
      type: IsarType.string,
    ),
    r'jsonItem': PropertySchema(
      id: 4,
      name: r'jsonItem',
      type: IsarType.string,
    ),
    r'name': PropertySchema(
      id: 5,
      name: r'name',
      type: IsarType.string,
    ),
    r'orderedChildren': PropertySchema(
      id: 6,
      name: r'orderedChildren',
      type: IsarType.longList,
    ),
    r'parentIndexNumber': PropertySchema(
      id: 7,
      name: r'parentIndexNumber',
      type: IsarType.long,
    ),
    r'path': PropertySchema(
      id: 8,
      name: r'path',
      type: IsarType.string,
    ),
    r'state': PropertySchema(
      id: 9,
      name: r'state',
      type: IsarType.byte,
      enumMap: _DownloadItemstateEnumValueMap,
    ),
    r'syncTranscodingProfile': PropertySchema(
      id: 10,
      name: r'syncTranscodingProfile',
      type: IsarType.object,
      target: r'DownloadProfile',
    ),
    r'type': PropertySchema(
      id: 11,
      name: r'type',
      type: IsarType.byte,
      enumMap: _DownloadItemtypeEnumValueMap,
    ),
    r'userTranscodingProfile': PropertySchema(
      id: 12,
      name: r'userTranscodingProfile',
      type: IsarType.object,
      target: r'DownloadProfile',
    ),
    r'viewId': PropertySchema(
      id: 13,
      name: r'viewId',
      type: IsarType.string,
    )
  },
  estimateSize: _downloadItemEstimateSize,
  serialize: _downloadItemSerialize,
  deserialize: _downloadItemDeserialize,
  deserializeProp: _downloadItemDeserializeProp,
  idName: r'isarId',
  indexes: {
    r'state': IndexSchema(
      id: 7917036384617311412,
      name: r'state',
      unique: false,
      replace: false,
      properties: [
        IndexPropertySchema(
          name: r'state',
          type: IndexType.value,
          caseSensitive: false,
        )
      ],
    ),
    r'type': IndexSchema(
      id: 5117122708147080838,
      name: r'type',
      unique: false,
      replace: false,
      properties: [
        IndexPropertySchema(
          name: r'type',
          type: IndexType.value,
          caseSensitive: false,
        )
      ],
    )
  },
  links: {
    r'requires': LinkSchema(
      id: 2869659933205985607,
      name: r'requires',
      target: r'DownloadItem',
      single: false,
    ),
    r'requiredBy': LinkSchema(
      id: 8162545016065706399,
      name: r'requiredBy',
      target: r'DownloadItem',
      single: false,
      linkName: r'requires',
    ),
    r'info': LinkSchema(
      id: 577543621393535253,
      name: r'info',
      target: r'DownloadItem',
      single: false,
    ),
    r'infoFor': LinkSchema(
      id: -2484078441196254859,
      name: r'infoFor',
      target: r'DownloadItem',
      single: false,
      linkName: r'info',
    )
  },
  embeddedSchemas: {r'DownloadProfile': DownloadProfileSchema},
  getId: _downloadItemGetId,
  getLinks: _downloadItemGetLinks,
  attach: _downloadItemAttach,
  version: '3.1.0+1',
);

int _downloadItemEstimateSize(
  DownloadItem object,
  List<int> offsets,
  Map<Type, List<int>> allOffsets,
) {
  var bytesCount = offsets.last;
  {
    final value = object.fileTranscodingProfile;
    if (value != null) {
      bytesCount += 3 +
          DownloadProfileSchema.estimateSize(
              value, allOffsets[DownloadProfile]!, allOffsets);
    }
  }
  bytesCount += 3 + object.id.length * 3;
  {
    final value = object.jsonItem;
    if (value != null) {
      bytesCount += 3 + value.length * 3;
    }
  }
  bytesCount += 3 + object.name.length * 3;
  {
    final value = object.orderedChildren;
    if (value != null) {
      bytesCount += 3 + value.length * 8;
    }
  }
  {
    final value = object.path;
    if (value != null) {
      bytesCount += 3 + value.length * 3;
    }
  }
  {
    final value = object.syncTranscodingProfile;
    if (value != null) {
      bytesCount += 3 +
          DownloadProfileSchema.estimateSize(
              value, allOffsets[DownloadProfile]!, allOffsets);
    }
  }
  {
    final value = object.userTranscodingProfile;
    if (value != null) {
      bytesCount += 3 +
          DownloadProfileSchema.estimateSize(
              value, allOffsets[DownloadProfile]!, allOffsets);
    }
  }
  {
    final value = object.viewId;
    if (value != null) {
      bytesCount += 3 + value.length * 3;
    }
  }
  return bytesCount;
}

void _downloadItemSerialize(
  DownloadItem object,
  IsarWriter writer,
  List<int> offsets,
  Map<Type, List<int>> allOffsets,
) {
  writer.writeLong(offsets[0], object.baseIndexNumber);
  writer.writeByte(offsets[1], object.baseItemType.index);
  writer.writeObject<DownloadProfile>(
    offsets[2],
    allOffsets,
    DownloadProfileSchema.serialize,
    object.fileTranscodingProfile,
  );
  writer.writeString(offsets[3], object.id);
  writer.writeString(offsets[4], object.jsonItem);
  writer.writeString(offsets[5], object.name);
  writer.writeLongList(offsets[6], object.orderedChildren);
  writer.writeLong(offsets[7], object.parentIndexNumber);
  writer.writeString(offsets[8], object.path);
  writer.writeByte(offsets[9], object.state.index);
  writer.writeObject<DownloadProfile>(
    offsets[10],
    allOffsets,
    DownloadProfileSchema.serialize,
    object.syncTranscodingProfile,
  );
  writer.writeByte(offsets[11], object.type.index);
  writer.writeObject<DownloadProfile>(
    offsets[12],
    allOffsets,
    DownloadProfileSchema.serialize,
    object.userTranscodingProfile,
  );
  writer.writeString(offsets[13], object.viewId);
}

DownloadItem _downloadItemDeserialize(
  Id id,
  IsarReader reader,
  List<int> offsets,
  Map<Type, List<int>> allOffsets,
) {
  final object = DownloadItem(
    baseIndexNumber: reader.readLongOrNull(offsets[0]),
    baseItemType: _DownloadItembaseItemTypeValueEnumMap[
            reader.readByteOrNull(offsets[1])] ??
        BaseItemDtoType.unknown,
    fileTranscodingProfile: reader.readObjectOrNull<DownloadProfile>(
      offsets[2],
      DownloadProfileSchema.deserialize,
      allOffsets,
    ),
    id: reader.readString(offsets[3]),
    isarId: id,
    jsonItem: reader.readStringOrNull(offsets[4]),
    name: reader.readString(offsets[5]),
    orderedChildren: reader.readLongList(offsets[6]),
    parentIndexNumber: reader.readLongOrNull(offsets[7]),
    path: reader.readStringOrNull(offsets[8]),
    state: _DownloadItemstateValueEnumMap[reader.readByteOrNull(offsets[9])] ??
        DownloadItemState.notDownloaded,
    syncTranscodingProfile: reader.readObjectOrNull<DownloadProfile>(
      offsets[10],
      DownloadProfileSchema.deserialize,
      allOffsets,
    ),
    type: _DownloadItemtypeValueEnumMap[reader.readByteOrNull(offsets[11])] ??
        DownloadItemType.collection,
    userTranscodingProfile: reader.readObjectOrNull<DownloadProfile>(
      offsets[12],
      DownloadProfileSchema.deserialize,
      allOffsets,
    ),
    viewId: reader.readStringOrNull(offsets[13]),
  );
  return object;
}

P _downloadItemDeserializeProp<P>(
  IsarReader reader,
  int propertyId,
  int offset,
  Map<Type, List<int>> allOffsets,
) {
  switch (propertyId) {
    case 0:
      return (reader.readLongOrNull(offset)) as P;
    case 1:
      return (_DownloadItembaseItemTypeValueEnumMap[
              reader.readByteOrNull(offset)] ??
          BaseItemDtoType.unknown) as P;
    case 2:
      return (reader.readObjectOrNull<DownloadProfile>(
        offset,
        DownloadProfileSchema.deserialize,
        allOffsets,
      )) as P;
    case 3:
      return (reader.readString(offset)) as P;
    case 4:
      return (reader.readStringOrNull(offset)) as P;
    case 5:
      return (reader.readString(offset)) as P;
    case 6:
      return (reader.readLongList(offset)) as P;
    case 7:
      return (reader.readLongOrNull(offset)) as P;
    case 8:
      return (reader.readStringOrNull(offset)) as P;
    case 9:
      return (_DownloadItemstateValueEnumMap[reader.readByteOrNull(offset)] ??
          DownloadItemState.notDownloaded) as P;
    case 10:
      return (reader.readObjectOrNull<DownloadProfile>(
        offset,
        DownloadProfileSchema.deserialize,
        allOffsets,
      )) as P;
    case 11:
      return (_DownloadItemtypeValueEnumMap[reader.readByteOrNull(offset)] ??
          DownloadItemType.collection) as P;
    case 12:
      return (reader.readObjectOrNull<DownloadProfile>(
        offset,
        DownloadProfileSchema.deserialize,
        allOffsets,
      )) as P;
    case 13:
      return (reader.readStringOrNull(offset)) as P;
    default:
      throw IsarError('Unknown property with id $propertyId');
  }
}

const _DownloadItembaseItemTypeEnumValueMap = {
  'unknown': 0,
  'album': 1,
  'artist': 2,
  'playlist': 3,
  'genre': 4,
  'song': 5,
  'library': 6,
  'folder': 7,
  'musicVideo': 8,
};
const _DownloadItembaseItemTypeValueEnumMap = {
  0: BaseItemDtoType.unknown,
  1: BaseItemDtoType.album,
  2: BaseItemDtoType.artist,
  3: BaseItemDtoType.playlist,
  4: BaseItemDtoType.genre,
  5: BaseItemDtoType.song,
  6: BaseItemDtoType.library,
  7: BaseItemDtoType.folder,
  8: BaseItemDtoType.musicVideo,
};
const _DownloadItemstateEnumValueMap = {
  'notDownloaded': 0,
  'downloading': 1,
  'failed': 2,
  'complete': 3,
  'enqueued': 4,
  'syncFailed': 5,
  'needsRedownload': 6,
  'needsRedownloadComplete': 7,
};
const _DownloadItemstateValueEnumMap = {
  0: DownloadItemState.notDownloaded,
  1: DownloadItemState.downloading,
  2: DownloadItemState.failed,
  3: DownloadItemState.complete,
  4: DownloadItemState.enqueued,
  5: DownloadItemState.syncFailed,
  6: DownloadItemState.needsRedownload,
  7: DownloadItemState.needsRedownloadComplete,
};
const _DownloadItemtypeEnumValueMap = {
  'collection': 0,
  'song': 1,
  'image': 2,
  'anchor': 3,
  'finampCollection': 4,
};
const _DownloadItemtypeValueEnumMap = {
  0: DownloadItemType.collection,
  1: DownloadItemType.song,
  2: DownloadItemType.image,
  3: DownloadItemType.anchor,
  4: DownloadItemType.finampCollection,
};

Id _downloadItemGetId(DownloadItem object) {
  return object.isarId;
}

List<IsarLinkBase<dynamic>> _downloadItemGetLinks(DownloadItem object) {
  return [object.requires, object.requiredBy, object.info, object.infoFor];
}

void _downloadItemAttach(
    IsarCollection<dynamic> col, Id id, DownloadItem object) {
  object.requires
      .attach(col, col.isar.collection<DownloadItem>(), r'requires', id);
  object.requiredBy
      .attach(col, col.isar.collection<DownloadItem>(), r'requiredBy', id);
  object.info.attach(col, col.isar.collection<DownloadItem>(), r'info', id);
  object.infoFor
      .attach(col, col.isar.collection<DownloadItem>(), r'infoFor', id);
}

extension DownloadItemQueryWhereSort
    on QueryBuilder<DownloadItem, DownloadItem, QWhere> {
  QueryBuilder<DownloadItem, DownloadItem, QAfterWhere> anyIsarId() {
    return QueryBuilder.apply(this, (query) {
      return query.addWhereClause(const IdWhereClause.any());
    });
  }

  QueryBuilder<DownloadItem, DownloadItem, QAfterWhere> anyState() {
    return QueryBuilder.apply(this, (query) {
      return query.addWhereClause(
        const IndexWhereClause.any(indexName: r'state'),
      );
    });
  }

  QueryBuilder<DownloadItem, DownloadItem, QAfterWhere> anyType() {
    return QueryBuilder.apply(this, (query) {
      return query.addWhereClause(
        const IndexWhereClause.any(indexName: r'type'),
      );
    });
  }
}

extension DownloadItemQueryWhere
    on QueryBuilder<DownloadItem, DownloadItem, QWhereClause> {
  QueryBuilder<DownloadItem, DownloadItem, QAfterWhereClause> isarIdEqualTo(
      Id isarId) {
    return QueryBuilder.apply(this, (query) {
      return query.addWhereClause(IdWhereClause.between(
        lower: isarId,
        upper: isarId,
      ));
    });
  }

  QueryBuilder<DownloadItem, DownloadItem, QAfterWhereClause> isarIdNotEqualTo(
      Id isarId) {
    return QueryBuilder.apply(this, (query) {
      if (query.whereSort == Sort.asc) {
        return query
            .addWhereClause(
              IdWhereClause.lessThan(upper: isarId, includeUpper: false),
            )
            .addWhereClause(
              IdWhereClause.greaterThan(lower: isarId, includeLower: false),
            );
      } else {
        return query
            .addWhereClause(
              IdWhereClause.greaterThan(lower: isarId, includeLower: false),
            )
            .addWhereClause(
              IdWhereClause.lessThan(upper: isarId, includeUpper: false),
            );
      }
    });
  }

  QueryBuilder<DownloadItem, DownloadItem, QAfterWhereClause> isarIdGreaterThan(
      Id isarId,
      {bool include = false}) {
    return QueryBuilder.apply(this, (query) {
      return query.addWhereClause(
        IdWhereClause.greaterThan(lower: isarId, includeLower: include),
      );
    });
  }

  QueryBuilder<DownloadItem, DownloadItem, QAfterWhereClause> isarIdLessThan(
      Id isarId,
      {bool include = false}) {
    return QueryBuilder.apply(this, (query) {
      return query.addWhereClause(
        IdWhereClause.lessThan(upper: isarId, includeUpper: include),
      );
    });
  }

  QueryBuilder<DownloadItem, DownloadItem, QAfterWhereClause> isarIdBetween(
    Id lowerIsarId,
    Id upperIsarId, {
    bool includeLower = true,
    bool includeUpper = true,
  }) {
    return QueryBuilder.apply(this, (query) {
      return query.addWhereClause(IdWhereClause.between(
        lower: lowerIsarId,
        includeLower: includeLower,
        upper: upperIsarId,
        includeUpper: includeUpper,
      ));
    });
  }

  QueryBuilder<DownloadItem, DownloadItem, QAfterWhereClause> stateEqualTo(
      DownloadItemState state) {
    return QueryBuilder.apply(this, (query) {
      return query.addWhereClause(IndexWhereClause.equalTo(
        indexName: r'state',
        value: [state],
      ));
    });
  }

  QueryBuilder<DownloadItem, DownloadItem, QAfterWhereClause> stateNotEqualTo(
      DownloadItemState state) {
    return QueryBuilder.apply(this, (query) {
      if (query.whereSort == Sort.asc) {
        return query
            .addWhereClause(IndexWhereClause.between(
              indexName: r'state',
              lower: [],
              upper: [state],
              includeUpper: false,
            ))
            .addWhereClause(IndexWhereClause.between(
              indexName: r'state',
              lower: [state],
              includeLower: false,
              upper: [],
            ));
      } else {
        return query
            .addWhereClause(IndexWhereClause.between(
              indexName: r'state',
              lower: [state],
              includeLower: false,
              upper: [],
            ))
            .addWhereClause(IndexWhereClause.between(
              indexName: r'state',
              lower: [],
              upper: [state],
              includeUpper: false,
            ));
      }
    });
  }

  QueryBuilder<DownloadItem, DownloadItem, QAfterWhereClause> stateGreaterThan(
    DownloadItemState state, {
    bool include = false,
  }) {
    return QueryBuilder.apply(this, (query) {
      return query.addWhereClause(IndexWhereClause.between(
        indexName: r'state',
        lower: [state],
        includeLower: include,
        upper: [],
      ));
    });
  }

  QueryBuilder<DownloadItem, DownloadItem, QAfterWhereClause> stateLessThan(
    DownloadItemState state, {
    bool include = false,
  }) {
    return QueryBuilder.apply(this, (query) {
      return query.addWhereClause(IndexWhereClause.between(
        indexName: r'state',
        lower: [],
        upper: [state],
        includeUpper: include,
      ));
    });
  }

  QueryBuilder<DownloadItem, DownloadItem, QAfterWhereClause> stateBetween(
    DownloadItemState lowerState,
    DownloadItemState upperState, {
    bool includeLower = true,
    bool includeUpper = true,
  }) {
    return QueryBuilder.apply(this, (query) {
      return query.addWhereClause(IndexWhereClause.between(
        indexName: r'state',
        lower: [lowerState],
        includeLower: includeLower,
        upper: [upperState],
        includeUpper: includeUpper,
      ));
    });
  }

  QueryBuilder<DownloadItem, DownloadItem, QAfterWhereClause> typeEqualTo(
      DownloadItemType type) {
    return QueryBuilder.apply(this, (query) {
      return query.addWhereClause(IndexWhereClause.equalTo(
        indexName: r'type',
        value: [type],
      ));
    });
  }

  QueryBuilder<DownloadItem, DownloadItem, QAfterWhereClause> typeNotEqualTo(
      DownloadItemType type) {
    return QueryBuilder.apply(this, (query) {
      if (query.whereSort == Sort.asc) {
        return query
            .addWhereClause(IndexWhereClause.between(
              indexName: r'type',
              lower: [],
              upper: [type],
              includeUpper: false,
            ))
            .addWhereClause(IndexWhereClause.between(
              indexName: r'type',
              lower: [type],
              includeLower: false,
              upper: [],
            ));
      } else {
        return query
            .addWhereClause(IndexWhereClause.between(
              indexName: r'type',
              lower: [type],
              includeLower: false,
              upper: [],
            ))
            .addWhereClause(IndexWhereClause.between(
              indexName: r'type',
              lower: [],
              upper: [type],
              includeUpper: false,
            ));
      }
    });
  }

  QueryBuilder<DownloadItem, DownloadItem, QAfterWhereClause> typeGreaterThan(
    DownloadItemType type, {
    bool include = false,
  }) {
    return QueryBuilder.apply(this, (query) {
      return query.addWhereClause(IndexWhereClause.between(
        indexName: r'type',
        lower: [type],
        includeLower: include,
        upper: [],
      ));
    });
  }

  QueryBuilder<DownloadItem, DownloadItem, QAfterWhereClause> typeLessThan(
    DownloadItemType type, {
    bool include = false,
  }) {
    return QueryBuilder.apply(this, (query) {
      return query.addWhereClause(IndexWhereClause.between(
        indexName: r'type',
        lower: [],
        upper: [type],
        includeUpper: include,
      ));
    });
  }

  QueryBuilder<DownloadItem, DownloadItem, QAfterWhereClause> typeBetween(
    DownloadItemType lowerType,
    DownloadItemType upperType, {
    bool includeLower = true,
    bool includeUpper = true,
  }) {
    return QueryBuilder.apply(this, (query) {
      return query.addWhereClause(IndexWhereClause.between(
        indexName: r'type',
        lower: [lowerType],
        includeLower: includeLower,
        upper: [upperType],
        includeUpper: includeUpper,
      ));
    });
  }
}

extension DownloadItemQueryFilter
    on QueryBuilder<DownloadItem, DownloadItem, QFilterCondition> {
  QueryBuilder<DownloadItem, DownloadItem, QAfterFilterCondition>
      baseIndexNumberIsNull() {
    return QueryBuilder.apply(this, (query) {
      return query.addFilterCondition(const FilterCondition.isNull(
        property: r'baseIndexNumber',
      ));
    });
  }

  QueryBuilder<DownloadItem, DownloadItem, QAfterFilterCondition>
      baseIndexNumberIsNotNull() {
    return QueryBuilder.apply(this, (query) {
      return query.addFilterCondition(const FilterCondition.isNotNull(
        property: r'baseIndexNumber',
      ));
    });
  }

  QueryBuilder<DownloadItem, DownloadItem, QAfterFilterCondition>
      baseIndexNumberEqualTo(int? value) {
    return QueryBuilder.apply(this, (query) {
      return query.addFilterCondition(FilterCondition.equalTo(
        property: r'baseIndexNumber',
        value: value,
      ));
    });
  }

  QueryBuilder<DownloadItem, DownloadItem, QAfterFilterCondition>
      baseIndexNumberGreaterThan(
    int? value, {
    bool include = false,
  }) {
    return QueryBuilder.apply(this, (query) {
      return query.addFilterCondition(FilterCondition.greaterThan(
        include: include,
        property: r'baseIndexNumber',
        value: value,
      ));
    });
  }

  QueryBuilder<DownloadItem, DownloadItem, QAfterFilterCondition>
      baseIndexNumberLessThan(
    int? value, {
    bool include = false,
  }) {
    return QueryBuilder.apply(this, (query) {
      return query.addFilterCondition(FilterCondition.lessThan(
        include: include,
        property: r'baseIndexNumber',
        value: value,
      ));
    });
  }

  QueryBuilder<DownloadItem, DownloadItem, QAfterFilterCondition>
      baseIndexNumberBetween(
    int? lower,
    int? upper, {
    bool includeLower = true,
    bool includeUpper = true,
  }) {
    return QueryBuilder.apply(this, (query) {
      return query.addFilterCondition(FilterCondition.between(
        property: r'baseIndexNumber',
        lower: lower,
        includeLower: includeLower,
        upper: upper,
        includeUpper: includeUpper,
      ));
    });
  }

  QueryBuilder<DownloadItem, DownloadItem, QAfterFilterCondition>
      baseItemTypeEqualTo(BaseItemDtoType value) {
    return QueryBuilder.apply(this, (query) {
      return query.addFilterCondition(FilterCondition.equalTo(
        property: r'baseItemType',
        value: value,
      ));
    });
  }

  QueryBuilder<DownloadItem, DownloadItem, QAfterFilterCondition>
      baseItemTypeGreaterThan(
    BaseItemDtoType value, {
    bool include = false,
  }) {
    return QueryBuilder.apply(this, (query) {
      return query.addFilterCondition(FilterCondition.greaterThan(
        include: include,
        property: r'baseItemType',
        value: value,
      ));
    });
  }

  QueryBuilder<DownloadItem, DownloadItem, QAfterFilterCondition>
      baseItemTypeLessThan(
    BaseItemDtoType value, {
    bool include = false,
  }) {
    return QueryBuilder.apply(this, (query) {
      return query.addFilterCondition(FilterCondition.lessThan(
        include: include,
        property: r'baseItemType',
        value: value,
      ));
    });
  }

  QueryBuilder<DownloadItem, DownloadItem, QAfterFilterCondition>
      baseItemTypeBetween(
    BaseItemDtoType lower,
    BaseItemDtoType upper, {
    bool includeLower = true,
    bool includeUpper = true,
  }) {
    return QueryBuilder.apply(this, (query) {
      return query.addFilterCondition(FilterCondition.between(
        property: r'baseItemType',
        lower: lower,
        includeLower: includeLower,
        upper: upper,
        includeUpper: includeUpper,
      ));
    });
  }

  QueryBuilder<DownloadItem, DownloadItem, QAfterFilterCondition>
      fileTranscodingProfileIsNull() {
    return QueryBuilder.apply(this, (query) {
      return query.addFilterCondition(const FilterCondition.isNull(
        property: r'fileTranscodingProfile',
      ));
    });
  }

  QueryBuilder<DownloadItem, DownloadItem, QAfterFilterCondition>
      fileTranscodingProfileIsNotNull() {
    return QueryBuilder.apply(this, (query) {
      return query.addFilterCondition(const FilterCondition.isNotNull(
        property: r'fileTranscodingProfile',
      ));
    });
  }

  QueryBuilder<DownloadItem, DownloadItem, QAfterFilterCondition> idEqualTo(
    String value, {
    bool caseSensitive = true,
  }) {
    return QueryBuilder.apply(this, (query) {
      return query.addFilterCondition(FilterCondition.equalTo(
        property: r'id',
        value: value,
        caseSensitive: caseSensitive,
      ));
    });
  }

  QueryBuilder<DownloadItem, DownloadItem, QAfterFilterCondition> idGreaterThan(
    String value, {
    bool include = false,
    bool caseSensitive = true,
  }) {
    return QueryBuilder.apply(this, (query) {
      return query.addFilterCondition(FilterCondition.greaterThan(
        include: include,
        property: r'id',
        value: value,
        caseSensitive: caseSensitive,
      ));
    });
  }

  QueryBuilder<DownloadItem, DownloadItem, QAfterFilterCondition> idLessThan(
    String value, {
    bool include = false,
    bool caseSensitive = true,
  }) {
    return QueryBuilder.apply(this, (query) {
      return query.addFilterCondition(FilterCondition.lessThan(
        include: include,
        property: r'id',
        value: value,
        caseSensitive: caseSensitive,
      ));
    });
  }

  QueryBuilder<DownloadItem, DownloadItem, QAfterFilterCondition> idBetween(
    String lower,
    String upper, {
    bool includeLower = true,
    bool includeUpper = true,
    bool caseSensitive = true,
  }) {
    return QueryBuilder.apply(this, (query) {
      return query.addFilterCondition(FilterCondition.between(
        property: r'id',
        lower: lower,
        includeLower: includeLower,
        upper: upper,
        includeUpper: includeUpper,
        caseSensitive: caseSensitive,
      ));
    });
  }

  QueryBuilder<DownloadItem, DownloadItem, QAfterFilterCondition> idStartsWith(
    String value, {
    bool caseSensitive = true,
  }) {
    return QueryBuilder.apply(this, (query) {
      return query.addFilterCondition(FilterCondition.startsWith(
        property: r'id',
        value: value,
        caseSensitive: caseSensitive,
      ));
    });
  }

  QueryBuilder<DownloadItem, DownloadItem, QAfterFilterCondition> idEndsWith(
    String value, {
    bool caseSensitive = true,
  }) {
    return QueryBuilder.apply(this, (query) {
      return query.addFilterCondition(FilterCondition.endsWith(
        property: r'id',
        value: value,
        caseSensitive: caseSensitive,
      ));
    });
  }

  QueryBuilder<DownloadItem, DownloadItem, QAfterFilterCondition> idContains(
      String value,
      {bool caseSensitive = true}) {
    return QueryBuilder.apply(this, (query) {
      return query.addFilterCondition(FilterCondition.contains(
        property: r'id',
        value: value,
        caseSensitive: caseSensitive,
      ));
    });
  }

  QueryBuilder<DownloadItem, DownloadItem, QAfterFilterCondition> idMatches(
      String pattern,
      {bool caseSensitive = true}) {
    return QueryBuilder.apply(this, (query) {
      return query.addFilterCondition(FilterCondition.matches(
        property: r'id',
        wildcard: pattern,
        caseSensitive: caseSensitive,
      ));
    });
  }

  QueryBuilder<DownloadItem, DownloadItem, QAfterFilterCondition> idIsEmpty() {
    return QueryBuilder.apply(this, (query) {
      return query.addFilterCondition(FilterCondition.equalTo(
        property: r'id',
        value: '',
      ));
    });
  }

  QueryBuilder<DownloadItem, DownloadItem, QAfterFilterCondition>
      idIsNotEmpty() {
    return QueryBuilder.apply(this, (query) {
      return query.addFilterCondition(FilterCondition.greaterThan(
        property: r'id',
        value: '',
      ));
    });
  }

  QueryBuilder<DownloadItem, DownloadItem, QAfterFilterCondition> isarIdEqualTo(
      Id value) {
    return QueryBuilder.apply(this, (query) {
      return query.addFilterCondition(FilterCondition.equalTo(
        property: r'isarId',
        value: value,
      ));
    });
  }

  QueryBuilder<DownloadItem, DownloadItem, QAfterFilterCondition>
      isarIdGreaterThan(
    Id value, {
    bool include = false,
  }) {
    return QueryBuilder.apply(this, (query) {
      return query.addFilterCondition(FilterCondition.greaterThan(
        include: include,
        property: r'isarId',
        value: value,
      ));
    });
  }

  QueryBuilder<DownloadItem, DownloadItem, QAfterFilterCondition>
      isarIdLessThan(
    Id value, {
    bool include = false,
  }) {
    return QueryBuilder.apply(this, (query) {
      return query.addFilterCondition(FilterCondition.lessThan(
        include: include,
        property: r'isarId',
        value: value,
      ));
    });
  }

  QueryBuilder<DownloadItem, DownloadItem, QAfterFilterCondition> isarIdBetween(
    Id lower,
    Id upper, {
    bool includeLower = true,
    bool includeUpper = true,
  }) {
    return QueryBuilder.apply(this, (query) {
      return query.addFilterCondition(FilterCondition.between(
        property: r'isarId',
        lower: lower,
        includeLower: includeLower,
        upper: upper,
        includeUpper: includeUpper,
      ));
    });
  }

  QueryBuilder<DownloadItem, DownloadItem, QAfterFilterCondition>
      jsonItemIsNull() {
    return QueryBuilder.apply(this, (query) {
      return query.addFilterCondition(const FilterCondition.isNull(
        property: r'jsonItem',
      ));
    });
  }

  QueryBuilder<DownloadItem, DownloadItem, QAfterFilterCondition>
      jsonItemIsNotNull() {
    return QueryBuilder.apply(this, (query) {
      return query.addFilterCondition(const FilterCondition.isNotNull(
        property: r'jsonItem',
      ));
    });
  }

  QueryBuilder<DownloadItem, DownloadItem, QAfterFilterCondition>
      jsonItemEqualTo(
    String? value, {
    bool caseSensitive = true,
  }) {
    return QueryBuilder.apply(this, (query) {
      return query.addFilterCondition(FilterCondition.equalTo(
        property: r'jsonItem',
        value: value,
        caseSensitive: caseSensitive,
      ));
    });
  }

  QueryBuilder<DownloadItem, DownloadItem, QAfterFilterCondition>
      jsonItemGreaterThan(
    String? value, {
    bool include = false,
    bool caseSensitive = true,
  }) {
    return QueryBuilder.apply(this, (query) {
      return query.addFilterCondition(FilterCondition.greaterThan(
        include: include,
        property: r'jsonItem',
        value: value,
        caseSensitive: caseSensitive,
      ));
    });
  }

  QueryBuilder<DownloadItem, DownloadItem, QAfterFilterCondition>
      jsonItemLessThan(
    String? value, {
    bool include = false,
    bool caseSensitive = true,
  }) {
    return QueryBuilder.apply(this, (query) {
      return query.addFilterCondition(FilterCondition.lessThan(
        include: include,
        property: r'jsonItem',
        value: value,
        caseSensitive: caseSensitive,
      ));
    });
  }

  QueryBuilder<DownloadItem, DownloadItem, QAfterFilterCondition>
      jsonItemBetween(
    String? lower,
    String? upper, {
    bool includeLower = true,
    bool includeUpper = true,
    bool caseSensitive = true,
  }) {
    return QueryBuilder.apply(this, (query) {
      return query.addFilterCondition(FilterCondition.between(
        property: r'jsonItem',
        lower: lower,
        includeLower: includeLower,
        upper: upper,
        includeUpper: includeUpper,
        caseSensitive: caseSensitive,
      ));
    });
  }

  QueryBuilder<DownloadItem, DownloadItem, QAfterFilterCondition>
      jsonItemStartsWith(
    String value, {
    bool caseSensitive = true,
  }) {
    return QueryBuilder.apply(this, (query) {
      return query.addFilterCondition(FilterCondition.startsWith(
        property: r'jsonItem',
        value: value,
        caseSensitive: caseSensitive,
      ));
    });
  }

  QueryBuilder<DownloadItem, DownloadItem, QAfterFilterCondition>
      jsonItemEndsWith(
    String value, {
    bool caseSensitive = true,
  }) {
    return QueryBuilder.apply(this, (query) {
      return query.addFilterCondition(FilterCondition.endsWith(
        property: r'jsonItem',
        value: value,
        caseSensitive: caseSensitive,
      ));
    });
  }

  QueryBuilder<DownloadItem, DownloadItem, QAfterFilterCondition>
      jsonItemContains(String value, {bool caseSensitive = true}) {
    return QueryBuilder.apply(this, (query) {
      return query.addFilterCondition(FilterCondition.contains(
        property: r'jsonItem',
        value: value,
        caseSensitive: caseSensitive,
      ));
    });
  }

  QueryBuilder<DownloadItem, DownloadItem, QAfterFilterCondition>
      jsonItemMatches(String pattern, {bool caseSensitive = true}) {
    return QueryBuilder.apply(this, (query) {
      return query.addFilterCondition(FilterCondition.matches(
        property: r'jsonItem',
        wildcard: pattern,
        caseSensitive: caseSensitive,
      ));
    });
  }

  QueryBuilder<DownloadItem, DownloadItem, QAfterFilterCondition>
      jsonItemIsEmpty() {
    return QueryBuilder.apply(this, (query) {
      return query.addFilterCondition(FilterCondition.equalTo(
        property: r'jsonItem',
        value: '',
      ));
    });
  }

  QueryBuilder<DownloadItem, DownloadItem, QAfterFilterCondition>
      jsonItemIsNotEmpty() {
    return QueryBuilder.apply(this, (query) {
      return query.addFilterCondition(FilterCondition.greaterThan(
        property: r'jsonItem',
        value: '',
      ));
    });
  }

  QueryBuilder<DownloadItem, DownloadItem, QAfterFilterCondition> nameEqualTo(
    String value, {
    bool caseSensitive = true,
  }) {
    return QueryBuilder.apply(this, (query) {
      return query.addFilterCondition(FilterCondition.equalTo(
        property: r'name',
        value: value,
        caseSensitive: caseSensitive,
      ));
    });
  }

  QueryBuilder<DownloadItem, DownloadItem, QAfterFilterCondition>
      nameGreaterThan(
    String value, {
    bool include = false,
    bool caseSensitive = true,
  }) {
    return QueryBuilder.apply(this, (query) {
      return query.addFilterCondition(FilterCondition.greaterThan(
        include: include,
        property: r'name',
        value: value,
        caseSensitive: caseSensitive,
      ));
    });
  }

  QueryBuilder<DownloadItem, DownloadItem, QAfterFilterCondition> nameLessThan(
    String value, {
    bool include = false,
    bool caseSensitive = true,
  }) {
    return QueryBuilder.apply(this, (query) {
      return query.addFilterCondition(FilterCondition.lessThan(
        include: include,
        property: r'name',
        value: value,
        caseSensitive: caseSensitive,
      ));
    });
  }

  QueryBuilder<DownloadItem, DownloadItem, QAfterFilterCondition> nameBetween(
    String lower,
    String upper, {
    bool includeLower = true,
    bool includeUpper = true,
    bool caseSensitive = true,
  }) {
    return QueryBuilder.apply(this, (query) {
      return query.addFilterCondition(FilterCondition.between(
        property: r'name',
        lower: lower,
        includeLower: includeLower,
        upper: upper,
        includeUpper: includeUpper,
        caseSensitive: caseSensitive,
      ));
    });
  }

  QueryBuilder<DownloadItem, DownloadItem, QAfterFilterCondition>
      nameStartsWith(
    String value, {
    bool caseSensitive = true,
  }) {
    return QueryBuilder.apply(this, (query) {
      return query.addFilterCondition(FilterCondition.startsWith(
        property: r'name',
        value: value,
        caseSensitive: caseSensitive,
      ));
    });
  }

  QueryBuilder<DownloadItem, DownloadItem, QAfterFilterCondition> nameEndsWith(
    String value, {
    bool caseSensitive = true,
  }) {
    return QueryBuilder.apply(this, (query) {
      return query.addFilterCondition(FilterCondition.endsWith(
        property: r'name',
        value: value,
        caseSensitive: caseSensitive,
      ));
    });
  }

  QueryBuilder<DownloadItem, DownloadItem, QAfterFilterCondition> nameContains(
      String value,
      {bool caseSensitive = true}) {
    return QueryBuilder.apply(this, (query) {
      return query.addFilterCondition(FilterCondition.contains(
        property: r'name',
        value: value,
        caseSensitive: caseSensitive,
      ));
    });
  }

  QueryBuilder<DownloadItem, DownloadItem, QAfterFilterCondition> nameMatches(
      String pattern,
      {bool caseSensitive = true}) {
    return QueryBuilder.apply(this, (query) {
      return query.addFilterCondition(FilterCondition.matches(
        property: r'name',
        wildcard: pattern,
        caseSensitive: caseSensitive,
      ));
    });
  }

  QueryBuilder<DownloadItem, DownloadItem, QAfterFilterCondition>
      nameIsEmpty() {
    return QueryBuilder.apply(this, (query) {
      return query.addFilterCondition(FilterCondition.equalTo(
        property: r'name',
        value: '',
      ));
    });
  }

  QueryBuilder<DownloadItem, DownloadItem, QAfterFilterCondition>
      nameIsNotEmpty() {
    return QueryBuilder.apply(this, (query) {
      return query.addFilterCondition(FilterCondition.greaterThan(
        property: r'name',
        value: '',
      ));
    });
  }

  QueryBuilder<DownloadItem, DownloadItem, QAfterFilterCondition>
      orderedChildrenIsNull() {
    return QueryBuilder.apply(this, (query) {
      return query.addFilterCondition(const FilterCondition.isNull(
        property: r'orderedChildren',
      ));
    });
  }

  QueryBuilder<DownloadItem, DownloadItem, QAfterFilterCondition>
      orderedChildrenIsNotNull() {
    return QueryBuilder.apply(this, (query) {
      return query.addFilterCondition(const FilterCondition.isNotNull(
        property: r'orderedChildren',
      ));
    });
  }

  QueryBuilder<DownloadItem, DownloadItem, QAfterFilterCondition>
      orderedChildrenElementEqualTo(int value) {
    return QueryBuilder.apply(this, (query) {
      return query.addFilterCondition(FilterCondition.equalTo(
        property: r'orderedChildren',
        value: value,
      ));
    });
  }

  QueryBuilder<DownloadItem, DownloadItem, QAfterFilterCondition>
      orderedChildrenElementGreaterThan(
    int value, {
    bool include = false,
  }) {
    return QueryBuilder.apply(this, (query) {
      return query.addFilterCondition(FilterCondition.greaterThan(
        include: include,
        property: r'orderedChildren',
        value: value,
      ));
    });
  }

  QueryBuilder<DownloadItem, DownloadItem, QAfterFilterCondition>
      orderedChildrenElementLessThan(
    int value, {
    bool include = false,
  }) {
    return QueryBuilder.apply(this, (query) {
      return query.addFilterCondition(FilterCondition.lessThan(
        include: include,
        property: r'orderedChildren',
        value: value,
      ));
    });
  }

  QueryBuilder<DownloadItem, DownloadItem, QAfterFilterCondition>
      orderedChildrenElementBetween(
    int lower,
    int upper, {
    bool includeLower = true,
    bool includeUpper = true,
  }) {
    return QueryBuilder.apply(this, (query) {
      return query.addFilterCondition(FilterCondition.between(
        property: r'orderedChildren',
        lower: lower,
        includeLower: includeLower,
        upper: upper,
        includeUpper: includeUpper,
      ));
    });
  }

  QueryBuilder<DownloadItem, DownloadItem, QAfterFilterCondition>
      orderedChildrenLengthEqualTo(int length) {
    return QueryBuilder.apply(this, (query) {
      return query.listLength(
        r'orderedChildren',
        length,
        true,
        length,
        true,
      );
    });
  }

  QueryBuilder<DownloadItem, DownloadItem, QAfterFilterCondition>
      orderedChildrenIsEmpty() {
    return QueryBuilder.apply(this, (query) {
      return query.listLength(
        r'orderedChildren',
        0,
        true,
        0,
        true,
      );
    });
  }

  QueryBuilder<DownloadItem, DownloadItem, QAfterFilterCondition>
      orderedChildrenIsNotEmpty() {
    return QueryBuilder.apply(this, (query) {
      return query.listLength(
        r'orderedChildren',
        0,
        false,
        999999,
        true,
      );
    });
  }

  QueryBuilder<DownloadItem, DownloadItem, QAfterFilterCondition>
      orderedChildrenLengthLessThan(
    int length, {
    bool include = false,
  }) {
    return QueryBuilder.apply(this, (query) {
      return query.listLength(
        r'orderedChildren',
        0,
        true,
        length,
        include,
      );
    });
  }

  QueryBuilder<DownloadItem, DownloadItem, QAfterFilterCondition>
      orderedChildrenLengthGreaterThan(
    int length, {
    bool include = false,
  }) {
    return QueryBuilder.apply(this, (query) {
      return query.listLength(
        r'orderedChildren',
        length,
        include,
        999999,
        true,
      );
    });
  }

  QueryBuilder<DownloadItem, DownloadItem, QAfterFilterCondition>
      orderedChildrenLengthBetween(
    int lower,
    int upper, {
    bool includeLower = true,
    bool includeUpper = true,
  }) {
    return QueryBuilder.apply(this, (query) {
      return query.listLength(
        r'orderedChildren',
        lower,
        includeLower,
        upper,
        includeUpper,
      );
    });
  }

  QueryBuilder<DownloadItem, DownloadItem, QAfterFilterCondition>
      parentIndexNumberIsNull() {
    return QueryBuilder.apply(this, (query) {
      return query.addFilterCondition(const FilterCondition.isNull(
        property: r'parentIndexNumber',
      ));
    });
  }

  QueryBuilder<DownloadItem, DownloadItem, QAfterFilterCondition>
      parentIndexNumberIsNotNull() {
    return QueryBuilder.apply(this, (query) {
      return query.addFilterCondition(const FilterCondition.isNotNull(
        property: r'parentIndexNumber',
      ));
    });
  }

  QueryBuilder<DownloadItem, DownloadItem, QAfterFilterCondition>
      parentIndexNumberEqualTo(int? value) {
    return QueryBuilder.apply(this, (query) {
      return query.addFilterCondition(FilterCondition.equalTo(
        property: r'parentIndexNumber',
        value: value,
      ));
    });
  }

  QueryBuilder<DownloadItem, DownloadItem, QAfterFilterCondition>
      parentIndexNumberGreaterThan(
    int? value, {
    bool include = false,
  }) {
    return QueryBuilder.apply(this, (query) {
      return query.addFilterCondition(FilterCondition.greaterThan(
        include: include,
        property: r'parentIndexNumber',
        value: value,
      ));
    });
  }

  QueryBuilder<DownloadItem, DownloadItem, QAfterFilterCondition>
      parentIndexNumberLessThan(
    int? value, {
    bool include = false,
  }) {
    return QueryBuilder.apply(this, (query) {
      return query.addFilterCondition(FilterCondition.lessThan(
        include: include,
        property: r'parentIndexNumber',
        value: value,
      ));
    });
  }

  QueryBuilder<DownloadItem, DownloadItem, QAfterFilterCondition>
      parentIndexNumberBetween(
    int? lower,
    int? upper, {
    bool includeLower = true,
    bool includeUpper = true,
  }) {
    return QueryBuilder.apply(this, (query) {
      return query.addFilterCondition(FilterCondition.between(
        property: r'parentIndexNumber',
        lower: lower,
        includeLower: includeLower,
        upper: upper,
        includeUpper: includeUpper,
      ));
    });
  }

  QueryBuilder<DownloadItem, DownloadItem, QAfterFilterCondition> pathIsNull() {
    return QueryBuilder.apply(this, (query) {
      return query.addFilterCondition(const FilterCondition.isNull(
        property: r'path',
      ));
    });
  }

  QueryBuilder<DownloadItem, DownloadItem, QAfterFilterCondition>
      pathIsNotNull() {
    return QueryBuilder.apply(this, (query) {
      return query.addFilterCondition(const FilterCondition.isNotNull(
        property: r'path',
      ));
    });
  }

  QueryBuilder<DownloadItem, DownloadItem, QAfterFilterCondition> pathEqualTo(
    String? value, {
    bool caseSensitive = true,
  }) {
    return QueryBuilder.apply(this, (query) {
      return query.addFilterCondition(FilterCondition.equalTo(
        property: r'path',
        value: value,
        caseSensitive: caseSensitive,
      ));
    });
  }

  QueryBuilder<DownloadItem, DownloadItem, QAfterFilterCondition>
      pathGreaterThan(
    String? value, {
    bool include = false,
    bool caseSensitive = true,
  }) {
    return QueryBuilder.apply(this, (query) {
      return query.addFilterCondition(FilterCondition.greaterThan(
        include: include,
        property: r'path',
        value: value,
        caseSensitive: caseSensitive,
      ));
    });
  }

  QueryBuilder<DownloadItem, DownloadItem, QAfterFilterCondition> pathLessThan(
    String? value, {
    bool include = false,
    bool caseSensitive = true,
  }) {
    return QueryBuilder.apply(this, (query) {
      return query.addFilterCondition(FilterCondition.lessThan(
        include: include,
        property: r'path',
        value: value,
        caseSensitive: caseSensitive,
      ));
    });
  }

  QueryBuilder<DownloadItem, DownloadItem, QAfterFilterCondition> pathBetween(
    String? lower,
    String? upper, {
    bool includeLower = true,
    bool includeUpper = true,
    bool caseSensitive = true,
  }) {
    return QueryBuilder.apply(this, (query) {
      return query.addFilterCondition(FilterCondition.between(
        property: r'path',
        lower: lower,
        includeLower: includeLower,
        upper: upper,
        includeUpper: includeUpper,
        caseSensitive: caseSensitive,
      ));
    });
  }

  QueryBuilder<DownloadItem, DownloadItem, QAfterFilterCondition>
      pathStartsWith(
    String value, {
    bool caseSensitive = true,
  }) {
    return QueryBuilder.apply(this, (query) {
      return query.addFilterCondition(FilterCondition.startsWith(
        property: r'path',
        value: value,
        caseSensitive: caseSensitive,
      ));
    });
  }

  QueryBuilder<DownloadItem, DownloadItem, QAfterFilterCondition> pathEndsWith(
    String value, {
    bool caseSensitive = true,
  }) {
    return QueryBuilder.apply(this, (query) {
      return query.addFilterCondition(FilterCondition.endsWith(
        property: r'path',
        value: value,
        caseSensitive: caseSensitive,
      ));
    });
  }

  QueryBuilder<DownloadItem, DownloadItem, QAfterFilterCondition> pathContains(
      String value,
      {bool caseSensitive = true}) {
    return QueryBuilder.apply(this, (query) {
      return query.addFilterCondition(FilterCondition.contains(
        property: r'path',
        value: value,
        caseSensitive: caseSensitive,
      ));
    });
  }

  QueryBuilder<DownloadItem, DownloadItem, QAfterFilterCondition> pathMatches(
      String pattern,
      {bool caseSensitive = true}) {
    return QueryBuilder.apply(this, (query) {
      return query.addFilterCondition(FilterCondition.matches(
        property: r'path',
        wildcard: pattern,
        caseSensitive: caseSensitive,
      ));
    });
  }

  QueryBuilder<DownloadItem, DownloadItem, QAfterFilterCondition>
      pathIsEmpty() {
    return QueryBuilder.apply(this, (query) {
      return query.addFilterCondition(FilterCondition.equalTo(
        property: r'path',
        value: '',
      ));
    });
  }

  QueryBuilder<DownloadItem, DownloadItem, QAfterFilterCondition>
      pathIsNotEmpty() {
    return QueryBuilder.apply(this, (query) {
      return query.addFilterCondition(FilterCondition.greaterThan(
        property: r'path',
        value: '',
      ));
    });
  }

  QueryBuilder<DownloadItem, DownloadItem, QAfterFilterCondition> stateEqualTo(
      DownloadItemState value) {
    return QueryBuilder.apply(this, (query) {
      return query.addFilterCondition(FilterCondition.equalTo(
        property: r'state',
        value: value,
      ));
    });
  }

  QueryBuilder<DownloadItem, DownloadItem, QAfterFilterCondition>
      stateGreaterThan(
    DownloadItemState value, {
    bool include = false,
  }) {
    return QueryBuilder.apply(this, (query) {
      return query.addFilterCondition(FilterCondition.greaterThan(
        include: include,
        property: r'state',
        value: value,
      ));
    });
  }

  QueryBuilder<DownloadItem, DownloadItem, QAfterFilterCondition> stateLessThan(
    DownloadItemState value, {
    bool include = false,
  }) {
    return QueryBuilder.apply(this, (query) {
      return query.addFilterCondition(FilterCondition.lessThan(
        include: include,
        property: r'state',
        value: value,
      ));
    });
  }

  QueryBuilder<DownloadItem, DownloadItem, QAfterFilterCondition> stateBetween(
    DownloadItemState lower,
    DownloadItemState upper, {
    bool includeLower = true,
    bool includeUpper = true,
  }) {
    return QueryBuilder.apply(this, (query) {
      return query.addFilterCondition(FilterCondition.between(
        property: r'state',
        lower: lower,
        includeLower: includeLower,
        upper: upper,
        includeUpper: includeUpper,
      ));
    });
  }

  QueryBuilder<DownloadItem, DownloadItem, QAfterFilterCondition>
      syncTranscodingProfileIsNull() {
    return QueryBuilder.apply(this, (query) {
      return query.addFilterCondition(const FilterCondition.isNull(
        property: r'syncTranscodingProfile',
      ));
    });
  }

  QueryBuilder<DownloadItem, DownloadItem, QAfterFilterCondition>
      syncTranscodingProfileIsNotNull() {
    return QueryBuilder.apply(this, (query) {
      return query.addFilterCondition(const FilterCondition.isNotNull(
        property: r'syncTranscodingProfile',
      ));
    });
  }

  QueryBuilder<DownloadItem, DownloadItem, QAfterFilterCondition> typeEqualTo(
      DownloadItemType value) {
    return QueryBuilder.apply(this, (query) {
      return query.addFilterCondition(FilterCondition.equalTo(
        property: r'type',
        value: value,
      ));
    });
  }

  QueryBuilder<DownloadItem, DownloadItem, QAfterFilterCondition>
      typeGreaterThan(
    DownloadItemType value, {
    bool include = false,
  }) {
    return QueryBuilder.apply(this, (query) {
      return query.addFilterCondition(FilterCondition.greaterThan(
        include: include,
        property: r'type',
        value: value,
      ));
    });
  }

  QueryBuilder<DownloadItem, DownloadItem, QAfterFilterCondition> typeLessThan(
    DownloadItemType value, {
    bool include = false,
  }) {
    return QueryBuilder.apply(this, (query) {
      return query.addFilterCondition(FilterCondition.lessThan(
        include: include,
        property: r'type',
        value: value,
      ));
    });
  }

  QueryBuilder<DownloadItem, DownloadItem, QAfterFilterCondition> typeBetween(
    DownloadItemType lower,
    DownloadItemType upper, {
    bool includeLower = true,
    bool includeUpper = true,
  }) {
    return QueryBuilder.apply(this, (query) {
      return query.addFilterCondition(FilterCondition.between(
        property: r'type',
        lower: lower,
        includeLower: includeLower,
        upper: upper,
        includeUpper: includeUpper,
      ));
    });
  }

  QueryBuilder<DownloadItem, DownloadItem, QAfterFilterCondition>
      userTranscodingProfileIsNull() {
    return QueryBuilder.apply(this, (query) {
      return query.addFilterCondition(const FilterCondition.isNull(
        property: r'userTranscodingProfile',
      ));
    });
  }

  QueryBuilder<DownloadItem, DownloadItem, QAfterFilterCondition>
      userTranscodingProfileIsNotNull() {
    return QueryBuilder.apply(this, (query) {
      return query.addFilterCondition(const FilterCondition.isNotNull(
        property: r'userTranscodingProfile',
      ));
    });
  }

  QueryBuilder<DownloadItem, DownloadItem, QAfterFilterCondition>
      viewIdIsNull() {
    return QueryBuilder.apply(this, (query) {
      return query.addFilterCondition(const FilterCondition.isNull(
        property: r'viewId',
      ));
    });
  }

  QueryBuilder<DownloadItem, DownloadItem, QAfterFilterCondition>
      viewIdIsNotNull() {
    return QueryBuilder.apply(this, (query) {
      return query.addFilterCondition(const FilterCondition.isNotNull(
        property: r'viewId',
      ));
    });
  }

  QueryBuilder<DownloadItem, DownloadItem, QAfterFilterCondition> viewIdEqualTo(
    String? value, {
    bool caseSensitive = true,
  }) {
    return QueryBuilder.apply(this, (query) {
      return query.addFilterCondition(FilterCondition.equalTo(
        property: r'viewId',
        value: value,
        caseSensitive: caseSensitive,
      ));
    });
  }

  QueryBuilder<DownloadItem, DownloadItem, QAfterFilterCondition>
      viewIdGreaterThan(
    String? value, {
    bool include = false,
    bool caseSensitive = true,
  }) {
    return QueryBuilder.apply(this, (query) {
      return query.addFilterCondition(FilterCondition.greaterThan(
        include: include,
        property: r'viewId',
        value: value,
        caseSensitive: caseSensitive,
      ));
    });
  }

  QueryBuilder<DownloadItem, DownloadItem, QAfterFilterCondition>
      viewIdLessThan(
    String? value, {
    bool include = false,
    bool caseSensitive = true,
  }) {
    return QueryBuilder.apply(this, (query) {
      return query.addFilterCondition(FilterCondition.lessThan(
        include: include,
        property: r'viewId',
        value: value,
        caseSensitive: caseSensitive,
      ));
    });
  }

  QueryBuilder<DownloadItem, DownloadItem, QAfterFilterCondition> viewIdBetween(
    String? lower,
    String? upper, {
    bool includeLower = true,
    bool includeUpper = true,
    bool caseSensitive = true,
  }) {
    return QueryBuilder.apply(this, (query) {
      return query.addFilterCondition(FilterCondition.between(
        property: r'viewId',
        lower: lower,
        includeLower: includeLower,
        upper: upper,
        includeUpper: includeUpper,
        caseSensitive: caseSensitive,
      ));
    });
  }

  QueryBuilder<DownloadItem, DownloadItem, QAfterFilterCondition>
      viewIdStartsWith(
    String value, {
    bool caseSensitive = true,
  }) {
    return QueryBuilder.apply(this, (query) {
      return query.addFilterCondition(FilterCondition.startsWith(
        property: r'viewId',
        value: value,
        caseSensitive: caseSensitive,
      ));
    });
  }

  QueryBuilder<DownloadItem, DownloadItem, QAfterFilterCondition>
      viewIdEndsWith(
    String value, {
    bool caseSensitive = true,
  }) {
    return QueryBuilder.apply(this, (query) {
      return query.addFilterCondition(FilterCondition.endsWith(
        property: r'viewId',
        value: value,
        caseSensitive: caseSensitive,
      ));
    });
  }

  QueryBuilder<DownloadItem, DownloadItem, QAfterFilterCondition>
      viewIdContains(String value, {bool caseSensitive = true}) {
    return QueryBuilder.apply(this, (query) {
      return query.addFilterCondition(FilterCondition.contains(
        property: r'viewId',
        value: value,
        caseSensitive: caseSensitive,
      ));
    });
  }

  QueryBuilder<DownloadItem, DownloadItem, QAfterFilterCondition> viewIdMatches(
      String pattern,
      {bool caseSensitive = true}) {
    return QueryBuilder.apply(this, (query) {
      return query.addFilterCondition(FilterCondition.matches(
        property: r'viewId',
        wildcard: pattern,
        caseSensitive: caseSensitive,
      ));
    });
  }

  QueryBuilder<DownloadItem, DownloadItem, QAfterFilterCondition>
      viewIdIsEmpty() {
    return QueryBuilder.apply(this, (query) {
      return query.addFilterCondition(FilterCondition.equalTo(
        property: r'viewId',
        value: '',
      ));
    });
  }

  QueryBuilder<DownloadItem, DownloadItem, QAfterFilterCondition>
      viewIdIsNotEmpty() {
    return QueryBuilder.apply(this, (query) {
      return query.addFilterCondition(FilterCondition.greaterThan(
        property: r'viewId',
        value: '',
      ));
    });
  }
}

extension DownloadItemQueryObject
    on QueryBuilder<DownloadItem, DownloadItem, QFilterCondition> {
  QueryBuilder<DownloadItem, DownloadItem, QAfterFilterCondition>
      fileTranscodingProfile(FilterQuery<DownloadProfile> q) {
    return QueryBuilder.apply(this, (query) {
      return query.object(q, r'fileTranscodingProfile');
    });
  }

  QueryBuilder<DownloadItem, DownloadItem, QAfterFilterCondition>
      syncTranscodingProfile(FilterQuery<DownloadProfile> q) {
    return QueryBuilder.apply(this, (query) {
      return query.object(q, r'syncTranscodingProfile');
    });
  }

  QueryBuilder<DownloadItem, DownloadItem, QAfterFilterCondition>
      userTranscodingProfile(FilterQuery<DownloadProfile> q) {
    return QueryBuilder.apply(this, (query) {
      return query.object(q, r'userTranscodingProfile');
    });
  }
}

extension DownloadItemQueryLinks
    on QueryBuilder<DownloadItem, DownloadItem, QFilterCondition> {
  QueryBuilder<DownloadItem, DownloadItem, QAfterFilterCondition> requires(
      FilterQuery<DownloadItem> q) {
    return QueryBuilder.apply(this, (query) {
      return query.link(q, r'requires');
    });
  }

  QueryBuilder<DownloadItem, DownloadItem, QAfterFilterCondition>
      requiresLengthEqualTo(int length) {
    return QueryBuilder.apply(this, (query) {
      return query.linkLength(r'requires', length, true, length, true);
    });
  }

  QueryBuilder<DownloadItem, DownloadItem, QAfterFilterCondition>
      requiresIsEmpty() {
    return QueryBuilder.apply(this, (query) {
      return query.linkLength(r'requires', 0, true, 0, true);
    });
  }

  QueryBuilder<DownloadItem, DownloadItem, QAfterFilterCondition>
      requiresIsNotEmpty() {
    return QueryBuilder.apply(this, (query) {
      return query.linkLength(r'requires', 0, false, 999999, true);
    });
  }

  QueryBuilder<DownloadItem, DownloadItem, QAfterFilterCondition>
      requiresLengthLessThan(
    int length, {
    bool include = false,
  }) {
    return QueryBuilder.apply(this, (query) {
      return query.linkLength(r'requires', 0, true, length, include);
    });
  }

  QueryBuilder<DownloadItem, DownloadItem, QAfterFilterCondition>
      requiresLengthGreaterThan(
    int length, {
    bool include = false,
  }) {
    return QueryBuilder.apply(this, (query) {
      return query.linkLength(r'requires', length, include, 999999, true);
    });
  }

  QueryBuilder<DownloadItem, DownloadItem, QAfterFilterCondition>
      requiresLengthBetween(
    int lower,
    int upper, {
    bool includeLower = true,
    bool includeUpper = true,
  }) {
    return QueryBuilder.apply(this, (query) {
      return query.linkLength(
          r'requires', lower, includeLower, upper, includeUpper);
    });
  }

  QueryBuilder<DownloadItem, DownloadItem, QAfterFilterCondition> requiredBy(
      FilterQuery<DownloadItem> q) {
    return QueryBuilder.apply(this, (query) {
      return query.link(q, r'requiredBy');
    });
  }

  QueryBuilder<DownloadItem, DownloadItem, QAfterFilterCondition>
      requiredByLengthEqualTo(int length) {
    return QueryBuilder.apply(this, (query) {
      return query.linkLength(r'requiredBy', length, true, length, true);
    });
  }

  QueryBuilder<DownloadItem, DownloadItem, QAfterFilterCondition>
      requiredByIsEmpty() {
    return QueryBuilder.apply(this, (query) {
      return query.linkLength(r'requiredBy', 0, true, 0, true);
    });
  }

  QueryBuilder<DownloadItem, DownloadItem, QAfterFilterCondition>
      requiredByIsNotEmpty() {
    return QueryBuilder.apply(this, (query) {
      return query.linkLength(r'requiredBy', 0, false, 999999, true);
    });
  }

  QueryBuilder<DownloadItem, DownloadItem, QAfterFilterCondition>
      requiredByLengthLessThan(
    int length, {
    bool include = false,
  }) {
    return QueryBuilder.apply(this, (query) {
      return query.linkLength(r'requiredBy', 0, true, length, include);
    });
  }

  QueryBuilder<DownloadItem, DownloadItem, QAfterFilterCondition>
      requiredByLengthGreaterThan(
    int length, {
    bool include = false,
  }) {
    return QueryBuilder.apply(this, (query) {
      return query.linkLength(r'requiredBy', length, include, 999999, true);
    });
  }

  QueryBuilder<DownloadItem, DownloadItem, QAfterFilterCondition>
      requiredByLengthBetween(
    int lower,
    int upper, {
    bool includeLower = true,
    bool includeUpper = true,
  }) {
    return QueryBuilder.apply(this, (query) {
      return query.linkLength(
          r'requiredBy', lower, includeLower, upper, includeUpper);
    });
  }

  QueryBuilder<DownloadItem, DownloadItem, QAfterFilterCondition> info(
      FilterQuery<DownloadItem> q) {
    return QueryBuilder.apply(this, (query) {
      return query.link(q, r'info');
    });
  }

  QueryBuilder<DownloadItem, DownloadItem, QAfterFilterCondition>
      infoLengthEqualTo(int length) {
    return QueryBuilder.apply(this, (query) {
      return query.linkLength(r'info', length, true, length, true);
    });
  }

  QueryBuilder<DownloadItem, DownloadItem, QAfterFilterCondition>
      infoIsEmpty() {
    return QueryBuilder.apply(this, (query) {
      return query.linkLength(r'info', 0, true, 0, true);
    });
  }

  QueryBuilder<DownloadItem, DownloadItem, QAfterFilterCondition>
      infoIsNotEmpty() {
    return QueryBuilder.apply(this, (query) {
      return query.linkLength(r'info', 0, false, 999999, true);
    });
  }

  QueryBuilder<DownloadItem, DownloadItem, QAfterFilterCondition>
      infoLengthLessThan(
    int length, {
    bool include = false,
  }) {
    return QueryBuilder.apply(this, (query) {
      return query.linkLength(r'info', 0, true, length, include);
    });
  }

  QueryBuilder<DownloadItem, DownloadItem, QAfterFilterCondition>
      infoLengthGreaterThan(
    int length, {
    bool include = false,
  }) {
    return QueryBuilder.apply(this, (query) {
      return query.linkLength(r'info', length, include, 999999, true);
    });
  }

  QueryBuilder<DownloadItem, DownloadItem, QAfterFilterCondition>
      infoLengthBetween(
    int lower,
    int upper, {
    bool includeLower = true,
    bool includeUpper = true,
  }) {
    return QueryBuilder.apply(this, (query) {
      return query.linkLength(
          r'info', lower, includeLower, upper, includeUpper);
    });
  }

  QueryBuilder<DownloadItem, DownloadItem, QAfterFilterCondition> infoFor(
      FilterQuery<DownloadItem> q) {
    return QueryBuilder.apply(this, (query) {
      return query.link(q, r'infoFor');
    });
  }

  QueryBuilder<DownloadItem, DownloadItem, QAfterFilterCondition>
      infoForLengthEqualTo(int length) {
    return QueryBuilder.apply(this, (query) {
      return query.linkLength(r'infoFor', length, true, length, true);
    });
  }

  QueryBuilder<DownloadItem, DownloadItem, QAfterFilterCondition>
      infoForIsEmpty() {
    return QueryBuilder.apply(this, (query) {
      return query.linkLength(r'infoFor', 0, true, 0, true);
    });
  }

  QueryBuilder<DownloadItem, DownloadItem, QAfterFilterCondition>
      infoForIsNotEmpty() {
    return QueryBuilder.apply(this, (query) {
      return query.linkLength(r'infoFor', 0, false, 999999, true);
    });
  }

  QueryBuilder<DownloadItem, DownloadItem, QAfterFilterCondition>
      infoForLengthLessThan(
    int length, {
    bool include = false,
  }) {
    return QueryBuilder.apply(this, (query) {
      return query.linkLength(r'infoFor', 0, true, length, include);
    });
  }

  QueryBuilder<DownloadItem, DownloadItem, QAfterFilterCondition>
      infoForLengthGreaterThan(
    int length, {
    bool include = false,
  }) {
    return QueryBuilder.apply(this, (query) {
      return query.linkLength(r'infoFor', length, include, 999999, true);
    });
  }

  QueryBuilder<DownloadItem, DownloadItem, QAfterFilterCondition>
      infoForLengthBetween(
    int lower,
    int upper, {
    bool includeLower = true,
    bool includeUpper = true,
  }) {
    return QueryBuilder.apply(this, (query) {
      return query.linkLength(
          r'infoFor', lower, includeLower, upper, includeUpper);
    });
  }
}

extension DownloadItemQuerySortBy
    on QueryBuilder<DownloadItem, DownloadItem, QSortBy> {
  QueryBuilder<DownloadItem, DownloadItem, QAfterSortBy>
      sortByBaseIndexNumber() {
    return QueryBuilder.apply(this, (query) {
      return query.addSortBy(r'baseIndexNumber', Sort.asc);
    });
  }

  QueryBuilder<DownloadItem, DownloadItem, QAfterSortBy>
      sortByBaseIndexNumberDesc() {
    return QueryBuilder.apply(this, (query) {
      return query.addSortBy(r'baseIndexNumber', Sort.desc);
    });
  }

  QueryBuilder<DownloadItem, DownloadItem, QAfterSortBy> sortByBaseItemType() {
    return QueryBuilder.apply(this, (query) {
      return query.addSortBy(r'baseItemType', Sort.asc);
    });
  }

  QueryBuilder<DownloadItem, DownloadItem, QAfterSortBy>
      sortByBaseItemTypeDesc() {
    return QueryBuilder.apply(this, (query) {
      return query.addSortBy(r'baseItemType', Sort.desc);
    });
  }

  QueryBuilder<DownloadItem, DownloadItem, QAfterSortBy> sortById() {
    return QueryBuilder.apply(this, (query) {
      return query.addSortBy(r'id', Sort.asc);
    });
  }

  QueryBuilder<DownloadItem, DownloadItem, QAfterSortBy> sortByIdDesc() {
    return QueryBuilder.apply(this, (query) {
      return query.addSortBy(r'id', Sort.desc);
    });
  }

  QueryBuilder<DownloadItem, DownloadItem, QAfterSortBy> sortByJsonItem() {
    return QueryBuilder.apply(this, (query) {
      return query.addSortBy(r'jsonItem', Sort.asc);
    });
  }

  QueryBuilder<DownloadItem, DownloadItem, QAfterSortBy> sortByJsonItemDesc() {
    return QueryBuilder.apply(this, (query) {
      return query.addSortBy(r'jsonItem', Sort.desc);
    });
  }

  QueryBuilder<DownloadItem, DownloadItem, QAfterSortBy> sortByName() {
    return QueryBuilder.apply(this, (query) {
      return query.addSortBy(r'name', Sort.asc);
    });
  }

  QueryBuilder<DownloadItem, DownloadItem, QAfterSortBy> sortByNameDesc() {
    return QueryBuilder.apply(this, (query) {
      return query.addSortBy(r'name', Sort.desc);
    });
  }

  QueryBuilder<DownloadItem, DownloadItem, QAfterSortBy>
      sortByParentIndexNumber() {
    return QueryBuilder.apply(this, (query) {
      return query.addSortBy(r'parentIndexNumber', Sort.asc);
    });
  }

  QueryBuilder<DownloadItem, DownloadItem, QAfterSortBy>
      sortByParentIndexNumberDesc() {
    return QueryBuilder.apply(this, (query) {
      return query.addSortBy(r'parentIndexNumber', Sort.desc);
    });
  }

  QueryBuilder<DownloadItem, DownloadItem, QAfterSortBy> sortByPath() {
    return QueryBuilder.apply(this, (query) {
      return query.addSortBy(r'path', Sort.asc);
    });
  }

  QueryBuilder<DownloadItem, DownloadItem, QAfterSortBy> sortByPathDesc() {
    return QueryBuilder.apply(this, (query) {
      return query.addSortBy(r'path', Sort.desc);
    });
  }

  QueryBuilder<DownloadItem, DownloadItem, QAfterSortBy> sortByState() {
    return QueryBuilder.apply(this, (query) {
      return query.addSortBy(r'state', Sort.asc);
    });
  }

  QueryBuilder<DownloadItem, DownloadItem, QAfterSortBy> sortByStateDesc() {
    return QueryBuilder.apply(this, (query) {
      return query.addSortBy(r'state', Sort.desc);
    });
  }

  QueryBuilder<DownloadItem, DownloadItem, QAfterSortBy> sortByType() {
    return QueryBuilder.apply(this, (query) {
      return query.addSortBy(r'type', Sort.asc);
    });
  }

  QueryBuilder<DownloadItem, DownloadItem, QAfterSortBy> sortByTypeDesc() {
    return QueryBuilder.apply(this, (query) {
      return query.addSortBy(r'type', Sort.desc);
    });
  }

  QueryBuilder<DownloadItem, DownloadItem, QAfterSortBy> sortByViewId() {
    return QueryBuilder.apply(this, (query) {
      return query.addSortBy(r'viewId', Sort.asc);
    });
  }

  QueryBuilder<DownloadItem, DownloadItem, QAfterSortBy> sortByViewIdDesc() {
    return QueryBuilder.apply(this, (query) {
      return query.addSortBy(r'viewId', Sort.desc);
    });
  }
}

extension DownloadItemQuerySortThenBy
    on QueryBuilder<DownloadItem, DownloadItem, QSortThenBy> {
  QueryBuilder<DownloadItem, DownloadItem, QAfterSortBy>
      thenByBaseIndexNumber() {
    return QueryBuilder.apply(this, (query) {
      return query.addSortBy(r'baseIndexNumber', Sort.asc);
    });
  }

  QueryBuilder<DownloadItem, DownloadItem, QAfterSortBy>
      thenByBaseIndexNumberDesc() {
    return QueryBuilder.apply(this, (query) {
      return query.addSortBy(r'baseIndexNumber', Sort.desc);
    });
  }

  QueryBuilder<DownloadItem, DownloadItem, QAfterSortBy> thenByBaseItemType() {
    return QueryBuilder.apply(this, (query) {
      return query.addSortBy(r'baseItemType', Sort.asc);
    });
  }

  QueryBuilder<DownloadItem, DownloadItem, QAfterSortBy>
      thenByBaseItemTypeDesc() {
    return QueryBuilder.apply(this, (query) {
      return query.addSortBy(r'baseItemType', Sort.desc);
    });
  }

  QueryBuilder<DownloadItem, DownloadItem, QAfterSortBy> thenById() {
    return QueryBuilder.apply(this, (query) {
      return query.addSortBy(r'id', Sort.asc);
    });
  }

  QueryBuilder<DownloadItem, DownloadItem, QAfterSortBy> thenByIdDesc() {
    return QueryBuilder.apply(this, (query) {
      return query.addSortBy(r'id', Sort.desc);
    });
  }

  QueryBuilder<DownloadItem, DownloadItem, QAfterSortBy> thenByIsarId() {
    return QueryBuilder.apply(this, (query) {
      return query.addSortBy(r'isarId', Sort.asc);
    });
  }

  QueryBuilder<DownloadItem, DownloadItem, QAfterSortBy> thenByIsarIdDesc() {
    return QueryBuilder.apply(this, (query) {
      return query.addSortBy(r'isarId', Sort.desc);
    });
  }

  QueryBuilder<DownloadItem, DownloadItem, QAfterSortBy> thenByJsonItem() {
    return QueryBuilder.apply(this, (query) {
      return query.addSortBy(r'jsonItem', Sort.asc);
    });
  }

  QueryBuilder<DownloadItem, DownloadItem, QAfterSortBy> thenByJsonItemDesc() {
    return QueryBuilder.apply(this, (query) {
      return query.addSortBy(r'jsonItem', Sort.desc);
    });
  }

  QueryBuilder<DownloadItem, DownloadItem, QAfterSortBy> thenByName() {
    return QueryBuilder.apply(this, (query) {
      return query.addSortBy(r'name', Sort.asc);
    });
  }

  QueryBuilder<DownloadItem, DownloadItem, QAfterSortBy> thenByNameDesc() {
    return QueryBuilder.apply(this, (query) {
      return query.addSortBy(r'name', Sort.desc);
    });
  }

  QueryBuilder<DownloadItem, DownloadItem, QAfterSortBy>
      thenByParentIndexNumber() {
    return QueryBuilder.apply(this, (query) {
      return query.addSortBy(r'parentIndexNumber', Sort.asc);
    });
  }

  QueryBuilder<DownloadItem, DownloadItem, QAfterSortBy>
      thenByParentIndexNumberDesc() {
    return QueryBuilder.apply(this, (query) {
      return query.addSortBy(r'parentIndexNumber', Sort.desc);
    });
  }

  QueryBuilder<DownloadItem, DownloadItem, QAfterSortBy> thenByPath() {
    return QueryBuilder.apply(this, (query) {
      return query.addSortBy(r'path', Sort.asc);
    });
  }

  QueryBuilder<DownloadItem, DownloadItem, QAfterSortBy> thenByPathDesc() {
    return QueryBuilder.apply(this, (query) {
      return query.addSortBy(r'path', Sort.desc);
    });
  }

  QueryBuilder<DownloadItem, DownloadItem, QAfterSortBy> thenByState() {
    return QueryBuilder.apply(this, (query) {
      return query.addSortBy(r'state', Sort.asc);
    });
  }

  QueryBuilder<DownloadItem, DownloadItem, QAfterSortBy> thenByStateDesc() {
    return QueryBuilder.apply(this, (query) {
      return query.addSortBy(r'state', Sort.desc);
    });
  }

  QueryBuilder<DownloadItem, DownloadItem, QAfterSortBy> thenByType() {
    return QueryBuilder.apply(this, (query) {
      return query.addSortBy(r'type', Sort.asc);
    });
  }

  QueryBuilder<DownloadItem, DownloadItem, QAfterSortBy> thenByTypeDesc() {
    return QueryBuilder.apply(this, (query) {
      return query.addSortBy(r'type', Sort.desc);
    });
  }

  QueryBuilder<DownloadItem, DownloadItem, QAfterSortBy> thenByViewId() {
    return QueryBuilder.apply(this, (query) {
      return query.addSortBy(r'viewId', Sort.asc);
    });
  }

  QueryBuilder<DownloadItem, DownloadItem, QAfterSortBy> thenByViewIdDesc() {
    return QueryBuilder.apply(this, (query) {
      return query.addSortBy(r'viewId', Sort.desc);
    });
  }
}

extension DownloadItemQueryWhereDistinct
    on QueryBuilder<DownloadItem, DownloadItem, QDistinct> {
  QueryBuilder<DownloadItem, DownloadItem, QDistinct>
      distinctByBaseIndexNumber() {
    return QueryBuilder.apply(this, (query) {
      return query.addDistinctBy(r'baseIndexNumber');
    });
  }

  QueryBuilder<DownloadItem, DownloadItem, QDistinct> distinctByBaseItemType() {
    return QueryBuilder.apply(this, (query) {
      return query.addDistinctBy(r'baseItemType');
    });
  }

  QueryBuilder<DownloadItem, DownloadItem, QDistinct> distinctById(
      {bool caseSensitive = true}) {
    return QueryBuilder.apply(this, (query) {
      return query.addDistinctBy(r'id', caseSensitive: caseSensitive);
    });
  }

  QueryBuilder<DownloadItem, DownloadItem, QDistinct> distinctByJsonItem(
      {bool caseSensitive = true}) {
    return QueryBuilder.apply(this, (query) {
      return query.addDistinctBy(r'jsonItem', caseSensitive: caseSensitive);
    });
  }

  QueryBuilder<DownloadItem, DownloadItem, QDistinct> distinctByName(
      {bool caseSensitive = true}) {
    return QueryBuilder.apply(this, (query) {
      return query.addDistinctBy(r'name', caseSensitive: caseSensitive);
    });
  }

  QueryBuilder<DownloadItem, DownloadItem, QDistinct>
      distinctByOrderedChildren() {
    return QueryBuilder.apply(this, (query) {
      return query.addDistinctBy(r'orderedChildren');
    });
  }

  QueryBuilder<DownloadItem, DownloadItem, QDistinct>
      distinctByParentIndexNumber() {
    return QueryBuilder.apply(this, (query) {
      return query.addDistinctBy(r'parentIndexNumber');
    });
  }

  QueryBuilder<DownloadItem, DownloadItem, QDistinct> distinctByPath(
      {bool caseSensitive = true}) {
    return QueryBuilder.apply(this, (query) {
      return query.addDistinctBy(r'path', caseSensitive: caseSensitive);
    });
  }

  QueryBuilder<DownloadItem, DownloadItem, QDistinct> distinctByState() {
    return QueryBuilder.apply(this, (query) {
      return query.addDistinctBy(r'state');
    });
  }

  QueryBuilder<DownloadItem, DownloadItem, QDistinct> distinctByType() {
    return QueryBuilder.apply(this, (query) {
      return query.addDistinctBy(r'type');
    });
  }

  QueryBuilder<DownloadItem, DownloadItem, QDistinct> distinctByViewId(
      {bool caseSensitive = true}) {
    return QueryBuilder.apply(this, (query) {
      return query.addDistinctBy(r'viewId', caseSensitive: caseSensitive);
    });
  }
}

extension DownloadItemQueryProperty
    on QueryBuilder<DownloadItem, DownloadItem, QQueryProperty> {
  QueryBuilder<DownloadItem, int, QQueryOperations> isarIdProperty() {
    return QueryBuilder.apply(this, (query) {
      return query.addPropertyName(r'isarId');
    });
  }

  QueryBuilder<DownloadItem, int?, QQueryOperations> baseIndexNumberProperty() {
    return QueryBuilder.apply(this, (query) {
      return query.addPropertyName(r'baseIndexNumber');
    });
  }

  QueryBuilder<DownloadItem, BaseItemDtoType, QQueryOperations>
      baseItemTypeProperty() {
    return QueryBuilder.apply(this, (query) {
      return query.addPropertyName(r'baseItemType');
    });
  }

  QueryBuilder<DownloadItem, DownloadProfile?, QQueryOperations>
      fileTranscodingProfileProperty() {
    return QueryBuilder.apply(this, (query) {
      return query.addPropertyName(r'fileTranscodingProfile');
    });
  }

  QueryBuilder<DownloadItem, String, QQueryOperations> idProperty() {
    return QueryBuilder.apply(this, (query) {
      return query.addPropertyName(r'id');
    });
  }

  QueryBuilder<DownloadItem, String?, QQueryOperations> jsonItemProperty() {
    return QueryBuilder.apply(this, (query) {
      return query.addPropertyName(r'jsonItem');
    });
  }

  QueryBuilder<DownloadItem, String, QQueryOperations> nameProperty() {
    return QueryBuilder.apply(this, (query) {
      return query.addPropertyName(r'name');
    });
  }

  QueryBuilder<DownloadItem, List<int>?, QQueryOperations>
      orderedChildrenProperty() {
    return QueryBuilder.apply(this, (query) {
      return query.addPropertyName(r'orderedChildren');
    });
  }

  QueryBuilder<DownloadItem, int?, QQueryOperations>
      parentIndexNumberProperty() {
    return QueryBuilder.apply(this, (query) {
      return query.addPropertyName(r'parentIndexNumber');
    });
  }

  QueryBuilder<DownloadItem, String?, QQueryOperations> pathProperty() {
    return QueryBuilder.apply(this, (query) {
      return query.addPropertyName(r'path');
    });
  }

  QueryBuilder<DownloadItem, DownloadItemState, QQueryOperations>
      stateProperty() {
    return QueryBuilder.apply(this, (query) {
      return query.addPropertyName(r'state');
    });
  }

  QueryBuilder<DownloadItem, DownloadProfile?, QQueryOperations>
      syncTranscodingProfileProperty() {
    return QueryBuilder.apply(this, (query) {
      return query.addPropertyName(r'syncTranscodingProfile');
    });
  }

  QueryBuilder<DownloadItem, DownloadItemType, QQueryOperations>
      typeProperty() {
    return QueryBuilder.apply(this, (query) {
      return query.addPropertyName(r'type');
    });
  }

  QueryBuilder<DownloadItem, DownloadProfile?, QQueryOperations>
      userTranscodingProfileProperty() {
    return QueryBuilder.apply(this, (query) {
      return query.addPropertyName(r'userTranscodingProfile');
    });
  }

  QueryBuilder<DownloadItem, String?, QQueryOperations> viewIdProperty() {
    return QueryBuilder.apply(this, (query) {
      return query.addPropertyName(r'viewId');
    });
  }
}

// **************************************************************************
// IsarEmbeddedGenerator
// **************************************************************************

// coverage:ignore-file
// ignore_for_file: duplicate_ignore, non_constant_identifier_names, constant_identifier_names, invalid_use_of_protected_member, unnecessary_cast, prefer_const_constructors, lines_longer_than_80_chars, require_trailing_commas, inference_failure_on_function_invocation, unnecessary_parenthesis, unnecessary_raw_strings, unnecessary_null_checks, join_return_with_assignment, prefer_final_locals, avoid_js_rounded_ints, avoid_positional_boolean_parameters, always_specify_types

const DownloadProfileSchema = Schema(
  name: r'DownloadProfile',
  id: -2481428030095603358,
  properties: {
    r'codec': PropertySchema(
      id: 0,
      name: r'codec',
      type: IsarType.byte,
      enumMap: _DownloadProfilecodecEnumValueMap,
    ),
    r'downloadLocationId': PropertySchema(
      id: 1,
      name: r'downloadLocationId',
      type: IsarType.string,
    ),
    r'stereoBitrate': PropertySchema(
      id: 2,
      name: r'stereoBitrate',
      type: IsarType.long,
    )
  },
  estimateSize: _downloadProfileEstimateSize,
  serialize: _downloadProfileSerialize,
  deserialize: _downloadProfileDeserialize,
  deserializeProp: _downloadProfileDeserializeProp,
);

int _downloadProfileEstimateSize(
  DownloadProfile object,
  List<int> offsets,
  Map<Type, List<int>> allOffsets,
) {
  var bytesCount = offsets.last;
  {
    final value = object.downloadLocationId;
    if (value != null) {
      bytesCount += 3 + value.length * 3;
    }
  }
  return bytesCount;
}

void _downloadProfileSerialize(
  DownloadProfile object,
  IsarWriter writer,
  List<int> offsets,
  Map<Type, List<int>> allOffsets,
) {
  writer.writeByte(offsets[0], object.codec.index);
  writer.writeString(offsets[1], object.downloadLocationId);
  writer.writeLong(offsets[2], object.stereoBitrate);
}

DownloadProfile _downloadProfileDeserialize(
  Id id,
  IsarReader reader,
  List<int> offsets,
  Map<Type, List<int>> allOffsets,
) {
  final object = DownloadProfile(
    downloadLocationId: reader.readStringOrNull(offsets[1]),
  );
  object.codec =
      _DownloadProfilecodecValueEnumMap[reader.readByteOrNull(offsets[0])] ??
          FinampTranscodingCodec.aac;
  object.stereoBitrate = reader.readLong(offsets[2]);
  return object;
}

P _downloadProfileDeserializeProp<P>(
  IsarReader reader,
  int propertyId,
  int offset,
  Map<Type, List<int>> allOffsets,
) {
  switch (propertyId) {
    case 0:
      return (_DownloadProfilecodecValueEnumMap[
              reader.readByteOrNull(offset)] ??
          FinampTranscodingCodec.aac) as P;
    case 1:
      return (reader.readStringOrNull(offset)) as P;
    case 2:
      return (reader.readLong(offset)) as P;
    default:
      throw IsarError('Unknown property with id $propertyId');
  }
}

const _DownloadProfilecodecEnumValueMap = {
  'aac': 0,
  'mp3': 1,
  'opus': 2,
  'original': 3,
};
const _DownloadProfilecodecValueEnumMap = {
  0: FinampTranscodingCodec.aac,
  1: FinampTranscodingCodec.mp3,
  2: FinampTranscodingCodec.opus,
  3: FinampTranscodingCodec.original,
};

extension DownloadProfileQueryFilter
    on QueryBuilder<DownloadProfile, DownloadProfile, QFilterCondition> {
  QueryBuilder<DownloadProfile, DownloadProfile, QAfterFilterCondition>
      codecEqualTo(FinampTranscodingCodec value) {
    return QueryBuilder.apply(this, (query) {
      return query.addFilterCondition(FilterCondition.equalTo(
        property: r'codec',
        value: value,
      ));
    });
  }

  QueryBuilder<DownloadProfile, DownloadProfile, QAfterFilterCondition>
      codecGreaterThan(
    FinampTranscodingCodec value, {
    bool include = false,
  }) {
    return QueryBuilder.apply(this, (query) {
      return query.addFilterCondition(FilterCondition.greaterThan(
        include: include,
        property: r'codec',
        value: value,
      ));
    });
  }

  QueryBuilder<DownloadProfile, DownloadProfile, QAfterFilterCondition>
      codecLessThan(
    FinampTranscodingCodec value, {
    bool include = false,
  }) {
    return QueryBuilder.apply(this, (query) {
      return query.addFilterCondition(FilterCondition.lessThan(
        include: include,
        property: r'codec',
        value: value,
      ));
    });
  }

  QueryBuilder<DownloadProfile, DownloadProfile, QAfterFilterCondition>
      codecBetween(
    FinampTranscodingCodec lower,
    FinampTranscodingCodec upper, {
    bool includeLower = true,
    bool includeUpper = true,
  }) {
    return QueryBuilder.apply(this, (query) {
      return query.addFilterCondition(FilterCondition.between(
        property: r'codec',
        lower: lower,
        includeLower: includeLower,
        upper: upper,
        includeUpper: includeUpper,
      ));
    });
  }

  QueryBuilder<DownloadProfile, DownloadProfile, QAfterFilterCondition>
      downloadLocationIdIsNull() {
    return QueryBuilder.apply(this, (query) {
      return query.addFilterCondition(const FilterCondition.isNull(
        property: r'downloadLocationId',
      ));
    });
  }

  QueryBuilder<DownloadProfile, DownloadProfile, QAfterFilterCondition>
      downloadLocationIdIsNotNull() {
    return QueryBuilder.apply(this, (query) {
      return query.addFilterCondition(const FilterCondition.isNotNull(
        property: r'downloadLocationId',
      ));
    });
  }

  QueryBuilder<DownloadProfile, DownloadProfile, QAfterFilterCondition>
      downloadLocationIdEqualTo(
    String? value, {
    bool caseSensitive = true,
  }) {
    return QueryBuilder.apply(this, (query) {
      return query.addFilterCondition(FilterCondition.equalTo(
        property: r'downloadLocationId',
        value: value,
        caseSensitive: caseSensitive,
      ));
    });
  }

  QueryBuilder<DownloadProfile, DownloadProfile, QAfterFilterCondition>
      downloadLocationIdGreaterThan(
    String? value, {
    bool include = false,
    bool caseSensitive = true,
  }) {
    return QueryBuilder.apply(this, (query) {
      return query.addFilterCondition(FilterCondition.greaterThan(
        include: include,
        property: r'downloadLocationId',
        value: value,
        caseSensitive: caseSensitive,
      ));
    });
  }

  QueryBuilder<DownloadProfile, DownloadProfile, QAfterFilterCondition>
      downloadLocationIdLessThan(
    String? value, {
    bool include = false,
    bool caseSensitive = true,
  }) {
    return QueryBuilder.apply(this, (query) {
      return query.addFilterCondition(FilterCondition.lessThan(
        include: include,
        property: r'downloadLocationId',
        value: value,
        caseSensitive: caseSensitive,
      ));
    });
  }

  QueryBuilder<DownloadProfile, DownloadProfile, QAfterFilterCondition>
      downloadLocationIdBetween(
    String? lower,
    String? upper, {
    bool includeLower = true,
    bool includeUpper = true,
    bool caseSensitive = true,
  }) {
    return QueryBuilder.apply(this, (query) {
      return query.addFilterCondition(FilterCondition.between(
        property: r'downloadLocationId',
        lower: lower,
        includeLower: includeLower,
        upper: upper,
        includeUpper: includeUpper,
        caseSensitive: caseSensitive,
      ));
    });
  }

  QueryBuilder<DownloadProfile, DownloadProfile, QAfterFilterCondition>
      downloadLocationIdStartsWith(
    String value, {
    bool caseSensitive = true,
  }) {
    return QueryBuilder.apply(this, (query) {
      return query.addFilterCondition(FilterCondition.startsWith(
        property: r'downloadLocationId',
        value: value,
        caseSensitive: caseSensitive,
      ));
    });
  }

  QueryBuilder<DownloadProfile, DownloadProfile, QAfterFilterCondition>
      downloadLocationIdEndsWith(
    String value, {
    bool caseSensitive = true,
  }) {
    return QueryBuilder.apply(this, (query) {
      return query.addFilterCondition(FilterCondition.endsWith(
        property: r'downloadLocationId',
        value: value,
        caseSensitive: caseSensitive,
      ));
    });
  }

  QueryBuilder<DownloadProfile, DownloadProfile, QAfterFilterCondition>
      downloadLocationIdContains(String value, {bool caseSensitive = true}) {
    return QueryBuilder.apply(this, (query) {
      return query.addFilterCondition(FilterCondition.contains(
        property: r'downloadLocationId',
        value: value,
        caseSensitive: caseSensitive,
      ));
    });
  }

  QueryBuilder<DownloadProfile, DownloadProfile, QAfterFilterCondition>
      downloadLocationIdMatches(String pattern, {bool caseSensitive = true}) {
    return QueryBuilder.apply(this, (query) {
      return query.addFilterCondition(FilterCondition.matches(
        property: r'downloadLocationId',
        wildcard: pattern,
        caseSensitive: caseSensitive,
      ));
    });
  }

  QueryBuilder<DownloadProfile, DownloadProfile, QAfterFilterCondition>
      downloadLocationIdIsEmpty() {
    return QueryBuilder.apply(this, (query) {
      return query.addFilterCondition(FilterCondition.equalTo(
        property: r'downloadLocationId',
        value: '',
      ));
    });
  }

  QueryBuilder<DownloadProfile, DownloadProfile, QAfterFilterCondition>
      downloadLocationIdIsNotEmpty() {
    return QueryBuilder.apply(this, (query) {
      return query.addFilterCondition(FilterCondition.greaterThan(
        property: r'downloadLocationId',
        value: '',
      ));
    });
  }

  QueryBuilder<DownloadProfile, DownloadProfile, QAfterFilterCondition>
      stereoBitrateEqualTo(int value) {
    return QueryBuilder.apply(this, (query) {
      return query.addFilterCondition(FilterCondition.equalTo(
        property: r'stereoBitrate',
        value: value,
      ));
    });
  }

  QueryBuilder<DownloadProfile, DownloadProfile, QAfterFilterCondition>
      stereoBitrateGreaterThan(
    int value, {
    bool include = false,
  }) {
    return QueryBuilder.apply(this, (query) {
      return query.addFilterCondition(FilterCondition.greaterThan(
        include: include,
        property: r'stereoBitrate',
        value: value,
      ));
    });
  }

  QueryBuilder<DownloadProfile, DownloadProfile, QAfterFilterCondition>
      stereoBitrateLessThan(
    int value, {
    bool include = false,
  }) {
    return QueryBuilder.apply(this, (query) {
      return query.addFilterCondition(FilterCondition.lessThan(
        include: include,
        property: r'stereoBitrate',
        value: value,
      ));
    });
  }

  QueryBuilder<DownloadProfile, DownloadProfile, QAfterFilterCondition>
      stereoBitrateBetween(
    int lower,
    int upper, {
    bool includeLower = true,
    bool includeUpper = true,
  }) {
    return QueryBuilder.apply(this, (query) {
      return query.addFilterCondition(FilterCondition.between(
        property: r'stereoBitrate',
        lower: lower,
        includeLower: includeLower,
        upper: upper,
        includeUpper: includeUpper,
      ));
    });
  }
}

extension DownloadProfileQueryObject
    on QueryBuilder<DownloadProfile, DownloadProfile, QFilterCondition> {}

// **************************************************************************
// JsonSerializableGenerator
// **************************************************************************

DownloadedSong _$DownloadedSongFromJson(Map json) => DownloadedSong(
      song:
          BaseItemDto.fromJson(Map<String, dynamic>.from(json['song'] as Map)),
      mediaSourceInfo: MediaSourceInfo.fromJson(
          Map<String, dynamic>.from(json['mediaSourceInfo'] as Map)),
      downloadId: json['downloadId'] as String,
      requiredBy: (json['requiredBy'] as List<dynamic>)
          .map((e) => e as String)
          .toList(),
      path: json['path'] as String,
      useHumanReadableNames: json['useHumanReadableNames'] as bool,
      viewId: json['viewId'] as String,
      isPathRelative: json['isPathRelative'] as bool? ?? true,
      downloadLocationId: json['downloadLocationId'] as String?,
    );

>>>>>>> d58f87a2
Map<String, dynamic> _$DownloadedSongToJson(DownloadedSong instance) =>
    <String, dynamic>{
      'song': instance.song.toJson(),
      'mediaSourceInfo': instance.mediaSourceInfo.toJson(),
      'downloadId': instance.downloadId,
      'requiredBy': instance.requiredBy,
      'path': instance.path,
      'useHumanReadableNames': instance.useHumanReadableNames,
      'viewId': instance.viewId,
      'isPathRelative': instance.isPathRelative,
      'downloadLocationId': instance.downloadLocationId,
    };

<<<<<<< HEAD
MediaItemId _$MediaItemIdFromJson(Map<String, dynamic> json) => MediaItemId(
      contentType: $enumDecode(_$TabContentTypeEnumMap, json['contentType']),
      parentType: $enumDecode(_$MediaItemParentTypeEnumMap, json['parentType']),
      itemId: json['itemId'] as String?,
      parentId: json['parentId'] as String?,
    );

Map<String, dynamic> _$MediaItemIdToJson(MediaItemId instance) =>
    <String, dynamic>{
      'contentType': _$TabContentTypeEnumMap[instance.contentType]!,
      'parentType': _$MediaItemParentTypeEnumMap[instance.parentType]!,
      'itemId': instance.itemId,
      'parentId': instance.parentId,
    };

const _$TabContentTypeEnumMap = {
  TabContentType.albums: 'albums',
  TabContentType.artists: 'artists',
  TabContentType.playlists: 'playlists',
  TabContentType.genres: 'genres',
  TabContentType.songs: 'songs',
};

const _$MediaItemParentTypeEnumMap = {
  MediaItemParentType.collection: 'collection',
  MediaItemParentType.rootCollection: 'rootCollection',
  MediaItemParentType.instantMix: 'instantMix',
=======
DownloadStub _$DownloadStubFromJson(Map json) => DownloadStub._build(
      id: json['Id'] as String,
      type: $enumDecode(_$DownloadItemTypeEnumMap, json['Type']),
      jsonItem: json['JsonItem'] as String?,
      isarId: json['IsarId'] as int,
      name: json['Name'] as String,
      baseItemType: $enumDecode(_$BaseItemDtoTypeEnumMap, json['BaseItemType']),
    );

Map<String, dynamic> _$DownloadStubToJson(DownloadStub instance) =>
    <String, dynamic>{
      'IsarId': instance.isarId,
      'Id': instance.id,
      'Name': instance.name,
      'BaseItemType': _$BaseItemDtoTypeEnumMap[instance.baseItemType]!,
      'Type': _$DownloadItemTypeEnumMap[instance.type]!,
      'JsonItem': instance.jsonItem,
    };

const _$DownloadItemTypeEnumMap = {
  DownloadItemType.collection: 'collection',
  DownloadItemType.song: 'song',
  DownloadItemType.image: 'image',
  DownloadItemType.anchor: 'anchor',
  DownloadItemType.finampCollection: 'finampCollection',
};

const _$BaseItemDtoTypeEnumMap = {
  BaseItemDtoType.unknown: 'unknown',
  BaseItemDtoType.album: 'album',
  BaseItemDtoType.artist: 'artist',
  BaseItemDtoType.playlist: 'playlist',
  BaseItemDtoType.genre: 'genre',
  BaseItemDtoType.song: 'song',
  BaseItemDtoType.library: 'library',
  BaseItemDtoType.folder: 'folder',
  BaseItemDtoType.musicVideo: 'musicVideo',
>>>>>>> d58f87a2
};<|MERGE_RESOLUTION|>--- conflicted
+++ resolved
@@ -824,7 +824,7 @@
 
 class MediaItemIdAdapter extends TypeAdapter<MediaItemId> {
   @override
-  final int typeId = 65;
+  final int typeId = 68;
 
   @override
   MediaItemId read(BinaryReader reader) {
@@ -1387,27 +1387,11 @@
           typeId == other.typeId;
 }
 
-<<<<<<< HEAD
-class MediaItemParentTypeAdapter extends TypeAdapter<MediaItemParentType> {
-=======
 class DownloadLocationTypeAdapter extends TypeAdapter<DownloadLocationType> {
->>>>>>> d58f87a2
   @override
   final int typeId = 64;
 
   @override
-<<<<<<< HEAD
-  MediaItemParentType read(BinaryReader reader) {
-    switch (reader.readByte()) {
-      case 0:
-        return MediaItemParentType.collection;
-      case 1:
-        return MediaItemParentType.rootCollection;
-      case 2:
-        return MediaItemParentType.instantMix;
-      default:
-        return MediaItemParentType.collection;
-=======
   DownloadLocationType read(BinaryReader reader) {
     switch (reader.readByte()) {
       case 0:
@@ -1424,22 +1408,10 @@
         return DownloadLocationType.migrated;
       default:
         return DownloadLocationType.internalDocuments;
->>>>>>> d58f87a2
     }
   }
 
   @override
-<<<<<<< HEAD
-  void write(BinaryWriter writer, MediaItemParentType obj) {
-    switch (obj) {
-      case MediaItemParentType.collection:
-        writer.writeByte(0);
-        break;
-      case MediaItemParentType.rootCollection:
-        writer.writeByte(1);
-        break;
-      case MediaItemParentType.instantMix:
-=======
   void write(BinaryWriter writer, DownloadLocationType obj) {
     switch (obj) {
       case DownloadLocationType.internalDocuments:
@@ -1553,7 +1525,6 @@
         writer.writeByte(1);
         break;
       case TranscodeDownloadsSetting.ask:
->>>>>>> d58f87a2
         writer.writeByte(2);
         break;
     }
@@ -1565,11 +1536,51 @@
   @override
   bool operator ==(Object other) =>
       identical(this, other) ||
-<<<<<<< HEAD
+      other is TranscodeDownloadsSettingAdapter &&
+          runtimeType == other.runtimeType &&
+          typeId == other.typeId;
+}
+
+class MediaItemParentTypeAdapter extends TypeAdapter<MediaItemParentType> {
+  @override
+  final int typeId = 67;
+
+  @override
+  MediaItemParentType read(BinaryReader reader) {
+    switch (reader.readByte()) {
+      case 0:
+        return MediaItemParentType.collection;
+      case 1:
+        return MediaItemParentType.rootCollection;
+      case 2:
+        return MediaItemParentType.instantMix;
+      default:
+        return MediaItemParentType.collection;
+    }
+  }
+
+  @override
+  void write(BinaryWriter writer, MediaItemParentType obj) {
+    switch (obj) {
+      case MediaItemParentType.collection:
+        writer.writeByte(0);
+        break;
+      case MediaItemParentType.rootCollection:
+        writer.writeByte(1);
+        break;
+      case MediaItemParentType.instantMix:
+        writer.writeByte(2);
+        break;
+    }
+  }
+
+  @override
+  int get hashCode => typeId.hashCode;
+
+  @override
+  bool operator ==(Object other) =>
+      identical(this, other) ||
       other is MediaItemParentTypeAdapter &&
-=======
-      other is TranscodeDownloadsSettingAdapter &&
->>>>>>> d58f87a2
           runtimeType == other.runtimeType &&
           typeId == other.typeId;
 }
@@ -1581,8 +1592,6 @@
 // coverage:ignore-file
 // ignore_for_file: duplicate_ignore, non_constant_identifier_names, constant_identifier_names, invalid_use_of_protected_member, unnecessary_cast, prefer_const_constructors, lines_longer_than_80_chars, require_trailing_commas, inference_failure_on_function_invocation, unnecessary_parenthesis, unnecessary_raw_strings, unnecessary_null_checks, join_return_with_assignment, prefer_final_locals, avoid_js_rounded_ints, avoid_positional_boolean_parameters, always_specify_types
 
-<<<<<<< HEAD
-=======
 extension GetFinampUserCollection on Isar {
   IsarCollection<FinampUser> get finampUsers => this.collection();
 }
@@ -6068,7 +6077,6 @@
       downloadLocationId: json['downloadLocationId'] as String?,
     );
 
->>>>>>> d58f87a2
 Map<String, dynamic> _$DownloadedSongToJson(DownloadedSong instance) =>
     <String, dynamic>{
       'song': instance.song.toJson(),
@@ -6082,35 +6090,6 @@
       'downloadLocationId': instance.downloadLocationId,
     };
 
-<<<<<<< HEAD
-MediaItemId _$MediaItemIdFromJson(Map<String, dynamic> json) => MediaItemId(
-      contentType: $enumDecode(_$TabContentTypeEnumMap, json['contentType']),
-      parentType: $enumDecode(_$MediaItemParentTypeEnumMap, json['parentType']),
-      itemId: json['itemId'] as String?,
-      parentId: json['parentId'] as String?,
-    );
-
-Map<String, dynamic> _$MediaItemIdToJson(MediaItemId instance) =>
-    <String, dynamic>{
-      'contentType': _$TabContentTypeEnumMap[instance.contentType]!,
-      'parentType': _$MediaItemParentTypeEnumMap[instance.parentType]!,
-      'itemId': instance.itemId,
-      'parentId': instance.parentId,
-    };
-
-const _$TabContentTypeEnumMap = {
-  TabContentType.albums: 'albums',
-  TabContentType.artists: 'artists',
-  TabContentType.playlists: 'playlists',
-  TabContentType.genres: 'genres',
-  TabContentType.songs: 'songs',
-};
-
-const _$MediaItemParentTypeEnumMap = {
-  MediaItemParentType.collection: 'collection',
-  MediaItemParentType.rootCollection: 'rootCollection',
-  MediaItemParentType.instantMix: 'instantMix',
-=======
 DownloadStub _$DownloadStubFromJson(Map json) => DownloadStub._build(
       id: json['Id'] as String,
       type: $enumDecode(_$DownloadItemTypeEnumMap, json['Type']),
@@ -6148,5 +6127,33 @@
   BaseItemDtoType.library: 'library',
   BaseItemDtoType.folder: 'folder',
   BaseItemDtoType.musicVideo: 'musicVideo',
->>>>>>> d58f87a2
+};
+
+MediaItemId _$MediaItemIdFromJson(Map<String, dynamic> json) => MediaItemId(
+      contentType: $enumDecode(_$TabContentTypeEnumMap, json['contentType']),
+      parentType: $enumDecode(_$MediaItemParentTypeEnumMap, json['parentType']),
+      itemId: json['itemId'] as String?,
+      parentId: json['parentId'] as String?,
+    );
+
+Map<String, dynamic> _$MediaItemIdToJson(MediaItemId instance) =>
+    <String, dynamic>{
+      'contentType': _$TabContentTypeEnumMap[instance.contentType]!,
+      'parentType': _$MediaItemParentTypeEnumMap[instance.parentType]!,
+      'itemId': instance.itemId,
+      'parentId': instance.parentId,
+    };
+
+const _$TabContentTypeEnumMap = {
+  TabContentType.albums: 'albums',
+  TabContentType.artists: 'artists',
+  TabContentType.playlists: 'playlists',
+  TabContentType.genres: 'genres',
+  TabContentType.songs: 'songs',
+};
+
+const _$MediaItemParentTypeEnumMap = {
+  MediaItemParentType.collection: 'collection',
+  MediaItemParentType.rootCollection: 'rootCollection',
+  MediaItemParentType.instantMix: 'instantMix',
 };