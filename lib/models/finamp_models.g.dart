--- conflicted
+++ resolved
@@ -99,14 +99,9 @@
       tabSortOrder: fields[21] == null
           ? {}
           : (fields[21] as Map).cast<TabContentType, SortOrder>(),
-<<<<<<< HEAD
-      loopMode: fields[22] == null
+      loopMode: fields[26] == null
           ? FinampLoopMode.all
-          : fields[22] as FinampLoopMode,
-      autoloadLastQueueOnStartup:
-          fields[23] == null ? true : fields[23] as bool,
-    )..disableGesture = fields[19] == null ? false : fields[19] as bool;
-=======
+          : fields[26] as FinampLoopMode,
       tabOrder: fields[22] == null
           ? [
               TabContentType.albums,
@@ -116,6 +111,8 @@
               TabContentType.songs
             ]
           : (fields[22] as List).cast<TabContentType>(),
+      autoloadLastQueueOnStartup:
+          fields[27] == null ? true : fields[27] as bool,
       hasCompletedBlurhashImageMigration:
           fields[23] == null ? false : fields[23] as bool,
       hasCompletedBlurhashImageMigrationIdFix:
@@ -123,17 +120,12 @@
     )
       ..disableGesture = fields[19] == null ? false : fields[19] as bool
       ..showFastScroller = fields[25] == null ? true : fields[25] as bool;
->>>>>>> e72d58d0
   }
 
   @override
   void write(BinaryWriter writer, FinampSettings obj) {
     writer
-<<<<<<< HEAD
-      ..writeByte(24)
-=======
-      ..writeByte(26)
->>>>>>> e72d58d0
+      ..writeByte(28)
       ..writeByte(0)
       ..write(obj.isOffline)
       ..writeByte(1)
@@ -179,19 +171,17 @@
       ..writeByte(21)
       ..write(obj.tabSortOrder)
       ..writeByte(22)
-<<<<<<< HEAD
-      ..write(obj.loopMode)
-      ..writeByte(23)
-      ..write(obj.autoloadLastQueueOnStartup);
-=======
       ..write(obj.tabOrder)
       ..writeByte(23)
       ..write(obj.hasCompletedBlurhashImageMigration)
       ..writeByte(24)
       ..write(obj.hasCompletedBlurhashImageMigrationIdFix)
       ..writeByte(25)
-      ..write(obj.showFastScroller);
->>>>>>> e72d58d0
+      ..write(obj.showFastScroller)
+      ..writeByte(26)
+      ..write(obj.loopMode)
+      ..writeByte(27)
+      ..write(obj.autoloadLastQueueOnStartup);
   }
 
   @override
@@ -395,32 +385,16 @@
           typeId == other.typeId;
 }
 
-<<<<<<< HEAD
-class QueueItemSourceAdapter extends TypeAdapter<QueueItemSource> {
-  @override
-  final int typeId = 54;
-
-  @override
-  QueueItemSource read(BinaryReader reader) {
-=======
 class OfflineListenAdapter extends TypeAdapter<OfflineListen> {
   @override
   final int typeId = 43;
 
   @override
   OfflineListen read(BinaryReader reader) {
->>>>>>> e72d58d0
-    final numOfFields = reader.readByte();
-    final fields = <int, dynamic>{
-      for (int i = 0; i < numOfFields; i++) reader.readByte(): reader.read(),
-    };
-<<<<<<< HEAD
-    return QueueItemSource(
-      type: fields[0] as QueueItemSourceType,
-      name: fields[1] as QueueItemSourceName,
-      id: fields[2] as String,
-      item: fields[3] as BaseItemDto?,
-=======
+    final numOfFields = reader.readByte();
+    final fields = <int, dynamic>{
+      for (int i = 0; i < numOfFields; i++) reader.readByte(): reader.read(),
+    };
     return OfflineListen(
       timestamp: fields[0] as int,
       userId: fields[1] as String,
@@ -429,12 +403,59 @@
       artist: fields[4] as String?,
       album: fields[5] as String?,
       trackMbid: fields[6] as String?,
->>>>>>> e72d58d0
     );
   }
 
   @override
-<<<<<<< HEAD
+  void write(BinaryWriter writer, OfflineListen obj) {
+    writer
+      ..writeByte(7)
+      ..writeByte(0)
+      ..write(obj.timestamp)
+      ..writeByte(1)
+      ..write(obj.userId)
+      ..writeByte(2)
+      ..write(obj.itemId)
+      ..writeByte(3)
+      ..write(obj.name)
+      ..writeByte(4)
+      ..write(obj.artist)
+      ..writeByte(5)
+      ..write(obj.album)
+      ..writeByte(6)
+      ..write(obj.trackMbid);
+  }
+
+  @override
+  int get hashCode => typeId.hashCode;
+
+  @override
+  bool operator ==(Object other) =>
+      identical(this, other) ||
+      other is OfflineListenAdapter &&
+          runtimeType == other.runtimeType &&
+          typeId == other.typeId;
+}
+
+class QueueItemSourceAdapter extends TypeAdapter<QueueItemSource> {
+  @override
+  final int typeId = 54;
+
+  @override
+  QueueItemSource read(BinaryReader reader) {
+    final numOfFields = reader.readByte();
+    final fields = <int, dynamic>{
+      for (int i = 0; i < numOfFields; i++) reader.readByte(): reader.read(),
+    };
+    return QueueItemSource(
+      type: fields[0] as QueueItemSourceType,
+      name: fields[1] as QueueItemSourceName,
+      id: fields[2] as String,
+      item: fields[3] as BaseItemDto?,
+    );
+  }
+
+  @override
   void write(BinaryWriter writer, QueueItemSource obj) {
     writer
       ..writeByte(4)
@@ -713,38 +734,15 @@
       ..write(obj.creation)
       ..writeByte(6)
       ..write(obj.source);
-=======
-  void write(BinaryWriter writer, OfflineListen obj) {
-    writer
-      ..writeByte(7)
-      ..writeByte(0)
-      ..write(obj.timestamp)
-      ..writeByte(1)
-      ..write(obj.userId)
-      ..writeByte(2)
-      ..write(obj.itemId)
-      ..writeByte(3)
-      ..write(obj.name)
-      ..writeByte(4)
-      ..write(obj.artist)
-      ..writeByte(5)
-      ..write(obj.album)
-      ..writeByte(6)
-      ..write(obj.trackMbid);
->>>>>>> e72d58d0
-  }
-
-  @override
-  int get hashCode => typeId.hashCode;
-
-  @override
-  bool operator ==(Object other) =>
-      identical(this, other) ||
-<<<<<<< HEAD
+  }
+
+  @override
+  int get hashCode => typeId.hashCode;
+
+  @override
+  bool operator ==(Object other) =>
+      identical(this, other) ||
       other is FinampStorableQueueInfoAdapter &&
-=======
-      other is OfflineListenAdapter &&
->>>>>>> e72d58d0
           runtimeType == other.runtimeType &&
           typeId == other.typeId;
 }
