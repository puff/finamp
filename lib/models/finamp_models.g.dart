// GENERATED CODE - DO NOT MODIFY BY HAND

part of 'finamp_models.dart';

// **************************************************************************
// TypeAdapterGenerator
// **************************************************************************

class FinampUserAdapter extends TypeAdapter<FinampUser> {
  @override
  final int typeId = 8;

  @override
  FinampUser read(BinaryReader reader) {
    final numOfFields = reader.readByte();
    final fields = <int, dynamic>{
      for (int i = 0; i < numOfFields; i++) reader.readByte(): reader.read(),
    };
    return FinampUser(
      id: fields[0] as String,
      baseUrl: fields[1] as String,
      accessToken: fields[2] as String,
      serverId: fields[3] as String,
      currentViewId: fields[4] as String?,
      views: (fields[5] as Map).cast<String, BaseItemDto>(),
    );
  }

  @override
  void write(BinaryWriter writer, FinampUser obj) {
    writer
      ..writeByte(6)
      ..writeByte(0)
      ..write(obj.id)
      ..writeByte(1)
      ..write(obj.baseUrl)
      ..writeByte(2)
      ..write(obj.accessToken)
      ..writeByte(3)
      ..write(obj.serverId)
      ..writeByte(4)
      ..write(obj.currentViewId)
      ..writeByte(5)
      ..write(obj.views);
  }

  @override
  int get hashCode => typeId.hashCode;

  @override
  bool operator ==(Object other) =>
      identical(this, other) ||
      other is FinampUserAdapter &&
          runtimeType == other.runtimeType &&
          typeId == other.typeId;
}

class FinampSettingsAdapter extends TypeAdapter<FinampSettings> {
  @override
  final int typeId = 28;

  @override
  FinampSettings read(BinaryReader reader) {
    final numOfFields = reader.readByte();
    final fields = <int, dynamic>{
      for (int i = 0; i < numOfFields; i++) reader.readByte(): reader.read(),
    };
    return FinampSettings(
      isOffline: fields[0] as bool,
      shouldTranscode: fields[1] as bool,
      transcodeBitrate: fields[2] as int,
      downloadLocations: (fields[3] as List).cast<DownloadLocation>(),
      androidStopForegroundOnPause: fields[4] as bool,
      showTabs: (fields[5] as Map).cast<TabContentType, bool>(),
      isFavourite: fields[6] as bool,
      sortBy: fields[7] as SortBy,
      sortOrder: fields[8] as SortOrder,
      songShuffleItemCount: fields[9] == null ? 250 : fields[9] as int,
      contentViewType: fields[10] == null
          ? ContentViewType.list
          : fields[10] as ContentViewType,
      contentGridViewCrossAxisCountPortrait:
          fields[11] == null ? 2 : fields[11] as int,
      contentGridViewCrossAxisCountLandscape:
          fields[12] == null ? 3 : fields[12] as int,
      showTextOnGridView: fields[13] == null ? true : fields[13] as bool,
      sleepTimerSeconds: fields[14] == null ? 1800 : fields[14] as int,
      downloadLocationsMap: fields[15] == null
          ? {}
          : (fields[15] as Map).cast<String, DownloadLocation>(),
      showCoverAsPlayerBackground:
          fields[16] == null ? true : fields[16] as bool,
      hideSongArtistsIfSameAsAlbumArtists:
          fields[17] == null ? true : fields[17] as bool,
      bufferDurationSeconds: fields[18] == null ? 600 : fields[18] as int,
      tabSortBy: fields[20] == null
          ? {}
          : (fields[20] as Map).cast<TabContentType, SortBy>(),
      tabSortOrder: fields[21] == null
          ? {}
          : (fields[21] as Map).cast<TabContentType, SortOrder>(),
      loopMode: fields[26] == null
          ? FinampLoopMode.all
          : fields[26] as FinampLoopMode,
      tabOrder: fields[22] == null
          ? [
              TabContentType.albums,
              TabContentType.artists,
              TabContentType.playlists,
              TabContentType.genres,
              TabContentType.songs
            ]
          : (fields[22] as List).cast<TabContentType>(),
      autoloadLastQueueOnStartup:
          fields[27] == null ? true : fields[27] as bool,
      hasCompletedBlurhashImageMigration:
          fields[23] == null ? false : fields[23] as bool,
      hasCompletedBlurhashImageMigrationIdFix:
          fields[24] == null ? false : fields[24] as bool,
      hasCompletedIsarDownloadsMigration:
          fields[26] == null ? false : fields[26] as bool,
    )
      ..disableGesture = fields[19] == null ? false : fields[19] as bool
      ..showFastScroller = fields[25] == null ? true : fields[25] as bool;
  }

  @override
  void write(BinaryWriter writer, FinampSettings obj) {
    writer
<<<<<<< HEAD
      ..writeByte(27)
=======
      ..writeByte(28)
>>>>>>> 4463bff0
      ..writeByte(0)
      ..write(obj.isOffline)
      ..writeByte(1)
      ..write(obj.shouldTranscode)
      ..writeByte(2)
      ..write(obj.transcodeBitrate)
      ..writeByte(3)
      ..write(obj.downloadLocations)
      ..writeByte(4)
      ..write(obj.androidStopForegroundOnPause)
      ..writeByte(5)
      ..write(obj.showTabs)
      ..writeByte(6)
      ..write(obj.isFavourite)
      ..writeByte(7)
      ..write(obj.sortBy)
      ..writeByte(8)
      ..write(obj.sortOrder)
      ..writeByte(9)
      ..write(obj.songShuffleItemCount)
      ..writeByte(10)
      ..write(obj.contentViewType)
      ..writeByte(11)
      ..write(obj.contentGridViewCrossAxisCountPortrait)
      ..writeByte(12)
      ..write(obj.contentGridViewCrossAxisCountLandscape)
      ..writeByte(13)
      ..write(obj.showTextOnGridView)
      ..writeByte(14)
      ..write(obj.sleepTimerSeconds)
      ..writeByte(15)
      ..write(obj.downloadLocationsMap)
      ..writeByte(16)
      ..write(obj.showCoverAsPlayerBackground)
      ..writeByte(17)
      ..write(obj.hideSongArtistsIfSameAsAlbumArtists)
      ..writeByte(18)
      ..write(obj.bufferDurationSeconds)
      ..writeByte(19)
      ..write(obj.disableGesture)
      ..writeByte(20)
      ..write(obj.tabSortBy)
      ..writeByte(21)
      ..write(obj.tabSortOrder)
      ..writeByte(22)
      ..write(obj.tabOrder)
      ..writeByte(23)
      ..write(obj.hasCompletedBlurhashImageMigration)
      ..writeByte(24)
      ..write(obj.hasCompletedBlurhashImageMigrationIdFix)
      ..writeByte(25)
      ..write(obj.showFastScroller)
      ..writeByte(26)
<<<<<<< HEAD
      ..write(obj.hasCompletedIsarDownloadsMigration);
=======
      ..write(obj.loopMode)
      ..writeByte(27)
      ..write(obj.autoloadLastQueueOnStartup);
>>>>>>> 4463bff0
  }

  @override
  int get hashCode => typeId.hashCode;

  @override
  bool operator ==(Object other) =>
      identical(this, other) ||
      other is FinampSettingsAdapter &&
          runtimeType == other.runtimeType &&
          typeId == other.typeId;
}

class DownloadLocationAdapter extends TypeAdapter<DownloadLocation> {
  @override
  final int typeId = 31;

  @override
  DownloadLocation read(BinaryReader reader) {
    final numOfFields = reader.readByte();
    final fields = <int, dynamic>{
      for (int i = 0; i < numOfFields; i++) reader.readByte(): reader.read(),
    };
    return DownloadLocation(
      name: fields[0] as String,
      path: fields[1] as String,
      useHumanReadableNames: fields[2] as bool,
      deletable: fields[3] as bool,
      id: fields[4] == null ? '0' : fields[4] as String,
    );
  }

  @override
  void write(BinaryWriter writer, DownloadLocation obj) {
    writer
      ..writeByte(5)
      ..writeByte(0)
      ..write(obj.name)
      ..writeByte(1)
      ..write(obj.path)
      ..writeByte(2)
      ..write(obj.useHumanReadableNames)
      ..writeByte(3)
      ..write(obj.deletable)
      ..writeByte(4)
      ..write(obj.id);
  }

  @override
  int get hashCode => typeId.hashCode;

  @override
  bool operator ==(Object other) =>
      identical(this, other) ||
      other is DownloadLocationAdapter &&
          runtimeType == other.runtimeType &&
          typeId == other.typeId;
}

class DownloadedSongAdapter extends TypeAdapter<DownloadedSong> {
  @override
  final int typeId = 3;

  @override
  DownloadedSong read(BinaryReader reader) {
    final numOfFields = reader.readByte();
    final fields = <int, dynamic>{
      for (int i = 0; i < numOfFields; i++) reader.readByte(): reader.read(),
    };
    return DownloadedSong(
      song: fields[0] as BaseItemDto,
      mediaSourceInfo: fields[1] as MediaSourceInfo,
      downloadId: fields[2] as String,
      requiredBy: (fields[3] as List).cast<String>(),
      path: fields[4] as String,
      useHumanReadableNames: fields[5] as bool,
      viewId: fields[6] as String,
      isPathRelative: fields[7] == null ? false : fields[7] as bool,
      downloadLocationId: fields[8] as String?,
    );
  }

  @override
  void write(BinaryWriter writer, DownloadedSong obj) {
    writer
      ..writeByte(9)
      ..writeByte(0)
      ..write(obj.song)
      ..writeByte(1)
      ..write(obj.mediaSourceInfo)
      ..writeByte(2)
      ..write(obj.downloadId)
      ..writeByte(3)
      ..write(obj.requiredBy)
      ..writeByte(4)
      ..write(obj.path)
      ..writeByte(5)
      ..write(obj.useHumanReadableNames)
      ..writeByte(6)
      ..write(obj.viewId)
      ..writeByte(7)
      ..write(obj.isPathRelative)
      ..writeByte(8)
      ..write(obj.downloadLocationId);
  }

  @override
  int get hashCode => typeId.hashCode;

  @override
  bool operator ==(Object other) =>
      identical(this, other) ||
      other is DownloadedSongAdapter &&
          runtimeType == other.runtimeType &&
          typeId == other.typeId;
}

class DownloadedParentAdapter extends TypeAdapter<DownloadedParent> {
  @override
  final int typeId = 4;

  @override
  DownloadedParent read(BinaryReader reader) {
    final numOfFields = reader.readByte();
    final fields = <int, dynamic>{
      for (int i = 0; i < numOfFields; i++) reader.readByte(): reader.read(),
    };
    return DownloadedParent(
      item: fields[0] as BaseItemDto,
      downloadedChildren: (fields[1] as Map).cast<String, BaseItemDto>(),
      viewId: fields[2] as String,
    );
  }

  @override
  void write(BinaryWriter writer, DownloadedParent obj) {
    writer
      ..writeByte(3)
      ..writeByte(0)
      ..write(obj.item)
      ..writeByte(1)
      ..write(obj.downloadedChildren)
      ..writeByte(2)
      ..write(obj.viewId);
  }

  @override
  int get hashCode => typeId.hashCode;

  @override
  bool operator ==(Object other) =>
      identical(this, other) ||
      other is DownloadedParentAdapter &&
          runtimeType == other.runtimeType &&
          typeId == other.typeId;
}

class DownloadedImageAdapter extends TypeAdapter<DownloadedImage> {
  @override
  final int typeId = 40;

  @override
  DownloadedImage read(BinaryReader reader) {
    final numOfFields = reader.readByte();
    final fields = <int, dynamic>{
      for (int i = 0; i < numOfFields; i++) reader.readByte(): reader.read(),
    };
    return DownloadedImage(
      id: fields[0] as String,
      downloadId: fields[1] as String,
      path: fields[2] as String,
      requiredBy: (fields[3] as List).cast<String>(),
      downloadLocationId: fields[4] as String,
    );
  }

  @override
  void write(BinaryWriter writer, DownloadedImage obj) {
    writer
      ..writeByte(5)
      ..writeByte(0)
      ..write(obj.id)
      ..writeByte(1)
      ..write(obj.downloadId)
      ..writeByte(2)
      ..write(obj.path)
      ..writeByte(3)
      ..write(obj.requiredBy)
      ..writeByte(4)
      ..write(obj.downloadLocationId);
  }

  @override
  int get hashCode => typeId.hashCode;

  @override
  bool operator ==(Object other) =>
      identical(this, other) ||
      other is DownloadedImageAdapter &&
          runtimeType == other.runtimeType &&
          typeId == other.typeId;
}

class OfflineListenAdapter extends TypeAdapter<OfflineListen> {
  @override
  final int typeId = 43;

  @override
  OfflineListen read(BinaryReader reader) {
    final numOfFields = reader.readByte();
    final fields = <int, dynamic>{
      for (int i = 0; i < numOfFields; i++) reader.readByte(): reader.read(),
    };
    return OfflineListen(
      timestamp: fields[0] as int,
      userId: fields[1] as String,
      itemId: fields[2] as String,
      name: fields[3] as String,
      artist: fields[4] as String?,
      album: fields[5] as String?,
      trackMbid: fields[6] as String?,
    );
  }

  @override
  void write(BinaryWriter writer, OfflineListen obj) {
    writer
      ..writeByte(7)
      ..writeByte(0)
      ..write(obj.timestamp)
      ..writeByte(1)
      ..write(obj.userId)
      ..writeByte(2)
      ..write(obj.itemId)
      ..writeByte(3)
      ..write(obj.name)
      ..writeByte(4)
      ..write(obj.artist)
      ..writeByte(5)
      ..write(obj.album)
      ..writeByte(6)
      ..write(obj.trackMbid);
  }

  @override
  int get hashCode => typeId.hashCode;

  @override
  bool operator ==(Object other) =>
      identical(this, other) ||
      other is OfflineListenAdapter &&
          runtimeType == other.runtimeType &&
          typeId == other.typeId;
}

class QueueItemSourceAdapter extends TypeAdapter<QueueItemSource> {
  @override
  final int typeId = 54;

  @override
  QueueItemSource read(BinaryReader reader) {
    final numOfFields = reader.readByte();
    final fields = <int, dynamic>{
      for (int i = 0; i < numOfFields; i++) reader.readByte(): reader.read(),
    };
    return QueueItemSource(
      type: fields[0] as QueueItemSourceType,
      name: fields[1] as QueueItemSourceName,
      id: fields[2] as String,
      item: fields[3] as BaseItemDto?,
    );
  }

  @override
  void write(BinaryWriter writer, QueueItemSource obj) {
    writer
      ..writeByte(4)
      ..writeByte(0)
      ..write(obj.type)
      ..writeByte(1)
      ..write(obj.name)
      ..writeByte(2)
      ..write(obj.id)
      ..writeByte(3)
      ..write(obj.item);
  }

  @override
  int get hashCode => typeId.hashCode;

  @override
  bool operator ==(Object other) =>
      identical(this, other) ||
      other is QueueItemSourceAdapter &&
          runtimeType == other.runtimeType &&
          typeId == other.typeId;
}

class QueueItemSourceNameAdapter extends TypeAdapter<QueueItemSourceName> {
  @override
  final int typeId = 56;

  @override
  QueueItemSourceName read(BinaryReader reader) {
    final numOfFields = reader.readByte();
    final fields = <int, dynamic>{
      for (int i = 0; i < numOfFields; i++) reader.readByte(): reader.read(),
    };
    return QueueItemSourceName(
      type: fields[0] as QueueItemSourceNameType,
      pretranslatedName: fields[1] as String?,
      localizationParameter: fields[2] as String?,
    );
  }

  @override
  void write(BinaryWriter writer, QueueItemSourceName obj) {
    writer
      ..writeByte(3)
      ..writeByte(0)
      ..write(obj.type)
      ..writeByte(1)
      ..write(obj.pretranslatedName)
      ..writeByte(2)
      ..write(obj.localizationParameter);
  }

  @override
  int get hashCode => typeId.hashCode;

  @override
  bool operator ==(Object other) =>
      identical(this, other) ||
      other is QueueItemSourceNameAdapter &&
          runtimeType == other.runtimeType &&
          typeId == other.typeId;
}

class FinampQueueItemAdapter extends TypeAdapter<FinampQueueItem> {
  @override
  final int typeId = 57;

  @override
  FinampQueueItem read(BinaryReader reader) {
    final numOfFields = reader.readByte();
    final fields = <int, dynamic>{
      for (int i = 0; i < numOfFields; i++) reader.readByte(): reader.read(),
    };
    return FinampQueueItem(
      item: fields[1] as MediaItem,
      source: fields[2] as QueueItemSource,
      type: fields[3] as QueueItemQueueType,
    )..id = fields[0] as String;
  }

  @override
  void write(BinaryWriter writer, FinampQueueItem obj) {
    writer
      ..writeByte(4)
      ..writeByte(0)
      ..write(obj.id)
      ..writeByte(1)
      ..write(obj.item)
      ..writeByte(2)
      ..write(obj.source)
      ..writeByte(3)
      ..write(obj.type);
  }

  @override
  int get hashCode => typeId.hashCode;

  @override
  bool operator ==(Object other) =>
      identical(this, other) ||
      other is FinampQueueItemAdapter &&
          runtimeType == other.runtimeType &&
          typeId == other.typeId;
}

class FinampQueueOrderAdapter extends TypeAdapter<FinampQueueOrder> {
  @override
  final int typeId = 58;

  @override
  FinampQueueOrder read(BinaryReader reader) {
    final numOfFields = reader.readByte();
    final fields = <int, dynamic>{
      for (int i = 0; i < numOfFields; i++) reader.readByte(): reader.read(),
    };
    return FinampQueueOrder(
      items: (fields[0] as List).cast<FinampQueueItem>(),
      originalSource: fields[1] as QueueItemSource,
      linearOrder: (fields[2] as List).cast<int>(),
      shuffledOrder: (fields[3] as List).cast<int>(),
    );
  }

  @override
  void write(BinaryWriter writer, FinampQueueOrder obj) {
    writer
      ..writeByte(4)
      ..writeByte(0)
      ..write(obj.items)
      ..writeByte(1)
      ..write(obj.originalSource)
      ..writeByte(2)
      ..write(obj.linearOrder)
      ..writeByte(3)
      ..write(obj.shuffledOrder);
  }

  @override
  int get hashCode => typeId.hashCode;

  @override
  bool operator ==(Object other) =>
      identical(this, other) ||
      other is FinampQueueOrderAdapter &&
          runtimeType == other.runtimeType &&
          typeId == other.typeId;
}

class FinampQueueInfoAdapter extends TypeAdapter<FinampQueueInfo> {
  @override
  final int typeId = 59;

  @override
  FinampQueueInfo read(BinaryReader reader) {
    final numOfFields = reader.readByte();
    final fields = <int, dynamic>{
      for (int i = 0; i < numOfFields; i++) reader.readByte(): reader.read(),
    };
    return FinampQueueInfo(
      previousTracks: (fields[0] as List).cast<FinampQueueItem>(),
      currentTrack: fields[1] as FinampQueueItem?,
      nextUp: (fields[2] as List).cast<FinampQueueItem>(),
      queue: (fields[3] as List).cast<FinampQueueItem>(),
      source: fields[4] as QueueItemSource,
      saveState: fields[5] as SavedQueueState,
    );
  }

  @override
  void write(BinaryWriter writer, FinampQueueInfo obj) {
    writer
      ..writeByte(6)
      ..writeByte(0)
      ..write(obj.previousTracks)
      ..writeByte(1)
      ..write(obj.currentTrack)
      ..writeByte(2)
      ..write(obj.nextUp)
      ..writeByte(3)
      ..write(obj.queue)
      ..writeByte(4)
      ..write(obj.source)
      ..writeByte(5)
      ..write(obj.saveState);
  }

  @override
  int get hashCode => typeId.hashCode;

  @override
  bool operator ==(Object other) =>
      identical(this, other) ||
      other is FinampQueueInfoAdapter &&
          runtimeType == other.runtimeType &&
          typeId == other.typeId;
}

class FinampHistoryItemAdapter extends TypeAdapter<FinampHistoryItem> {
  @override
  final int typeId = 60;

  @override
  FinampHistoryItem read(BinaryReader reader) {
    final numOfFields = reader.readByte();
    final fields = <int, dynamic>{
      for (int i = 0; i < numOfFields; i++) reader.readByte(): reader.read(),
    };
    return FinampHistoryItem(
      item: fields[0] as FinampQueueItem,
      startTime: fields[1] as DateTime,
      endTime: fields[2] as DateTime?,
    );
  }

  @override
  void write(BinaryWriter writer, FinampHistoryItem obj) {
    writer
      ..writeByte(3)
      ..writeByte(0)
      ..write(obj.item)
      ..writeByte(1)
      ..write(obj.startTime)
      ..writeByte(2)
      ..write(obj.endTime);
  }

  @override
  int get hashCode => typeId.hashCode;

  @override
  bool operator ==(Object other) =>
      identical(this, other) ||
      other is FinampHistoryItemAdapter &&
          runtimeType == other.runtimeType &&
          typeId == other.typeId;
}

class FinampStorableQueueInfoAdapter
    extends TypeAdapter<FinampStorableQueueInfo> {
  @override
  final int typeId = 61;

  @override
  FinampStorableQueueInfo read(BinaryReader reader) {
    final numOfFields = reader.readByte();
    final fields = <int, dynamic>{
      for (int i = 0; i < numOfFields; i++) reader.readByte(): reader.read(),
    };
    return FinampStorableQueueInfo(
      previousTracks: (fields[0] as List).cast<String>(),
      currentTrack: fields[1] as String?,
      currentTrackSeek: fields[2] as int?,
      nextUp: (fields[3] as List).cast<String>(),
      queue: (fields[4] as List).cast<String>(),
      creation: fields[5] as int,
      source: fields[6] as QueueItemSource?,
    );
  }

  @override
  void write(BinaryWriter writer, FinampStorableQueueInfo obj) {
    writer
      ..writeByte(7)
      ..writeByte(0)
      ..write(obj.previousTracks)
      ..writeByte(1)
      ..write(obj.currentTrack)
      ..writeByte(2)
      ..write(obj.currentTrackSeek)
      ..writeByte(3)
      ..write(obj.nextUp)
      ..writeByte(4)
      ..write(obj.queue)
      ..writeByte(5)
      ..write(obj.creation)
      ..writeByte(6)
      ..write(obj.source);
  }

  @override
  int get hashCode => typeId.hashCode;

  @override
  bool operator ==(Object other) =>
      identical(this, other) ||
      other is FinampStorableQueueInfoAdapter &&
          runtimeType == other.runtimeType &&
          typeId == other.typeId;
}

class TabContentTypeAdapter extends TypeAdapter<TabContentType> {
  @override
  final int typeId = 36;

  @override
  TabContentType read(BinaryReader reader) {
    switch (reader.readByte()) {
      case 0:
        return TabContentType.albums;
      case 1:
        return TabContentType.artists;
      case 2:
        return TabContentType.playlists;
      case 3:
        return TabContentType.genres;
      case 4:
        return TabContentType.songs;
      default:
        return TabContentType.albums;
    }
  }

  @override
  void write(BinaryWriter writer, TabContentType obj) {
    switch (obj) {
      case TabContentType.albums:
        writer.writeByte(0);
        break;
      case TabContentType.artists:
        writer.writeByte(1);
        break;
      case TabContentType.playlists:
        writer.writeByte(2);
        break;
      case TabContentType.genres:
        writer.writeByte(3);
        break;
      case TabContentType.songs:
        writer.writeByte(4);
        break;
    }
  }

  @override
  int get hashCode => typeId.hashCode;

  @override
  bool operator ==(Object other) =>
      identical(this, other) ||
      other is TabContentTypeAdapter &&
          runtimeType == other.runtimeType &&
          typeId == other.typeId;
}

class ContentViewTypeAdapter extends TypeAdapter<ContentViewType> {
  @override
  final int typeId = 39;

  @override
  ContentViewType read(BinaryReader reader) {
    switch (reader.readByte()) {
      case 0:
        return ContentViewType.list;
      case 1:
        return ContentViewType.grid;
      default:
        return ContentViewType.list;
    }
  }

  @override
  void write(BinaryWriter writer, ContentViewType obj) {
    switch (obj) {
      case ContentViewType.list:
        writer.writeByte(0);
        break;
      case ContentViewType.grid:
        writer.writeByte(1);
        break;
    }
  }

  @override
  int get hashCode => typeId.hashCode;

  @override
  bool operator ==(Object other) =>
      identical(this, other) ||
      other is ContentViewTypeAdapter &&
          runtimeType == other.runtimeType &&
          typeId == other.typeId;
}

class FinampPlaybackOrderAdapter extends TypeAdapter<FinampPlaybackOrder> {
  @override
  final int typeId = 50;

  @override
  FinampPlaybackOrder read(BinaryReader reader) {
    switch (reader.readByte()) {
      case 0:
        return FinampPlaybackOrder.shuffled;
      case 1:
        return FinampPlaybackOrder.linear;
      default:
        return FinampPlaybackOrder.shuffled;
    }
  }

  @override
  void write(BinaryWriter writer, FinampPlaybackOrder obj) {
    switch (obj) {
      case FinampPlaybackOrder.shuffled:
        writer.writeByte(0);
        break;
      case FinampPlaybackOrder.linear:
        writer.writeByte(1);
        break;
    }
  }

  @override
  int get hashCode => typeId.hashCode;

  @override
  bool operator ==(Object other) =>
      identical(this, other) ||
      other is FinampPlaybackOrderAdapter &&
          runtimeType == other.runtimeType &&
          typeId == other.typeId;
}

class FinampLoopModeAdapter extends TypeAdapter<FinampLoopMode> {
  @override
  final int typeId = 51;

  @override
  FinampLoopMode read(BinaryReader reader) {
    switch (reader.readByte()) {
      case 0:
        return FinampLoopMode.none;
      case 1:
        return FinampLoopMode.one;
      case 2:
        return FinampLoopMode.all;
      default:
        return FinampLoopMode.none;
    }
  }

  @override
  void write(BinaryWriter writer, FinampLoopMode obj) {
    switch (obj) {
      case FinampLoopMode.none:
        writer.writeByte(0);
        break;
      case FinampLoopMode.one:
        writer.writeByte(1);
        break;
      case FinampLoopMode.all:
        writer.writeByte(2);
        break;
    }
  }

  @override
  int get hashCode => typeId.hashCode;

  @override
  bool operator ==(Object other) =>
      identical(this, other) ||
      other is FinampLoopModeAdapter &&
          runtimeType == other.runtimeType &&
          typeId == other.typeId;
}

class QueueItemSourceTypeAdapter extends TypeAdapter<QueueItemSourceType> {
  @override
  final int typeId = 52;

  @override
  QueueItemSourceType read(BinaryReader reader) {
    switch (reader.readByte()) {
      case 0:
        return QueueItemSourceType.album;
      case 1:
        return QueueItemSourceType.playlist;
      case 2:
        return QueueItemSourceType.songMix;
      case 3:
        return QueueItemSourceType.artistMix;
      case 4:
        return QueueItemSourceType.albumMix;
      case 5:
        return QueueItemSourceType.favorites;
      case 6:
        return QueueItemSourceType.allSongs;
      case 7:
        return QueueItemSourceType.filteredList;
      case 8:
        return QueueItemSourceType.genre;
      case 9:
        return QueueItemSourceType.artist;
      case 10:
        return QueueItemSourceType.nextUp;
      case 11:
        return QueueItemSourceType.nextUpAlbum;
      case 12:
        return QueueItemSourceType.nextUpPlaylist;
      case 13:
        return QueueItemSourceType.nextUpArtist;
      case 14:
        return QueueItemSourceType.formerNextUp;
      case 15:
        return QueueItemSourceType.downloads;
      case 16:
        return QueueItemSourceType.unknown;
      default:
        return QueueItemSourceType.album;
    }
  }

  @override
  void write(BinaryWriter writer, QueueItemSourceType obj) {
    switch (obj) {
      case QueueItemSourceType.album:
        writer.writeByte(0);
        break;
      case QueueItemSourceType.playlist:
        writer.writeByte(1);
        break;
      case QueueItemSourceType.songMix:
        writer.writeByte(2);
        break;
      case QueueItemSourceType.artistMix:
        writer.writeByte(3);
        break;
      case QueueItemSourceType.albumMix:
        writer.writeByte(4);
        break;
      case QueueItemSourceType.favorites:
        writer.writeByte(5);
        break;
      case QueueItemSourceType.allSongs:
        writer.writeByte(6);
        break;
      case QueueItemSourceType.filteredList:
        writer.writeByte(7);
        break;
      case QueueItemSourceType.genre:
        writer.writeByte(8);
        break;
      case QueueItemSourceType.artist:
        writer.writeByte(9);
        break;
      case QueueItemSourceType.nextUp:
        writer.writeByte(10);
        break;
      case QueueItemSourceType.nextUpAlbum:
        writer.writeByte(11);
        break;
      case QueueItemSourceType.nextUpPlaylist:
        writer.writeByte(12);
        break;
      case QueueItemSourceType.nextUpArtist:
        writer.writeByte(13);
        break;
      case QueueItemSourceType.formerNextUp:
        writer.writeByte(14);
        break;
      case QueueItemSourceType.downloads:
        writer.writeByte(15);
        break;
      case QueueItemSourceType.unknown:
        writer.writeByte(16);
        break;
    }
  }

  @override
  int get hashCode => typeId.hashCode;

  @override
  bool operator ==(Object other) =>
      identical(this, other) ||
      other is QueueItemSourceTypeAdapter &&
          runtimeType == other.runtimeType &&
          typeId == other.typeId;
}

class QueueItemQueueTypeAdapter extends TypeAdapter<QueueItemQueueType> {
  @override
  final int typeId = 53;

  @override
  QueueItemQueueType read(BinaryReader reader) {
    switch (reader.readByte()) {
      case 0:
        return QueueItemQueueType.previousTracks;
      case 1:
        return QueueItemQueueType.currentTrack;
      case 2:
        return QueueItemQueueType.nextUp;
      case 3:
        return QueueItemQueueType.queue;
      default:
        return QueueItemQueueType.previousTracks;
    }
  }

  @override
  void write(BinaryWriter writer, QueueItemQueueType obj) {
    switch (obj) {
      case QueueItemQueueType.previousTracks:
        writer.writeByte(0);
        break;
      case QueueItemQueueType.currentTrack:
        writer.writeByte(1);
        break;
      case QueueItemQueueType.nextUp:
        writer.writeByte(2);
        break;
      case QueueItemQueueType.queue:
        writer.writeByte(3);
        break;
    }
  }

  @override
  int get hashCode => typeId.hashCode;

  @override
  bool operator ==(Object other) =>
      identical(this, other) ||
      other is QueueItemQueueTypeAdapter &&
          runtimeType == other.runtimeType &&
          typeId == other.typeId;
}

class QueueItemSourceNameTypeAdapter
    extends TypeAdapter<QueueItemSourceNameType> {
  @override
  final int typeId = 55;

  @override
  QueueItemSourceNameType read(BinaryReader reader) {
    switch (reader.readByte()) {
      case 0:
        return QueueItemSourceNameType.preTranslated;
      case 1:
        return QueueItemSourceNameType.yourLikes;
      case 2:
        return QueueItemSourceNameType.shuffleAll;
      case 3:
        return QueueItemSourceNameType.mix;
      case 4:
        return QueueItemSourceNameType.instantMix;
      case 5:
        return QueueItemSourceNameType.nextUp;
      case 6:
        return QueueItemSourceNameType.tracksFormerNextUp;
      case 7:
        return QueueItemSourceNameType.savedQueue;
      default:
        return QueueItemSourceNameType.preTranslated;
    }
  }

  @override
  void write(BinaryWriter writer, QueueItemSourceNameType obj) {
    switch (obj) {
      case QueueItemSourceNameType.preTranslated:
        writer.writeByte(0);
        break;
      case QueueItemSourceNameType.yourLikes:
        writer.writeByte(1);
        break;
      case QueueItemSourceNameType.shuffleAll:
        writer.writeByte(2);
        break;
      case QueueItemSourceNameType.mix:
        writer.writeByte(3);
        break;
      case QueueItemSourceNameType.instantMix:
        writer.writeByte(4);
        break;
      case QueueItemSourceNameType.nextUp:
        writer.writeByte(5);
        break;
      case QueueItemSourceNameType.tracksFormerNextUp:
        writer.writeByte(6);
        break;
      case QueueItemSourceNameType.savedQueue:
        writer.writeByte(7);
        break;
    }
  }

  @override
  int get hashCode => typeId.hashCode;

  @override
  bool operator ==(Object other) =>
      identical(this, other) ||
      other is QueueItemSourceNameTypeAdapter &&
          runtimeType == other.runtimeType &&
          typeId == other.typeId;
}

class SavedQueueStateAdapter extends TypeAdapter<SavedQueueState> {
  @override
  final int typeId = 62;

  @override
  SavedQueueState read(BinaryReader reader) {
    switch (reader.readByte()) {
      case 0:
        return SavedQueueState.preInit;
      case 1:
        return SavedQueueState.init;
      case 2:
        return SavedQueueState.loading;
      case 3:
        return SavedQueueState.saving;
      case 4:
        return SavedQueueState.failed;
      case 5:
        return SavedQueueState.pendingSave;
      default:
        return SavedQueueState.preInit;
    }
  }

  @override
  void write(BinaryWriter writer, SavedQueueState obj) {
    switch (obj) {
      case SavedQueueState.preInit:
        writer.writeByte(0);
        break;
      case SavedQueueState.init:
        writer.writeByte(1);
        break;
      case SavedQueueState.loading:
        writer.writeByte(2);
        break;
      case SavedQueueState.saving:
        writer.writeByte(3);
        break;
      case SavedQueueState.failed:
        writer.writeByte(4);
        break;
      case SavedQueueState.pendingSave:
        writer.writeByte(5);
        break;
    }
  }

  @override
  int get hashCode => typeId.hashCode;

  @override
  bool operator ==(Object other) =>
      identical(this, other) ||
      other is SavedQueueStateAdapter &&
          runtimeType == other.runtimeType &&
          typeId == other.typeId;
}

// **************************************************************************
// IsarCollectionGenerator
// **************************************************************************

// coverage:ignore-file
// ignore_for_file: duplicate_ignore, non_constant_identifier_names, constant_identifier_names, invalid_use_of_protected_member, unnecessary_cast, prefer_const_constructors, lines_longer_than_80_chars, require_trailing_commas, inference_failure_on_function_invocation, unnecessary_parenthesis, unnecessary_raw_strings, unnecessary_null_checks, join_return_with_assignment, prefer_final_locals, avoid_js_rounded_ints, avoid_positional_boolean_parameters, always_specify_types

extension GetDownloadItemCollection on Isar {
  IsarCollection<DownloadItem> get downloadItems => this.collection();
}

const DownloadItemSchema = CollectionSchema(
  name: r'DownloadItem',
  id: 3470061580579511306,
  properties: {
    r'baseIndexNumber': PropertySchema(
      id: 0,
      name: r'baseIndexNumber',
      type: IsarType.long,
    ),
    r'baseItemType': PropertySchema(
      id: 1,
      name: r'baseItemType',
      type: IsarType.byte,
      enumMap: _DownloadItembaseItemTypeEnumValueMap,
    ),
    r'downloadLocationId': PropertySchema(
      id: 2,
      name: r'downloadLocationId',
      type: IsarType.string,
    ),
    r'id': PropertySchema(
      id: 3,
      name: r'id',
      type: IsarType.string,
    ),
    r'jsonItem': PropertySchema(
      id: 4,
      name: r'jsonItem',
      type: IsarType.string,
    ),
    r'jsonMediaSource': PropertySchema(
      id: 5,
      name: r'jsonMediaSource',
      type: IsarType.string,
    ),
    r'name': PropertySchema(
      id: 6,
      name: r'name',
      type: IsarType.string,
    ),
    r'orderedChildren': PropertySchema(
      id: 7,
      name: r'orderedChildren',
      type: IsarType.longList,
    ),
    r'parentIndexNumber': PropertySchema(
      id: 8,
      name: r'parentIndexNumber',
      type: IsarType.long,
    ),
    r'path': PropertySchema(
      id: 9,
      name: r'path',
      type: IsarType.string,
    ),
    r'state': PropertySchema(
      id: 10,
      name: r'state',
      type: IsarType.byte,
      enumMap: _DownloadItemstateEnumValueMap,
    ),
    r'type': PropertySchema(
      id: 11,
      name: r'type',
      type: IsarType.byte,
      enumMap: _DownloadItemtypeEnumValueMap,
    )
  },
  estimateSize: _downloadItemEstimateSize,
  serialize: _downloadItemSerialize,
  deserialize: _downloadItemDeserialize,
  deserializeProp: _downloadItemDeserializeProp,
  idName: r'isarId',
  indexes: {
    r'type': IndexSchema(
      id: 5117122708147080838,
      name: r'type',
      unique: false,
      replace: false,
      properties: [
        IndexPropertySchema(
          name: r'type',
          type: IndexType.value,
          caseSensitive: false,
        )
      ],
    )
  },
  links: {
    r'requires': LinkSchema(
      id: 2869659933205985607,
      name: r'requires',
      target: r'DownloadItem',
      single: false,
    ),
    r'requiredBy': LinkSchema(
      id: 8162545016065706399,
      name: r'requiredBy',
      target: r'DownloadItem',
      single: false,
      linkName: r'requires',
    )
  },
  embeddedSchemas: {},
  getId: _downloadItemGetId,
  getLinks: _downloadItemGetLinks,
  attach: _downloadItemAttach,
  version: '3.1.0+1',
);

int _downloadItemEstimateSize(
  DownloadItem object,
  List<int> offsets,
  Map<Type, List<int>> allOffsets,
) {
  var bytesCount = offsets.last;
  {
    final value = object.downloadLocationId;
    if (value != null) {
      bytesCount += 3 + value.length * 3;
    }
  }
  bytesCount += 3 + object.id.length * 3;
  {
    final value = object.jsonItem;
    if (value != null) {
      bytesCount += 3 + value.length * 3;
    }
  }
  {
    final value = object.jsonMediaSource;
    if (value != null) {
      bytesCount += 3 + value.length * 3;
    }
  }
  bytesCount += 3 + object.name.length * 3;
  {
    final value = object.orderedChildren;
    if (value != null) {
      bytesCount += 3 + value.length * 8;
    }
  }
  {
    final value = object.path;
    if (value != null) {
      bytesCount += 3 + value.length * 3;
    }
  }
  return bytesCount;
}

void _downloadItemSerialize(
  DownloadItem object,
  IsarWriter writer,
  List<int> offsets,
  Map<Type, List<int>> allOffsets,
) {
  writer.writeLong(offsets[0], object.baseIndexNumber);
  writer.writeByte(offsets[1], object.baseItemType.index);
  writer.writeString(offsets[2], object.downloadLocationId);
  writer.writeString(offsets[3], object.id);
  writer.writeString(offsets[4], object.jsonItem);
  writer.writeString(offsets[5], object.jsonMediaSource);
  writer.writeString(offsets[6], object.name);
  writer.writeLongList(offsets[7], object.orderedChildren);
  writer.writeLong(offsets[8], object.parentIndexNumber);
  writer.writeString(offsets[9], object.path);
  writer.writeByte(offsets[10], object.state.index);
  writer.writeByte(offsets[11], object.type.index);
}

DownloadItem _downloadItemDeserialize(
  Id id,
  IsarReader reader,
  List<int> offsets,
  Map<Type, List<int>> allOffsets,
) {
  final object = DownloadItem(
    baseIndexNumber: reader.readLongOrNull(offsets[0]),
    baseItemType: _DownloadItembaseItemTypeValueEnumMap[
            reader.readByteOrNull(offsets[1])] ??
        BaseItemDtoType.album,
    downloadLocationId: reader.readStringOrNull(offsets[2]),
    id: reader.readString(offsets[3]),
    isarId: id,
    jsonItem: reader.readStringOrNull(offsets[4]),
    jsonMediaSource: reader.readStringOrNull(offsets[5]),
    name: reader.readString(offsets[6]),
    orderedChildren: reader.readLongList(offsets[7]),
    parentIndexNumber: reader.readLongOrNull(offsets[8]),
    state: _DownloadItemstateValueEnumMap[reader.readByteOrNull(offsets[10])] ??
        DownloadItemState.notDownloaded,
    type: _DownloadItemtypeValueEnumMap[reader.readByteOrNull(offsets[11])] ??
        DownloadItemType.collectionDownload,
  );
  object.path = reader.readStringOrNull(offsets[9]);
  return object;
}

P _downloadItemDeserializeProp<P>(
  IsarReader reader,
  int propertyId,
  int offset,
  Map<Type, List<int>> allOffsets,
) {
  switch (propertyId) {
    case 0:
      return (reader.readLongOrNull(offset)) as P;
    case 1:
      return (_DownloadItembaseItemTypeValueEnumMap[
              reader.readByteOrNull(offset)] ??
          BaseItemDtoType.album) as P;
    case 2:
      return (reader.readStringOrNull(offset)) as P;
    case 3:
      return (reader.readString(offset)) as P;
    case 4:
      return (reader.readStringOrNull(offset)) as P;
    case 5:
      return (reader.readStringOrNull(offset)) as P;
    case 6:
      return (reader.readString(offset)) as P;
    case 7:
      return (reader.readLongList(offset)) as P;
    case 8:
      return (reader.readLongOrNull(offset)) as P;
    case 9:
      return (reader.readStringOrNull(offset)) as P;
    case 10:
      return (_DownloadItemstateValueEnumMap[reader.readByteOrNull(offset)] ??
          DownloadItemState.notDownloaded) as P;
    case 11:
      return (_DownloadItemtypeValueEnumMap[reader.readByteOrNull(offset)] ??
          DownloadItemType.collectionDownload) as P;
    default:
      throw IsarError('Unknown property with id $propertyId');
  }
}

const _DownloadItembaseItemTypeEnumValueMap = {
  'album': 0,
  'artist': 1,
  'playlist': 2,
  'genre': 3,
  'song': 4,
  'unknown': 5,
};
const _DownloadItembaseItemTypeValueEnumMap = {
  0: BaseItemDtoType.album,
  1: BaseItemDtoType.artist,
  2: BaseItemDtoType.playlist,
  3: BaseItemDtoType.genre,
  4: BaseItemDtoType.song,
  5: BaseItemDtoType.unknown,
};
const _DownloadItemstateEnumValueMap = {
  'notDownloaded': 0,
  'downloading': 1,
  'failed': 2,
  'complete': 3,
  'enqueued': 4,
};
const _DownloadItemstateValueEnumMap = {
  0: DownloadItemState.notDownloaded,
  1: DownloadItemState.downloading,
  2: DownloadItemState.failed,
  3: DownloadItemState.complete,
  4: DownloadItemState.enqueued,
};
const _DownloadItemtypeEnumValueMap = {
  'collectionDownload': 0,
  'collectionInfo': 1,
  'song': 2,
  'image': 3,
  'anchor': 4,
};
const _DownloadItemtypeValueEnumMap = {
  0: DownloadItemType.collectionDownload,
  1: DownloadItemType.collectionInfo,
  2: DownloadItemType.song,
  3: DownloadItemType.image,
  4: DownloadItemType.anchor,
};

Id _downloadItemGetId(DownloadItem object) {
  return object.isarId;
}

List<IsarLinkBase<dynamic>> _downloadItemGetLinks(DownloadItem object) {
  return [object.requires, object.requiredBy];
}

void _downloadItemAttach(
    IsarCollection<dynamic> col, Id id, DownloadItem object) {
  object.requires
      .attach(col, col.isar.collection<DownloadItem>(), r'requires', id);
  object.requiredBy
      .attach(col, col.isar.collection<DownloadItem>(), r'requiredBy', id);
}

extension DownloadItemQueryWhereSort
    on QueryBuilder<DownloadItem, DownloadItem, QWhere> {
  QueryBuilder<DownloadItem, DownloadItem, QAfterWhere> anyIsarId() {
    return QueryBuilder.apply(this, (query) {
      return query.addWhereClause(const IdWhereClause.any());
    });
  }

  QueryBuilder<DownloadItem, DownloadItem, QAfterWhere> anyType() {
    return QueryBuilder.apply(this, (query) {
      return query.addWhereClause(
        const IndexWhereClause.any(indexName: r'type'),
      );
    });
  }
}

extension DownloadItemQueryWhere
    on QueryBuilder<DownloadItem, DownloadItem, QWhereClause> {
  QueryBuilder<DownloadItem, DownloadItem, QAfterWhereClause> isarIdEqualTo(
      Id isarId) {
    return QueryBuilder.apply(this, (query) {
      return query.addWhereClause(IdWhereClause.between(
        lower: isarId,
        upper: isarId,
      ));
    });
  }

  QueryBuilder<DownloadItem, DownloadItem, QAfterWhereClause> isarIdNotEqualTo(
      Id isarId) {
    return QueryBuilder.apply(this, (query) {
      if (query.whereSort == Sort.asc) {
        return query
            .addWhereClause(
              IdWhereClause.lessThan(upper: isarId, includeUpper: false),
            )
            .addWhereClause(
              IdWhereClause.greaterThan(lower: isarId, includeLower: false),
            );
      } else {
        return query
            .addWhereClause(
              IdWhereClause.greaterThan(lower: isarId, includeLower: false),
            )
            .addWhereClause(
              IdWhereClause.lessThan(upper: isarId, includeUpper: false),
            );
      }
    });
  }

  QueryBuilder<DownloadItem, DownloadItem, QAfterWhereClause> isarIdGreaterThan(
      Id isarId,
      {bool include = false}) {
    return QueryBuilder.apply(this, (query) {
      return query.addWhereClause(
        IdWhereClause.greaterThan(lower: isarId, includeLower: include),
      );
    });
  }

  QueryBuilder<DownloadItem, DownloadItem, QAfterWhereClause> isarIdLessThan(
      Id isarId,
      {bool include = false}) {
    return QueryBuilder.apply(this, (query) {
      return query.addWhereClause(
        IdWhereClause.lessThan(upper: isarId, includeUpper: include),
      );
    });
  }

  QueryBuilder<DownloadItem, DownloadItem, QAfterWhereClause> isarIdBetween(
    Id lowerIsarId,
    Id upperIsarId, {
    bool includeLower = true,
    bool includeUpper = true,
  }) {
    return QueryBuilder.apply(this, (query) {
      return query.addWhereClause(IdWhereClause.between(
        lower: lowerIsarId,
        includeLower: includeLower,
        upper: upperIsarId,
        includeUpper: includeUpper,
      ));
    });
  }

  QueryBuilder<DownloadItem, DownloadItem, QAfterWhereClause> typeEqualTo(
      DownloadItemType type) {
    return QueryBuilder.apply(this, (query) {
      return query.addWhereClause(IndexWhereClause.equalTo(
        indexName: r'type',
        value: [type],
      ));
    });
  }

  QueryBuilder<DownloadItem, DownloadItem, QAfterWhereClause> typeNotEqualTo(
      DownloadItemType type) {
    return QueryBuilder.apply(this, (query) {
      if (query.whereSort == Sort.asc) {
        return query
            .addWhereClause(IndexWhereClause.between(
              indexName: r'type',
              lower: [],
              upper: [type],
              includeUpper: false,
            ))
            .addWhereClause(IndexWhereClause.between(
              indexName: r'type',
              lower: [type],
              includeLower: false,
              upper: [],
            ));
      } else {
        return query
            .addWhereClause(IndexWhereClause.between(
              indexName: r'type',
              lower: [type],
              includeLower: false,
              upper: [],
            ))
            .addWhereClause(IndexWhereClause.between(
              indexName: r'type',
              lower: [],
              upper: [type],
              includeUpper: false,
            ));
      }
    });
  }

  QueryBuilder<DownloadItem, DownloadItem, QAfterWhereClause> typeGreaterThan(
    DownloadItemType type, {
    bool include = false,
  }) {
    return QueryBuilder.apply(this, (query) {
      return query.addWhereClause(IndexWhereClause.between(
        indexName: r'type',
        lower: [type],
        includeLower: include,
        upper: [],
      ));
    });
  }

  QueryBuilder<DownloadItem, DownloadItem, QAfterWhereClause> typeLessThan(
    DownloadItemType type, {
    bool include = false,
  }) {
    return QueryBuilder.apply(this, (query) {
      return query.addWhereClause(IndexWhereClause.between(
        indexName: r'type',
        lower: [],
        upper: [type],
        includeUpper: include,
      ));
    });
  }

  QueryBuilder<DownloadItem, DownloadItem, QAfterWhereClause> typeBetween(
    DownloadItemType lowerType,
    DownloadItemType upperType, {
    bool includeLower = true,
    bool includeUpper = true,
  }) {
    return QueryBuilder.apply(this, (query) {
      return query.addWhereClause(IndexWhereClause.between(
        indexName: r'type',
        lower: [lowerType],
        includeLower: includeLower,
        upper: [upperType],
        includeUpper: includeUpper,
      ));
    });
  }
}

extension DownloadItemQueryFilter
    on QueryBuilder<DownloadItem, DownloadItem, QFilterCondition> {
  QueryBuilder<DownloadItem, DownloadItem, QAfterFilterCondition>
      baseIndexNumberIsNull() {
    return QueryBuilder.apply(this, (query) {
      return query.addFilterCondition(const FilterCondition.isNull(
        property: r'baseIndexNumber',
      ));
    });
  }

  QueryBuilder<DownloadItem, DownloadItem, QAfterFilterCondition>
      baseIndexNumberIsNotNull() {
    return QueryBuilder.apply(this, (query) {
      return query.addFilterCondition(const FilterCondition.isNotNull(
        property: r'baseIndexNumber',
      ));
    });
  }

  QueryBuilder<DownloadItem, DownloadItem, QAfterFilterCondition>
      baseIndexNumberEqualTo(int? value) {
    return QueryBuilder.apply(this, (query) {
      return query.addFilterCondition(FilterCondition.equalTo(
        property: r'baseIndexNumber',
        value: value,
      ));
    });
  }

  QueryBuilder<DownloadItem, DownloadItem, QAfterFilterCondition>
      baseIndexNumberGreaterThan(
    int? value, {
    bool include = false,
  }) {
    return QueryBuilder.apply(this, (query) {
      return query.addFilterCondition(FilterCondition.greaterThan(
        include: include,
        property: r'baseIndexNumber',
        value: value,
      ));
    });
  }

  QueryBuilder<DownloadItem, DownloadItem, QAfterFilterCondition>
      baseIndexNumberLessThan(
    int? value, {
    bool include = false,
  }) {
    return QueryBuilder.apply(this, (query) {
      return query.addFilterCondition(FilterCondition.lessThan(
        include: include,
        property: r'baseIndexNumber',
        value: value,
      ));
    });
  }

  QueryBuilder<DownloadItem, DownloadItem, QAfterFilterCondition>
      baseIndexNumberBetween(
    int? lower,
    int? upper, {
    bool includeLower = true,
    bool includeUpper = true,
  }) {
    return QueryBuilder.apply(this, (query) {
      return query.addFilterCondition(FilterCondition.between(
        property: r'baseIndexNumber',
        lower: lower,
        includeLower: includeLower,
        upper: upper,
        includeUpper: includeUpper,
      ));
    });
  }

  QueryBuilder<DownloadItem, DownloadItem, QAfterFilterCondition>
      baseItemTypeEqualTo(BaseItemDtoType value) {
    return QueryBuilder.apply(this, (query) {
      return query.addFilterCondition(FilterCondition.equalTo(
        property: r'baseItemType',
        value: value,
      ));
    });
  }

  QueryBuilder<DownloadItem, DownloadItem, QAfterFilterCondition>
      baseItemTypeGreaterThan(
    BaseItemDtoType value, {
    bool include = false,
  }) {
    return QueryBuilder.apply(this, (query) {
      return query.addFilterCondition(FilterCondition.greaterThan(
        include: include,
        property: r'baseItemType',
        value: value,
      ));
    });
  }

  QueryBuilder<DownloadItem, DownloadItem, QAfterFilterCondition>
      baseItemTypeLessThan(
    BaseItemDtoType value, {
    bool include = false,
  }) {
    return QueryBuilder.apply(this, (query) {
      return query.addFilterCondition(FilterCondition.lessThan(
        include: include,
        property: r'baseItemType',
        value: value,
      ));
    });
  }

  QueryBuilder<DownloadItem, DownloadItem, QAfterFilterCondition>
      baseItemTypeBetween(
    BaseItemDtoType lower,
    BaseItemDtoType upper, {
    bool includeLower = true,
    bool includeUpper = true,
  }) {
    return QueryBuilder.apply(this, (query) {
      return query.addFilterCondition(FilterCondition.between(
        property: r'baseItemType',
        lower: lower,
        includeLower: includeLower,
        upper: upper,
        includeUpper: includeUpper,
      ));
    });
  }

  QueryBuilder<DownloadItem, DownloadItem, QAfterFilterCondition>
      downloadLocationIdIsNull() {
    return QueryBuilder.apply(this, (query) {
      return query.addFilterCondition(const FilterCondition.isNull(
        property: r'downloadLocationId',
      ));
    });
  }

  QueryBuilder<DownloadItem, DownloadItem, QAfterFilterCondition>
      downloadLocationIdIsNotNull() {
    return QueryBuilder.apply(this, (query) {
      return query.addFilterCondition(const FilterCondition.isNotNull(
        property: r'downloadLocationId',
      ));
    });
  }

  QueryBuilder<DownloadItem, DownloadItem, QAfterFilterCondition>
      downloadLocationIdEqualTo(
    String? value, {
    bool caseSensitive = true,
  }) {
    return QueryBuilder.apply(this, (query) {
      return query.addFilterCondition(FilterCondition.equalTo(
        property: r'downloadLocationId',
        value: value,
        caseSensitive: caseSensitive,
      ));
    });
  }

  QueryBuilder<DownloadItem, DownloadItem, QAfterFilterCondition>
      downloadLocationIdGreaterThan(
    String? value, {
    bool include = false,
    bool caseSensitive = true,
  }) {
    return QueryBuilder.apply(this, (query) {
      return query.addFilterCondition(FilterCondition.greaterThan(
        include: include,
        property: r'downloadLocationId',
        value: value,
        caseSensitive: caseSensitive,
      ));
    });
  }

  QueryBuilder<DownloadItem, DownloadItem, QAfterFilterCondition>
      downloadLocationIdLessThan(
    String? value, {
    bool include = false,
    bool caseSensitive = true,
  }) {
    return QueryBuilder.apply(this, (query) {
      return query.addFilterCondition(FilterCondition.lessThan(
        include: include,
        property: r'downloadLocationId',
        value: value,
        caseSensitive: caseSensitive,
      ));
    });
  }

  QueryBuilder<DownloadItem, DownloadItem, QAfterFilterCondition>
      downloadLocationIdBetween(
    String? lower,
    String? upper, {
    bool includeLower = true,
    bool includeUpper = true,
    bool caseSensitive = true,
  }) {
    return QueryBuilder.apply(this, (query) {
      return query.addFilterCondition(FilterCondition.between(
        property: r'downloadLocationId',
        lower: lower,
        includeLower: includeLower,
        upper: upper,
        includeUpper: includeUpper,
        caseSensitive: caseSensitive,
      ));
    });
  }

  QueryBuilder<DownloadItem, DownloadItem, QAfterFilterCondition>
      downloadLocationIdStartsWith(
    String value, {
    bool caseSensitive = true,
  }) {
    return QueryBuilder.apply(this, (query) {
      return query.addFilterCondition(FilterCondition.startsWith(
        property: r'downloadLocationId',
        value: value,
        caseSensitive: caseSensitive,
      ));
    });
  }

  QueryBuilder<DownloadItem, DownloadItem, QAfterFilterCondition>
      downloadLocationIdEndsWith(
    String value, {
    bool caseSensitive = true,
  }) {
    return QueryBuilder.apply(this, (query) {
      return query.addFilterCondition(FilterCondition.endsWith(
        property: r'downloadLocationId',
        value: value,
        caseSensitive: caseSensitive,
      ));
    });
  }

  QueryBuilder<DownloadItem, DownloadItem, QAfterFilterCondition>
      downloadLocationIdContains(String value, {bool caseSensitive = true}) {
    return QueryBuilder.apply(this, (query) {
      return query.addFilterCondition(FilterCondition.contains(
        property: r'downloadLocationId',
        value: value,
        caseSensitive: caseSensitive,
      ));
    });
  }

  QueryBuilder<DownloadItem, DownloadItem, QAfterFilterCondition>
      downloadLocationIdMatches(String pattern, {bool caseSensitive = true}) {
    return QueryBuilder.apply(this, (query) {
      return query.addFilterCondition(FilterCondition.matches(
        property: r'downloadLocationId',
        wildcard: pattern,
        caseSensitive: caseSensitive,
      ));
    });
  }

  QueryBuilder<DownloadItem, DownloadItem, QAfterFilterCondition>
      downloadLocationIdIsEmpty() {
    return QueryBuilder.apply(this, (query) {
      return query.addFilterCondition(FilterCondition.equalTo(
        property: r'downloadLocationId',
        value: '',
      ));
    });
  }

  QueryBuilder<DownloadItem, DownloadItem, QAfterFilterCondition>
      downloadLocationIdIsNotEmpty() {
    return QueryBuilder.apply(this, (query) {
      return query.addFilterCondition(FilterCondition.greaterThan(
        property: r'downloadLocationId',
        value: '',
      ));
    });
  }

  QueryBuilder<DownloadItem, DownloadItem, QAfterFilterCondition> idEqualTo(
    String value, {
    bool caseSensitive = true,
  }) {
    return QueryBuilder.apply(this, (query) {
      return query.addFilterCondition(FilterCondition.equalTo(
        property: r'id',
        value: value,
        caseSensitive: caseSensitive,
      ));
    });
  }

  QueryBuilder<DownloadItem, DownloadItem, QAfterFilterCondition> idGreaterThan(
    String value, {
    bool include = false,
    bool caseSensitive = true,
  }) {
    return QueryBuilder.apply(this, (query) {
      return query.addFilterCondition(FilterCondition.greaterThan(
        include: include,
        property: r'id',
        value: value,
        caseSensitive: caseSensitive,
      ));
    });
  }

  QueryBuilder<DownloadItem, DownloadItem, QAfterFilterCondition> idLessThan(
    String value, {
    bool include = false,
    bool caseSensitive = true,
  }) {
    return QueryBuilder.apply(this, (query) {
      return query.addFilterCondition(FilterCondition.lessThan(
        include: include,
        property: r'id',
        value: value,
        caseSensitive: caseSensitive,
      ));
    });
  }

  QueryBuilder<DownloadItem, DownloadItem, QAfterFilterCondition> idBetween(
    String lower,
    String upper, {
    bool includeLower = true,
    bool includeUpper = true,
    bool caseSensitive = true,
  }) {
    return QueryBuilder.apply(this, (query) {
      return query.addFilterCondition(FilterCondition.between(
        property: r'id',
        lower: lower,
        includeLower: includeLower,
        upper: upper,
        includeUpper: includeUpper,
        caseSensitive: caseSensitive,
      ));
    });
  }

  QueryBuilder<DownloadItem, DownloadItem, QAfterFilterCondition> idStartsWith(
    String value, {
    bool caseSensitive = true,
  }) {
    return QueryBuilder.apply(this, (query) {
      return query.addFilterCondition(FilterCondition.startsWith(
        property: r'id',
        value: value,
        caseSensitive: caseSensitive,
      ));
    });
  }

  QueryBuilder<DownloadItem, DownloadItem, QAfterFilterCondition> idEndsWith(
    String value, {
    bool caseSensitive = true,
  }) {
    return QueryBuilder.apply(this, (query) {
      return query.addFilterCondition(FilterCondition.endsWith(
        property: r'id',
        value: value,
        caseSensitive: caseSensitive,
      ));
    });
  }

  QueryBuilder<DownloadItem, DownloadItem, QAfterFilterCondition> idContains(
      String value,
      {bool caseSensitive = true}) {
    return QueryBuilder.apply(this, (query) {
      return query.addFilterCondition(FilterCondition.contains(
        property: r'id',
        value: value,
        caseSensitive: caseSensitive,
      ));
    });
  }

  QueryBuilder<DownloadItem, DownloadItem, QAfterFilterCondition> idMatches(
      String pattern,
      {bool caseSensitive = true}) {
    return QueryBuilder.apply(this, (query) {
      return query.addFilterCondition(FilterCondition.matches(
        property: r'id',
        wildcard: pattern,
        caseSensitive: caseSensitive,
      ));
    });
  }

  QueryBuilder<DownloadItem, DownloadItem, QAfterFilterCondition> idIsEmpty() {
    return QueryBuilder.apply(this, (query) {
      return query.addFilterCondition(FilterCondition.equalTo(
        property: r'id',
        value: '',
      ));
    });
  }

  QueryBuilder<DownloadItem, DownloadItem, QAfterFilterCondition>
      idIsNotEmpty() {
    return QueryBuilder.apply(this, (query) {
      return query.addFilterCondition(FilterCondition.greaterThan(
        property: r'id',
        value: '',
      ));
    });
  }

  QueryBuilder<DownloadItem, DownloadItem, QAfterFilterCondition> isarIdEqualTo(
      Id value) {
    return QueryBuilder.apply(this, (query) {
      return query.addFilterCondition(FilterCondition.equalTo(
        property: r'isarId',
        value: value,
      ));
    });
  }

  QueryBuilder<DownloadItem, DownloadItem, QAfterFilterCondition>
      isarIdGreaterThan(
    Id value, {
    bool include = false,
  }) {
    return QueryBuilder.apply(this, (query) {
      return query.addFilterCondition(FilterCondition.greaterThan(
        include: include,
        property: r'isarId',
        value: value,
      ));
    });
  }

  QueryBuilder<DownloadItem, DownloadItem, QAfterFilterCondition>
      isarIdLessThan(
    Id value, {
    bool include = false,
  }) {
    return QueryBuilder.apply(this, (query) {
      return query.addFilterCondition(FilterCondition.lessThan(
        include: include,
        property: r'isarId',
        value: value,
      ));
    });
  }

  QueryBuilder<DownloadItem, DownloadItem, QAfterFilterCondition> isarIdBetween(
    Id lower,
    Id upper, {
    bool includeLower = true,
    bool includeUpper = true,
  }) {
    return QueryBuilder.apply(this, (query) {
      return query.addFilterCondition(FilterCondition.between(
        property: r'isarId',
        lower: lower,
        includeLower: includeLower,
        upper: upper,
        includeUpper: includeUpper,
      ));
    });
  }

  QueryBuilder<DownloadItem, DownloadItem, QAfterFilterCondition>
      jsonItemIsNull() {
    return QueryBuilder.apply(this, (query) {
      return query.addFilterCondition(const FilterCondition.isNull(
        property: r'jsonItem',
      ));
    });
  }

  QueryBuilder<DownloadItem, DownloadItem, QAfterFilterCondition>
      jsonItemIsNotNull() {
    return QueryBuilder.apply(this, (query) {
      return query.addFilterCondition(const FilterCondition.isNotNull(
        property: r'jsonItem',
      ));
    });
  }

  QueryBuilder<DownloadItem, DownloadItem, QAfterFilterCondition>
      jsonItemEqualTo(
    String? value, {
    bool caseSensitive = true,
  }) {
    return QueryBuilder.apply(this, (query) {
      return query.addFilterCondition(FilterCondition.equalTo(
        property: r'jsonItem',
        value: value,
        caseSensitive: caseSensitive,
      ));
    });
  }

  QueryBuilder<DownloadItem, DownloadItem, QAfterFilterCondition>
      jsonItemGreaterThan(
    String? value, {
    bool include = false,
    bool caseSensitive = true,
  }) {
    return QueryBuilder.apply(this, (query) {
      return query.addFilterCondition(FilterCondition.greaterThan(
        include: include,
        property: r'jsonItem',
        value: value,
        caseSensitive: caseSensitive,
      ));
    });
  }

  QueryBuilder<DownloadItem, DownloadItem, QAfterFilterCondition>
      jsonItemLessThan(
    String? value, {
    bool include = false,
    bool caseSensitive = true,
  }) {
    return QueryBuilder.apply(this, (query) {
      return query.addFilterCondition(FilterCondition.lessThan(
        include: include,
        property: r'jsonItem',
        value: value,
        caseSensitive: caseSensitive,
      ));
    });
  }

  QueryBuilder<DownloadItem, DownloadItem, QAfterFilterCondition>
      jsonItemBetween(
    String? lower,
    String? upper, {
    bool includeLower = true,
    bool includeUpper = true,
    bool caseSensitive = true,
  }) {
    return QueryBuilder.apply(this, (query) {
      return query.addFilterCondition(FilterCondition.between(
        property: r'jsonItem',
        lower: lower,
        includeLower: includeLower,
        upper: upper,
        includeUpper: includeUpper,
        caseSensitive: caseSensitive,
      ));
    });
  }

  QueryBuilder<DownloadItem, DownloadItem, QAfterFilterCondition>
      jsonItemStartsWith(
    String value, {
    bool caseSensitive = true,
  }) {
    return QueryBuilder.apply(this, (query) {
      return query.addFilterCondition(FilterCondition.startsWith(
        property: r'jsonItem',
        value: value,
        caseSensitive: caseSensitive,
      ));
    });
  }

  QueryBuilder<DownloadItem, DownloadItem, QAfterFilterCondition>
      jsonItemEndsWith(
    String value, {
    bool caseSensitive = true,
  }) {
    return QueryBuilder.apply(this, (query) {
      return query.addFilterCondition(FilterCondition.endsWith(
        property: r'jsonItem',
        value: value,
        caseSensitive: caseSensitive,
      ));
    });
  }

  QueryBuilder<DownloadItem, DownloadItem, QAfterFilterCondition>
      jsonItemContains(String value, {bool caseSensitive = true}) {
    return QueryBuilder.apply(this, (query) {
      return query.addFilterCondition(FilterCondition.contains(
        property: r'jsonItem',
        value: value,
        caseSensitive: caseSensitive,
      ));
    });
  }

  QueryBuilder<DownloadItem, DownloadItem, QAfterFilterCondition>
      jsonItemMatches(String pattern, {bool caseSensitive = true}) {
    return QueryBuilder.apply(this, (query) {
      return query.addFilterCondition(FilterCondition.matches(
        property: r'jsonItem',
        wildcard: pattern,
        caseSensitive: caseSensitive,
      ));
    });
  }

  QueryBuilder<DownloadItem, DownloadItem, QAfterFilterCondition>
      jsonItemIsEmpty() {
    return QueryBuilder.apply(this, (query) {
      return query.addFilterCondition(FilterCondition.equalTo(
        property: r'jsonItem',
        value: '',
      ));
    });
  }

  QueryBuilder<DownloadItem, DownloadItem, QAfterFilterCondition>
      jsonItemIsNotEmpty() {
    return QueryBuilder.apply(this, (query) {
      return query.addFilterCondition(FilterCondition.greaterThan(
        property: r'jsonItem',
        value: '',
      ));
    });
  }

  QueryBuilder<DownloadItem, DownloadItem, QAfterFilterCondition>
      jsonMediaSourceIsNull() {
    return QueryBuilder.apply(this, (query) {
      return query.addFilterCondition(const FilterCondition.isNull(
        property: r'jsonMediaSource',
      ));
    });
  }

  QueryBuilder<DownloadItem, DownloadItem, QAfterFilterCondition>
      jsonMediaSourceIsNotNull() {
    return QueryBuilder.apply(this, (query) {
      return query.addFilterCondition(const FilterCondition.isNotNull(
        property: r'jsonMediaSource',
      ));
    });
  }

  QueryBuilder<DownloadItem, DownloadItem, QAfterFilterCondition>
      jsonMediaSourceEqualTo(
    String? value, {
    bool caseSensitive = true,
  }) {
    return QueryBuilder.apply(this, (query) {
      return query.addFilterCondition(FilterCondition.equalTo(
        property: r'jsonMediaSource',
        value: value,
        caseSensitive: caseSensitive,
      ));
    });
  }

  QueryBuilder<DownloadItem, DownloadItem, QAfterFilterCondition>
      jsonMediaSourceGreaterThan(
    String? value, {
    bool include = false,
    bool caseSensitive = true,
  }) {
    return QueryBuilder.apply(this, (query) {
      return query.addFilterCondition(FilterCondition.greaterThan(
        include: include,
        property: r'jsonMediaSource',
        value: value,
        caseSensitive: caseSensitive,
      ));
    });
  }

  QueryBuilder<DownloadItem, DownloadItem, QAfterFilterCondition>
      jsonMediaSourceLessThan(
    String? value, {
    bool include = false,
    bool caseSensitive = true,
  }) {
    return QueryBuilder.apply(this, (query) {
      return query.addFilterCondition(FilterCondition.lessThan(
        include: include,
        property: r'jsonMediaSource',
        value: value,
        caseSensitive: caseSensitive,
      ));
    });
  }

  QueryBuilder<DownloadItem, DownloadItem, QAfterFilterCondition>
      jsonMediaSourceBetween(
    String? lower,
    String? upper, {
    bool includeLower = true,
    bool includeUpper = true,
    bool caseSensitive = true,
  }) {
    return QueryBuilder.apply(this, (query) {
      return query.addFilterCondition(FilterCondition.between(
        property: r'jsonMediaSource',
        lower: lower,
        includeLower: includeLower,
        upper: upper,
        includeUpper: includeUpper,
        caseSensitive: caseSensitive,
      ));
    });
  }

  QueryBuilder<DownloadItem, DownloadItem, QAfterFilterCondition>
      jsonMediaSourceStartsWith(
    String value, {
    bool caseSensitive = true,
  }) {
    return QueryBuilder.apply(this, (query) {
      return query.addFilterCondition(FilterCondition.startsWith(
        property: r'jsonMediaSource',
        value: value,
        caseSensitive: caseSensitive,
      ));
    });
  }

  QueryBuilder<DownloadItem, DownloadItem, QAfterFilterCondition>
      jsonMediaSourceEndsWith(
    String value, {
    bool caseSensitive = true,
  }) {
    return QueryBuilder.apply(this, (query) {
      return query.addFilterCondition(FilterCondition.endsWith(
        property: r'jsonMediaSource',
        value: value,
        caseSensitive: caseSensitive,
      ));
    });
  }

  QueryBuilder<DownloadItem, DownloadItem, QAfterFilterCondition>
      jsonMediaSourceContains(String value, {bool caseSensitive = true}) {
    return QueryBuilder.apply(this, (query) {
      return query.addFilterCondition(FilterCondition.contains(
        property: r'jsonMediaSource',
        value: value,
        caseSensitive: caseSensitive,
      ));
    });
  }

  QueryBuilder<DownloadItem, DownloadItem, QAfterFilterCondition>
      jsonMediaSourceMatches(String pattern, {bool caseSensitive = true}) {
    return QueryBuilder.apply(this, (query) {
      return query.addFilterCondition(FilterCondition.matches(
        property: r'jsonMediaSource',
        wildcard: pattern,
        caseSensitive: caseSensitive,
      ));
    });
  }

  QueryBuilder<DownloadItem, DownloadItem, QAfterFilterCondition>
      jsonMediaSourceIsEmpty() {
    return QueryBuilder.apply(this, (query) {
      return query.addFilterCondition(FilterCondition.equalTo(
        property: r'jsonMediaSource',
        value: '',
      ));
    });
  }

  QueryBuilder<DownloadItem, DownloadItem, QAfterFilterCondition>
      jsonMediaSourceIsNotEmpty() {
    return QueryBuilder.apply(this, (query) {
      return query.addFilterCondition(FilterCondition.greaterThan(
        property: r'jsonMediaSource',
        value: '',
      ));
    });
  }

  QueryBuilder<DownloadItem, DownloadItem, QAfterFilterCondition> nameEqualTo(
    String value, {
    bool caseSensitive = true,
  }) {
    return QueryBuilder.apply(this, (query) {
      return query.addFilterCondition(FilterCondition.equalTo(
        property: r'name',
        value: value,
        caseSensitive: caseSensitive,
      ));
    });
  }

  QueryBuilder<DownloadItem, DownloadItem, QAfterFilterCondition>
      nameGreaterThan(
    String value, {
    bool include = false,
    bool caseSensitive = true,
  }) {
    return QueryBuilder.apply(this, (query) {
      return query.addFilterCondition(FilterCondition.greaterThan(
        include: include,
        property: r'name',
        value: value,
        caseSensitive: caseSensitive,
      ));
    });
  }

  QueryBuilder<DownloadItem, DownloadItem, QAfterFilterCondition> nameLessThan(
    String value, {
    bool include = false,
    bool caseSensitive = true,
  }) {
    return QueryBuilder.apply(this, (query) {
      return query.addFilterCondition(FilterCondition.lessThan(
        include: include,
        property: r'name',
        value: value,
        caseSensitive: caseSensitive,
      ));
    });
  }

  QueryBuilder<DownloadItem, DownloadItem, QAfterFilterCondition> nameBetween(
    String lower,
    String upper, {
    bool includeLower = true,
    bool includeUpper = true,
    bool caseSensitive = true,
  }) {
    return QueryBuilder.apply(this, (query) {
      return query.addFilterCondition(FilterCondition.between(
        property: r'name',
        lower: lower,
        includeLower: includeLower,
        upper: upper,
        includeUpper: includeUpper,
        caseSensitive: caseSensitive,
      ));
    });
  }

  QueryBuilder<DownloadItem, DownloadItem, QAfterFilterCondition>
      nameStartsWith(
    String value, {
    bool caseSensitive = true,
  }) {
    return QueryBuilder.apply(this, (query) {
      return query.addFilterCondition(FilterCondition.startsWith(
        property: r'name',
        value: value,
        caseSensitive: caseSensitive,
      ));
    });
  }

  QueryBuilder<DownloadItem, DownloadItem, QAfterFilterCondition> nameEndsWith(
    String value, {
    bool caseSensitive = true,
  }) {
    return QueryBuilder.apply(this, (query) {
      return query.addFilterCondition(FilterCondition.endsWith(
        property: r'name',
        value: value,
        caseSensitive: caseSensitive,
      ));
    });
  }

  QueryBuilder<DownloadItem, DownloadItem, QAfterFilterCondition> nameContains(
      String value,
      {bool caseSensitive = true}) {
    return QueryBuilder.apply(this, (query) {
      return query.addFilterCondition(FilterCondition.contains(
        property: r'name',
        value: value,
        caseSensitive: caseSensitive,
      ));
    });
  }

  QueryBuilder<DownloadItem, DownloadItem, QAfterFilterCondition> nameMatches(
      String pattern,
      {bool caseSensitive = true}) {
    return QueryBuilder.apply(this, (query) {
      return query.addFilterCondition(FilterCondition.matches(
        property: r'name',
        wildcard: pattern,
        caseSensitive: caseSensitive,
      ));
    });
  }

  QueryBuilder<DownloadItem, DownloadItem, QAfterFilterCondition>
      nameIsEmpty() {
    return QueryBuilder.apply(this, (query) {
      return query.addFilterCondition(FilterCondition.equalTo(
        property: r'name',
        value: '',
      ));
    });
  }

  QueryBuilder<DownloadItem, DownloadItem, QAfterFilterCondition>
      nameIsNotEmpty() {
    return QueryBuilder.apply(this, (query) {
      return query.addFilterCondition(FilterCondition.greaterThan(
        property: r'name',
        value: '',
      ));
    });
  }

  QueryBuilder<DownloadItem, DownloadItem, QAfterFilterCondition>
      orderedChildrenIsNull() {
    return QueryBuilder.apply(this, (query) {
      return query.addFilterCondition(const FilterCondition.isNull(
        property: r'orderedChildren',
      ));
    });
  }

  QueryBuilder<DownloadItem, DownloadItem, QAfterFilterCondition>
      orderedChildrenIsNotNull() {
    return QueryBuilder.apply(this, (query) {
      return query.addFilterCondition(const FilterCondition.isNotNull(
        property: r'orderedChildren',
      ));
    });
  }

  QueryBuilder<DownloadItem, DownloadItem, QAfterFilterCondition>
      orderedChildrenElementEqualTo(int value) {
    return QueryBuilder.apply(this, (query) {
      return query.addFilterCondition(FilterCondition.equalTo(
        property: r'orderedChildren',
        value: value,
      ));
    });
  }

  QueryBuilder<DownloadItem, DownloadItem, QAfterFilterCondition>
      orderedChildrenElementGreaterThan(
    int value, {
    bool include = false,
  }) {
    return QueryBuilder.apply(this, (query) {
      return query.addFilterCondition(FilterCondition.greaterThan(
        include: include,
        property: r'orderedChildren',
        value: value,
      ));
    });
  }

  QueryBuilder<DownloadItem, DownloadItem, QAfterFilterCondition>
      orderedChildrenElementLessThan(
    int value, {
    bool include = false,
  }) {
    return QueryBuilder.apply(this, (query) {
      return query.addFilterCondition(FilterCondition.lessThan(
        include: include,
        property: r'orderedChildren',
        value: value,
      ));
    });
  }

  QueryBuilder<DownloadItem, DownloadItem, QAfterFilterCondition>
      orderedChildrenElementBetween(
    int lower,
    int upper, {
    bool includeLower = true,
    bool includeUpper = true,
  }) {
    return QueryBuilder.apply(this, (query) {
      return query.addFilterCondition(FilterCondition.between(
        property: r'orderedChildren',
        lower: lower,
        includeLower: includeLower,
        upper: upper,
        includeUpper: includeUpper,
      ));
    });
  }

  QueryBuilder<DownloadItem, DownloadItem, QAfterFilterCondition>
      orderedChildrenLengthEqualTo(int length) {
    return QueryBuilder.apply(this, (query) {
      return query.listLength(
        r'orderedChildren',
        length,
        true,
        length,
        true,
      );
    });
  }

  QueryBuilder<DownloadItem, DownloadItem, QAfterFilterCondition>
      orderedChildrenIsEmpty() {
    return QueryBuilder.apply(this, (query) {
      return query.listLength(
        r'orderedChildren',
        0,
        true,
        0,
        true,
      );
    });
  }

  QueryBuilder<DownloadItem, DownloadItem, QAfterFilterCondition>
      orderedChildrenIsNotEmpty() {
    return QueryBuilder.apply(this, (query) {
      return query.listLength(
        r'orderedChildren',
        0,
        false,
        999999,
        true,
      );
    });
  }

  QueryBuilder<DownloadItem, DownloadItem, QAfterFilterCondition>
      orderedChildrenLengthLessThan(
    int length, {
    bool include = false,
  }) {
    return QueryBuilder.apply(this, (query) {
      return query.listLength(
        r'orderedChildren',
        0,
        true,
        length,
        include,
      );
    });
  }

  QueryBuilder<DownloadItem, DownloadItem, QAfterFilterCondition>
      orderedChildrenLengthGreaterThan(
    int length, {
    bool include = false,
  }) {
    return QueryBuilder.apply(this, (query) {
      return query.listLength(
        r'orderedChildren',
        length,
        include,
        999999,
        true,
      );
    });
  }

  QueryBuilder<DownloadItem, DownloadItem, QAfterFilterCondition>
      orderedChildrenLengthBetween(
    int lower,
    int upper, {
    bool includeLower = true,
    bool includeUpper = true,
  }) {
    return QueryBuilder.apply(this, (query) {
      return query.listLength(
        r'orderedChildren',
        lower,
        includeLower,
        upper,
        includeUpper,
      );
    });
  }

  QueryBuilder<DownloadItem, DownloadItem, QAfterFilterCondition>
      parentIndexNumberIsNull() {
    return QueryBuilder.apply(this, (query) {
      return query.addFilterCondition(const FilterCondition.isNull(
        property: r'parentIndexNumber',
      ));
    });
  }

  QueryBuilder<DownloadItem, DownloadItem, QAfterFilterCondition>
      parentIndexNumberIsNotNull() {
    return QueryBuilder.apply(this, (query) {
      return query.addFilterCondition(const FilterCondition.isNotNull(
        property: r'parentIndexNumber',
      ));
    });
  }

  QueryBuilder<DownloadItem, DownloadItem, QAfterFilterCondition>
      parentIndexNumberEqualTo(int? value) {
    return QueryBuilder.apply(this, (query) {
      return query.addFilterCondition(FilterCondition.equalTo(
        property: r'parentIndexNumber',
        value: value,
      ));
    });
  }

  QueryBuilder<DownloadItem, DownloadItem, QAfterFilterCondition>
      parentIndexNumberGreaterThan(
    int? value, {
    bool include = false,
  }) {
    return QueryBuilder.apply(this, (query) {
      return query.addFilterCondition(FilterCondition.greaterThan(
        include: include,
        property: r'parentIndexNumber',
        value: value,
      ));
    });
  }

  QueryBuilder<DownloadItem, DownloadItem, QAfterFilterCondition>
      parentIndexNumberLessThan(
    int? value, {
    bool include = false,
  }) {
    return QueryBuilder.apply(this, (query) {
      return query.addFilterCondition(FilterCondition.lessThan(
        include: include,
        property: r'parentIndexNumber',
        value: value,
      ));
    });
  }

  QueryBuilder<DownloadItem, DownloadItem, QAfterFilterCondition>
      parentIndexNumberBetween(
    int? lower,
    int? upper, {
    bool includeLower = true,
    bool includeUpper = true,
  }) {
    return QueryBuilder.apply(this, (query) {
      return query.addFilterCondition(FilterCondition.between(
        property: r'parentIndexNumber',
        lower: lower,
        includeLower: includeLower,
        upper: upper,
        includeUpper: includeUpper,
      ));
    });
  }

  QueryBuilder<DownloadItem, DownloadItem, QAfterFilterCondition> pathIsNull() {
    return QueryBuilder.apply(this, (query) {
      return query.addFilterCondition(const FilterCondition.isNull(
        property: r'path',
      ));
    });
  }

  QueryBuilder<DownloadItem, DownloadItem, QAfterFilterCondition>
      pathIsNotNull() {
    return QueryBuilder.apply(this, (query) {
      return query.addFilterCondition(const FilterCondition.isNotNull(
        property: r'path',
      ));
    });
  }

  QueryBuilder<DownloadItem, DownloadItem, QAfterFilterCondition> pathEqualTo(
    String? value, {
    bool caseSensitive = true,
  }) {
    return QueryBuilder.apply(this, (query) {
      return query.addFilterCondition(FilterCondition.equalTo(
        property: r'path',
        value: value,
        caseSensitive: caseSensitive,
      ));
    });
  }

  QueryBuilder<DownloadItem, DownloadItem, QAfterFilterCondition>
      pathGreaterThan(
    String? value, {
    bool include = false,
    bool caseSensitive = true,
  }) {
    return QueryBuilder.apply(this, (query) {
      return query.addFilterCondition(FilterCondition.greaterThan(
        include: include,
        property: r'path',
        value: value,
        caseSensitive: caseSensitive,
      ));
    });
  }

  QueryBuilder<DownloadItem, DownloadItem, QAfterFilterCondition> pathLessThan(
    String? value, {
    bool include = false,
    bool caseSensitive = true,
  }) {
    return QueryBuilder.apply(this, (query) {
      return query.addFilterCondition(FilterCondition.lessThan(
        include: include,
        property: r'path',
        value: value,
        caseSensitive: caseSensitive,
      ));
    });
  }

  QueryBuilder<DownloadItem, DownloadItem, QAfterFilterCondition> pathBetween(
    String? lower,
    String? upper, {
    bool includeLower = true,
    bool includeUpper = true,
    bool caseSensitive = true,
  }) {
    return QueryBuilder.apply(this, (query) {
      return query.addFilterCondition(FilterCondition.between(
        property: r'path',
        lower: lower,
        includeLower: includeLower,
        upper: upper,
        includeUpper: includeUpper,
        caseSensitive: caseSensitive,
      ));
    });
  }

  QueryBuilder<DownloadItem, DownloadItem, QAfterFilterCondition>
      pathStartsWith(
    String value, {
    bool caseSensitive = true,
  }) {
    return QueryBuilder.apply(this, (query) {
      return query.addFilterCondition(FilterCondition.startsWith(
        property: r'path',
        value: value,
        caseSensitive: caseSensitive,
      ));
    });
  }

  QueryBuilder<DownloadItem, DownloadItem, QAfterFilterCondition> pathEndsWith(
    String value, {
    bool caseSensitive = true,
  }) {
    return QueryBuilder.apply(this, (query) {
      return query.addFilterCondition(FilterCondition.endsWith(
        property: r'path',
        value: value,
        caseSensitive: caseSensitive,
      ));
    });
  }

  QueryBuilder<DownloadItem, DownloadItem, QAfterFilterCondition> pathContains(
      String value,
      {bool caseSensitive = true}) {
    return QueryBuilder.apply(this, (query) {
      return query.addFilterCondition(FilterCondition.contains(
        property: r'path',
        value: value,
        caseSensitive: caseSensitive,
      ));
    });
  }

  QueryBuilder<DownloadItem, DownloadItem, QAfterFilterCondition> pathMatches(
      String pattern,
      {bool caseSensitive = true}) {
    return QueryBuilder.apply(this, (query) {
      return query.addFilterCondition(FilterCondition.matches(
        property: r'path',
        wildcard: pattern,
        caseSensitive: caseSensitive,
      ));
    });
  }

  QueryBuilder<DownloadItem, DownloadItem, QAfterFilterCondition>
      pathIsEmpty() {
    return QueryBuilder.apply(this, (query) {
      return query.addFilterCondition(FilterCondition.equalTo(
        property: r'path',
        value: '',
      ));
    });
  }

  QueryBuilder<DownloadItem, DownloadItem, QAfterFilterCondition>
      pathIsNotEmpty() {
    return QueryBuilder.apply(this, (query) {
      return query.addFilterCondition(FilterCondition.greaterThan(
        property: r'path',
        value: '',
      ));
    });
  }

  QueryBuilder<DownloadItem, DownloadItem, QAfterFilterCondition> stateEqualTo(
      DownloadItemState value) {
    return QueryBuilder.apply(this, (query) {
      return query.addFilterCondition(FilterCondition.equalTo(
        property: r'state',
        value: value,
      ));
    });
  }

  QueryBuilder<DownloadItem, DownloadItem, QAfterFilterCondition>
      stateGreaterThan(
    DownloadItemState value, {
    bool include = false,
  }) {
    return QueryBuilder.apply(this, (query) {
      return query.addFilterCondition(FilterCondition.greaterThan(
        include: include,
        property: r'state',
        value: value,
      ));
    });
  }

  QueryBuilder<DownloadItem, DownloadItem, QAfterFilterCondition> stateLessThan(
    DownloadItemState value, {
    bool include = false,
  }) {
    return QueryBuilder.apply(this, (query) {
      return query.addFilterCondition(FilterCondition.lessThan(
        include: include,
        property: r'state',
        value: value,
      ));
    });
  }

  QueryBuilder<DownloadItem, DownloadItem, QAfterFilterCondition> stateBetween(
    DownloadItemState lower,
    DownloadItemState upper, {
    bool includeLower = true,
    bool includeUpper = true,
  }) {
    return QueryBuilder.apply(this, (query) {
      return query.addFilterCondition(FilterCondition.between(
        property: r'state',
        lower: lower,
        includeLower: includeLower,
        upper: upper,
        includeUpper: includeUpper,
      ));
    });
  }

  QueryBuilder<DownloadItem, DownloadItem, QAfterFilterCondition> typeEqualTo(
      DownloadItemType value) {
    return QueryBuilder.apply(this, (query) {
      return query.addFilterCondition(FilterCondition.equalTo(
        property: r'type',
        value: value,
      ));
    });
  }

  QueryBuilder<DownloadItem, DownloadItem, QAfterFilterCondition>
      typeGreaterThan(
    DownloadItemType value, {
    bool include = false,
  }) {
    return QueryBuilder.apply(this, (query) {
      return query.addFilterCondition(FilterCondition.greaterThan(
        include: include,
        property: r'type',
        value: value,
      ));
    });
  }

  QueryBuilder<DownloadItem, DownloadItem, QAfterFilterCondition> typeLessThan(
    DownloadItemType value, {
    bool include = false,
  }) {
    return QueryBuilder.apply(this, (query) {
      return query.addFilterCondition(FilterCondition.lessThan(
        include: include,
        property: r'type',
        value: value,
      ));
    });
  }

  QueryBuilder<DownloadItem, DownloadItem, QAfterFilterCondition> typeBetween(
    DownloadItemType lower,
    DownloadItemType upper, {
    bool includeLower = true,
    bool includeUpper = true,
  }) {
    return QueryBuilder.apply(this, (query) {
      return query.addFilterCondition(FilterCondition.between(
        property: r'type',
        lower: lower,
        includeLower: includeLower,
        upper: upper,
        includeUpper: includeUpper,
      ));
    });
  }
}

extension DownloadItemQueryObject
    on QueryBuilder<DownloadItem, DownloadItem, QFilterCondition> {}

extension DownloadItemQueryLinks
    on QueryBuilder<DownloadItem, DownloadItem, QFilterCondition> {
  QueryBuilder<DownloadItem, DownloadItem, QAfterFilterCondition> requires(
      FilterQuery<DownloadItem> q) {
    return QueryBuilder.apply(this, (query) {
      return query.link(q, r'requires');
    });
  }

  QueryBuilder<DownloadItem, DownloadItem, QAfterFilterCondition>
      requiresLengthEqualTo(int length) {
    return QueryBuilder.apply(this, (query) {
      return query.linkLength(r'requires', length, true, length, true);
    });
  }

  QueryBuilder<DownloadItem, DownloadItem, QAfterFilterCondition>
      requiresIsEmpty() {
    return QueryBuilder.apply(this, (query) {
      return query.linkLength(r'requires', 0, true, 0, true);
    });
  }

  QueryBuilder<DownloadItem, DownloadItem, QAfterFilterCondition>
      requiresIsNotEmpty() {
    return QueryBuilder.apply(this, (query) {
      return query.linkLength(r'requires', 0, false, 999999, true);
    });
  }

  QueryBuilder<DownloadItem, DownloadItem, QAfterFilterCondition>
      requiresLengthLessThan(
    int length, {
    bool include = false,
  }) {
    return QueryBuilder.apply(this, (query) {
      return query.linkLength(r'requires', 0, true, length, include);
    });
  }

  QueryBuilder<DownloadItem, DownloadItem, QAfterFilterCondition>
      requiresLengthGreaterThan(
    int length, {
    bool include = false,
  }) {
    return QueryBuilder.apply(this, (query) {
      return query.linkLength(r'requires', length, include, 999999, true);
    });
  }

  QueryBuilder<DownloadItem, DownloadItem, QAfterFilterCondition>
      requiresLengthBetween(
    int lower,
    int upper, {
    bool includeLower = true,
    bool includeUpper = true,
  }) {
    return QueryBuilder.apply(this, (query) {
      return query.linkLength(
          r'requires', lower, includeLower, upper, includeUpper);
    });
  }

  QueryBuilder<DownloadItem, DownloadItem, QAfterFilterCondition> requiredBy(
      FilterQuery<DownloadItem> q) {
    return QueryBuilder.apply(this, (query) {
      return query.link(q, r'requiredBy');
    });
  }

  QueryBuilder<DownloadItem, DownloadItem, QAfterFilterCondition>
      requiredByLengthEqualTo(int length) {
    return QueryBuilder.apply(this, (query) {
      return query.linkLength(r'requiredBy', length, true, length, true);
    });
  }

  QueryBuilder<DownloadItem, DownloadItem, QAfterFilterCondition>
      requiredByIsEmpty() {
    return QueryBuilder.apply(this, (query) {
      return query.linkLength(r'requiredBy', 0, true, 0, true);
    });
  }

  QueryBuilder<DownloadItem, DownloadItem, QAfterFilterCondition>
      requiredByIsNotEmpty() {
    return QueryBuilder.apply(this, (query) {
      return query.linkLength(r'requiredBy', 0, false, 999999, true);
    });
  }

  QueryBuilder<DownloadItem, DownloadItem, QAfterFilterCondition>
      requiredByLengthLessThan(
    int length, {
    bool include = false,
  }) {
    return QueryBuilder.apply(this, (query) {
      return query.linkLength(r'requiredBy', 0, true, length, include);
    });
  }

  QueryBuilder<DownloadItem, DownloadItem, QAfterFilterCondition>
      requiredByLengthGreaterThan(
    int length, {
    bool include = false,
  }) {
    return QueryBuilder.apply(this, (query) {
      return query.linkLength(r'requiredBy', length, include, 999999, true);
    });
  }

  QueryBuilder<DownloadItem, DownloadItem, QAfterFilterCondition>
      requiredByLengthBetween(
    int lower,
    int upper, {
    bool includeLower = true,
    bool includeUpper = true,
  }) {
    return QueryBuilder.apply(this, (query) {
      return query.linkLength(
          r'requiredBy', lower, includeLower, upper, includeUpper);
    });
  }
}

extension DownloadItemQuerySortBy
    on QueryBuilder<DownloadItem, DownloadItem, QSortBy> {
  QueryBuilder<DownloadItem, DownloadItem, QAfterSortBy>
      sortByBaseIndexNumber() {
    return QueryBuilder.apply(this, (query) {
      return query.addSortBy(r'baseIndexNumber', Sort.asc);
    });
  }

  QueryBuilder<DownloadItem, DownloadItem, QAfterSortBy>
      sortByBaseIndexNumberDesc() {
    return QueryBuilder.apply(this, (query) {
      return query.addSortBy(r'baseIndexNumber', Sort.desc);
    });
  }

  QueryBuilder<DownloadItem, DownloadItem, QAfterSortBy> sortByBaseItemType() {
    return QueryBuilder.apply(this, (query) {
      return query.addSortBy(r'baseItemType', Sort.asc);
    });
  }

  QueryBuilder<DownloadItem, DownloadItem, QAfterSortBy>
      sortByBaseItemTypeDesc() {
    return QueryBuilder.apply(this, (query) {
      return query.addSortBy(r'baseItemType', Sort.desc);
    });
  }

  QueryBuilder<DownloadItem, DownloadItem, QAfterSortBy>
      sortByDownloadLocationId() {
    return QueryBuilder.apply(this, (query) {
      return query.addSortBy(r'downloadLocationId', Sort.asc);
    });
  }

  QueryBuilder<DownloadItem, DownloadItem, QAfterSortBy>
      sortByDownloadLocationIdDesc() {
    return QueryBuilder.apply(this, (query) {
      return query.addSortBy(r'downloadLocationId', Sort.desc);
    });
  }

  QueryBuilder<DownloadItem, DownloadItem, QAfterSortBy> sortById() {
    return QueryBuilder.apply(this, (query) {
      return query.addSortBy(r'id', Sort.asc);
    });
  }

  QueryBuilder<DownloadItem, DownloadItem, QAfterSortBy> sortByIdDesc() {
    return QueryBuilder.apply(this, (query) {
      return query.addSortBy(r'id', Sort.desc);
    });
  }

  QueryBuilder<DownloadItem, DownloadItem, QAfterSortBy> sortByJsonItem() {
    return QueryBuilder.apply(this, (query) {
      return query.addSortBy(r'jsonItem', Sort.asc);
    });
  }

  QueryBuilder<DownloadItem, DownloadItem, QAfterSortBy> sortByJsonItemDesc() {
    return QueryBuilder.apply(this, (query) {
      return query.addSortBy(r'jsonItem', Sort.desc);
    });
  }

  QueryBuilder<DownloadItem, DownloadItem, QAfterSortBy>
      sortByJsonMediaSource() {
    return QueryBuilder.apply(this, (query) {
      return query.addSortBy(r'jsonMediaSource', Sort.asc);
    });
  }

  QueryBuilder<DownloadItem, DownloadItem, QAfterSortBy>
      sortByJsonMediaSourceDesc() {
    return QueryBuilder.apply(this, (query) {
      return query.addSortBy(r'jsonMediaSource', Sort.desc);
    });
  }

  QueryBuilder<DownloadItem, DownloadItem, QAfterSortBy> sortByName() {
    return QueryBuilder.apply(this, (query) {
      return query.addSortBy(r'name', Sort.asc);
    });
  }

  QueryBuilder<DownloadItem, DownloadItem, QAfterSortBy> sortByNameDesc() {
    return QueryBuilder.apply(this, (query) {
      return query.addSortBy(r'name', Sort.desc);
    });
  }

  QueryBuilder<DownloadItem, DownloadItem, QAfterSortBy>
      sortByParentIndexNumber() {
    return QueryBuilder.apply(this, (query) {
      return query.addSortBy(r'parentIndexNumber', Sort.asc);
    });
  }

  QueryBuilder<DownloadItem, DownloadItem, QAfterSortBy>
      sortByParentIndexNumberDesc() {
    return QueryBuilder.apply(this, (query) {
      return query.addSortBy(r'parentIndexNumber', Sort.desc);
    });
  }

  QueryBuilder<DownloadItem, DownloadItem, QAfterSortBy> sortByPath() {
    return QueryBuilder.apply(this, (query) {
      return query.addSortBy(r'path', Sort.asc);
    });
  }

  QueryBuilder<DownloadItem, DownloadItem, QAfterSortBy> sortByPathDesc() {
    return QueryBuilder.apply(this, (query) {
      return query.addSortBy(r'path', Sort.desc);
    });
  }

  QueryBuilder<DownloadItem, DownloadItem, QAfterSortBy> sortByState() {
    return QueryBuilder.apply(this, (query) {
      return query.addSortBy(r'state', Sort.asc);
    });
  }

  QueryBuilder<DownloadItem, DownloadItem, QAfterSortBy> sortByStateDesc() {
    return QueryBuilder.apply(this, (query) {
      return query.addSortBy(r'state', Sort.desc);
    });
  }

  QueryBuilder<DownloadItem, DownloadItem, QAfterSortBy> sortByType() {
    return QueryBuilder.apply(this, (query) {
      return query.addSortBy(r'type', Sort.asc);
    });
  }

  QueryBuilder<DownloadItem, DownloadItem, QAfterSortBy> sortByTypeDesc() {
    return QueryBuilder.apply(this, (query) {
      return query.addSortBy(r'type', Sort.desc);
    });
  }
}

extension DownloadItemQuerySortThenBy
    on QueryBuilder<DownloadItem, DownloadItem, QSortThenBy> {
  QueryBuilder<DownloadItem, DownloadItem, QAfterSortBy>
      thenByBaseIndexNumber() {
    return QueryBuilder.apply(this, (query) {
      return query.addSortBy(r'baseIndexNumber', Sort.asc);
    });
  }

  QueryBuilder<DownloadItem, DownloadItem, QAfterSortBy>
      thenByBaseIndexNumberDesc() {
    return QueryBuilder.apply(this, (query) {
      return query.addSortBy(r'baseIndexNumber', Sort.desc);
    });
  }

  QueryBuilder<DownloadItem, DownloadItem, QAfterSortBy> thenByBaseItemType() {
    return QueryBuilder.apply(this, (query) {
      return query.addSortBy(r'baseItemType', Sort.asc);
    });
  }

  QueryBuilder<DownloadItem, DownloadItem, QAfterSortBy>
      thenByBaseItemTypeDesc() {
    return QueryBuilder.apply(this, (query) {
      return query.addSortBy(r'baseItemType', Sort.desc);
    });
  }

  QueryBuilder<DownloadItem, DownloadItem, QAfterSortBy>
      thenByDownloadLocationId() {
    return QueryBuilder.apply(this, (query) {
      return query.addSortBy(r'downloadLocationId', Sort.asc);
    });
  }

  QueryBuilder<DownloadItem, DownloadItem, QAfterSortBy>
      thenByDownloadLocationIdDesc() {
    return QueryBuilder.apply(this, (query) {
      return query.addSortBy(r'downloadLocationId', Sort.desc);
    });
  }

  QueryBuilder<DownloadItem, DownloadItem, QAfterSortBy> thenById() {
    return QueryBuilder.apply(this, (query) {
      return query.addSortBy(r'id', Sort.asc);
    });
  }

  QueryBuilder<DownloadItem, DownloadItem, QAfterSortBy> thenByIdDesc() {
    return QueryBuilder.apply(this, (query) {
      return query.addSortBy(r'id', Sort.desc);
    });
  }

  QueryBuilder<DownloadItem, DownloadItem, QAfterSortBy> thenByIsarId() {
    return QueryBuilder.apply(this, (query) {
      return query.addSortBy(r'isarId', Sort.asc);
    });
  }

  QueryBuilder<DownloadItem, DownloadItem, QAfterSortBy> thenByIsarIdDesc() {
    return QueryBuilder.apply(this, (query) {
      return query.addSortBy(r'isarId', Sort.desc);
    });
  }

  QueryBuilder<DownloadItem, DownloadItem, QAfterSortBy> thenByJsonItem() {
    return QueryBuilder.apply(this, (query) {
      return query.addSortBy(r'jsonItem', Sort.asc);
    });
  }

  QueryBuilder<DownloadItem, DownloadItem, QAfterSortBy> thenByJsonItemDesc() {
    return QueryBuilder.apply(this, (query) {
      return query.addSortBy(r'jsonItem', Sort.desc);
    });
  }

  QueryBuilder<DownloadItem, DownloadItem, QAfterSortBy>
      thenByJsonMediaSource() {
    return QueryBuilder.apply(this, (query) {
      return query.addSortBy(r'jsonMediaSource', Sort.asc);
    });
  }

  QueryBuilder<DownloadItem, DownloadItem, QAfterSortBy>
      thenByJsonMediaSourceDesc() {
    return QueryBuilder.apply(this, (query) {
      return query.addSortBy(r'jsonMediaSource', Sort.desc);
    });
  }

  QueryBuilder<DownloadItem, DownloadItem, QAfterSortBy> thenByName() {
    return QueryBuilder.apply(this, (query) {
      return query.addSortBy(r'name', Sort.asc);
    });
  }

  QueryBuilder<DownloadItem, DownloadItem, QAfterSortBy> thenByNameDesc() {
    return QueryBuilder.apply(this, (query) {
      return query.addSortBy(r'name', Sort.desc);
    });
  }

  QueryBuilder<DownloadItem, DownloadItem, QAfterSortBy>
      thenByParentIndexNumber() {
    return QueryBuilder.apply(this, (query) {
      return query.addSortBy(r'parentIndexNumber', Sort.asc);
    });
  }

  QueryBuilder<DownloadItem, DownloadItem, QAfterSortBy>
      thenByParentIndexNumberDesc() {
    return QueryBuilder.apply(this, (query) {
      return query.addSortBy(r'parentIndexNumber', Sort.desc);
    });
  }

  QueryBuilder<DownloadItem, DownloadItem, QAfterSortBy> thenByPath() {
    return QueryBuilder.apply(this, (query) {
      return query.addSortBy(r'path', Sort.asc);
    });
  }

  QueryBuilder<DownloadItem, DownloadItem, QAfterSortBy> thenByPathDesc() {
    return QueryBuilder.apply(this, (query) {
      return query.addSortBy(r'path', Sort.desc);
    });
  }

  QueryBuilder<DownloadItem, DownloadItem, QAfterSortBy> thenByState() {
    return QueryBuilder.apply(this, (query) {
      return query.addSortBy(r'state', Sort.asc);
    });
  }

  QueryBuilder<DownloadItem, DownloadItem, QAfterSortBy> thenByStateDesc() {
    return QueryBuilder.apply(this, (query) {
      return query.addSortBy(r'state', Sort.desc);
    });
  }

  QueryBuilder<DownloadItem, DownloadItem, QAfterSortBy> thenByType() {
    return QueryBuilder.apply(this, (query) {
      return query.addSortBy(r'type', Sort.asc);
    });
  }

  QueryBuilder<DownloadItem, DownloadItem, QAfterSortBy> thenByTypeDesc() {
    return QueryBuilder.apply(this, (query) {
      return query.addSortBy(r'type', Sort.desc);
    });
  }
}

extension DownloadItemQueryWhereDistinct
    on QueryBuilder<DownloadItem, DownloadItem, QDistinct> {
  QueryBuilder<DownloadItem, DownloadItem, QDistinct>
      distinctByBaseIndexNumber() {
    return QueryBuilder.apply(this, (query) {
      return query.addDistinctBy(r'baseIndexNumber');
    });
  }

  QueryBuilder<DownloadItem, DownloadItem, QDistinct> distinctByBaseItemType() {
    return QueryBuilder.apply(this, (query) {
      return query.addDistinctBy(r'baseItemType');
    });
  }

  QueryBuilder<DownloadItem, DownloadItem, QDistinct>
      distinctByDownloadLocationId({bool caseSensitive = true}) {
    return QueryBuilder.apply(this, (query) {
      return query.addDistinctBy(r'downloadLocationId',
          caseSensitive: caseSensitive);
    });
  }

  QueryBuilder<DownloadItem, DownloadItem, QDistinct> distinctById(
      {bool caseSensitive = true}) {
    return QueryBuilder.apply(this, (query) {
      return query.addDistinctBy(r'id', caseSensitive: caseSensitive);
    });
  }

  QueryBuilder<DownloadItem, DownloadItem, QDistinct> distinctByJsonItem(
      {bool caseSensitive = true}) {
    return QueryBuilder.apply(this, (query) {
      return query.addDistinctBy(r'jsonItem', caseSensitive: caseSensitive);
    });
  }

  QueryBuilder<DownloadItem, DownloadItem, QDistinct> distinctByJsonMediaSource(
      {bool caseSensitive = true}) {
    return QueryBuilder.apply(this, (query) {
      return query.addDistinctBy(r'jsonMediaSource',
          caseSensitive: caseSensitive);
    });
  }

  QueryBuilder<DownloadItem, DownloadItem, QDistinct> distinctByName(
      {bool caseSensitive = true}) {
    return QueryBuilder.apply(this, (query) {
      return query.addDistinctBy(r'name', caseSensitive: caseSensitive);
    });
  }

  QueryBuilder<DownloadItem, DownloadItem, QDistinct>
      distinctByOrderedChildren() {
    return QueryBuilder.apply(this, (query) {
      return query.addDistinctBy(r'orderedChildren');
    });
  }

  QueryBuilder<DownloadItem, DownloadItem, QDistinct>
      distinctByParentIndexNumber() {
    return QueryBuilder.apply(this, (query) {
      return query.addDistinctBy(r'parentIndexNumber');
    });
  }

  QueryBuilder<DownloadItem, DownloadItem, QDistinct> distinctByPath(
      {bool caseSensitive = true}) {
    return QueryBuilder.apply(this, (query) {
      return query.addDistinctBy(r'path', caseSensitive: caseSensitive);
    });
  }

  QueryBuilder<DownloadItem, DownloadItem, QDistinct> distinctByState() {
    return QueryBuilder.apply(this, (query) {
      return query.addDistinctBy(r'state');
    });
  }

  QueryBuilder<DownloadItem, DownloadItem, QDistinct> distinctByType() {
    return QueryBuilder.apply(this, (query) {
      return query.addDistinctBy(r'type');
    });
  }
}

extension DownloadItemQueryProperty
    on QueryBuilder<DownloadItem, DownloadItem, QQueryProperty> {
  QueryBuilder<DownloadItem, int, QQueryOperations> isarIdProperty() {
    return QueryBuilder.apply(this, (query) {
      return query.addPropertyName(r'isarId');
    });
  }

  QueryBuilder<DownloadItem, int?, QQueryOperations> baseIndexNumberProperty() {
    return QueryBuilder.apply(this, (query) {
      return query.addPropertyName(r'baseIndexNumber');
    });
  }

  QueryBuilder<DownloadItem, BaseItemDtoType, QQueryOperations>
      baseItemTypeProperty() {
    return QueryBuilder.apply(this, (query) {
      return query.addPropertyName(r'baseItemType');
    });
  }

  QueryBuilder<DownloadItem, String?, QQueryOperations>
      downloadLocationIdProperty() {
    return QueryBuilder.apply(this, (query) {
      return query.addPropertyName(r'downloadLocationId');
    });
  }

  QueryBuilder<DownloadItem, String, QQueryOperations> idProperty() {
    return QueryBuilder.apply(this, (query) {
      return query.addPropertyName(r'id');
    });
  }

  QueryBuilder<DownloadItem, String?, QQueryOperations> jsonItemProperty() {
    return QueryBuilder.apply(this, (query) {
      return query.addPropertyName(r'jsonItem');
    });
  }

  QueryBuilder<DownloadItem, String?, QQueryOperations>
      jsonMediaSourceProperty() {
    return QueryBuilder.apply(this, (query) {
      return query.addPropertyName(r'jsonMediaSource');
    });
  }

  QueryBuilder<DownloadItem, String, QQueryOperations> nameProperty() {
    return QueryBuilder.apply(this, (query) {
      return query.addPropertyName(r'name');
    });
  }

  QueryBuilder<DownloadItem, List<int>?, QQueryOperations>
      orderedChildrenProperty() {
    return QueryBuilder.apply(this, (query) {
      return query.addPropertyName(r'orderedChildren');
    });
  }

  QueryBuilder<DownloadItem, int?, QQueryOperations>
      parentIndexNumberProperty() {
    return QueryBuilder.apply(this, (query) {
      return query.addPropertyName(r'parentIndexNumber');
    });
  }

  QueryBuilder<DownloadItem, String?, QQueryOperations> pathProperty() {
    return QueryBuilder.apply(this, (query) {
      return query.addPropertyName(r'path');
    });
  }

  QueryBuilder<DownloadItem, DownloadItemState, QQueryOperations>
      stateProperty() {
    return QueryBuilder.apply(this, (query) {
      return query.addPropertyName(r'state');
    });
  }

  QueryBuilder<DownloadItem, DownloadItemType, QQueryOperations>
      typeProperty() {
    return QueryBuilder.apply(this, (query) {
      return query.addPropertyName(r'type');
    });
  }
}

// **************************************************************************
// JsonSerializableGenerator
// **************************************************************************

DownloadedSong _$DownloadedSongFromJson(Map json) => DownloadedSong(
      song:
          BaseItemDto.fromJson(Map<String, dynamic>.from(json['song'] as Map)),
      mediaSourceInfo: MediaSourceInfo.fromJson(
          Map<String, dynamic>.from(json['mediaSourceInfo'] as Map)),
      downloadId: json['downloadId'] as String,
      requiredBy: (json['requiredBy'] as List<dynamic>)
          .map((e) => e as String)
          .toList(),
      path: json['path'] as String,
      useHumanReadableNames: json['useHumanReadableNames'] as bool,
      viewId: json['viewId'] as String,
      isPathRelative: json['isPathRelative'] as bool? ?? true,
      downloadLocationId: json['downloadLocationId'] as String?,
    );

Map<String, dynamic> _$DownloadedSongToJson(DownloadedSong instance) =>
    <String, dynamic>{
      'song': instance.song.toJson(),
      'mediaSourceInfo': instance.mediaSourceInfo.toJson(),
      'downloadId': instance.downloadId,
      'requiredBy': instance.requiredBy,
      'path': instance.path,
      'useHumanReadableNames': instance.useHumanReadableNames,
      'viewId': instance.viewId,
      'isPathRelative': instance.isPathRelative,
      'downloadLocationId': instance.downloadLocationId,
    };<|MERGE_RESOLUTION|>--- conflicted
+++ resolved
@@ -127,11 +127,7 @@
   @override
   void write(BinaryWriter writer, FinampSettings obj) {
     writer
-<<<<<<< HEAD
       ..writeByte(27)
-=======
-      ..writeByte(28)
->>>>>>> 4463bff0
       ..writeByte(0)
       ..write(obj.isOffline)
       ..writeByte(1)
@@ -185,13 +181,7 @@
       ..writeByte(25)
       ..write(obj.showFastScroller)
       ..writeByte(26)
-<<<<<<< HEAD
       ..write(obj.hasCompletedIsarDownloadsMigration);
-=======
-      ..write(obj.loopMode)
-      ..writeByte(27)
-      ..write(obj.autoloadLastQueueOnStartup);
->>>>>>> 4463bff0
   }
 
   @override
