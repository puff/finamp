--- conflicted
+++ resolved
@@ -73,11 +73,7 @@
       androidStopForegroundOnPause:
           fields[4] == null ? false : fields[4] as bool,
       showTabs: (fields[5] as Map).cast<TabContentType, bool>(),
-<<<<<<< HEAD
-      onlyShowFavourite: fields[6] as bool,
-=======
-      isFavourite: fields[6] == null ? false : fields[6] as bool,
->>>>>>> 9a7a335e
+      onlyShowFavourite: fields[6] == null ? false : fields[6] as bool,
       sortBy: fields[7] as SortBy,
       sortOrder: fields[8] as SortOrder,
       songShuffleItemCount: fields[9] == null ? 250 : fields[9] as int,
