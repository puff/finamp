--- conflicted
+++ resolved
@@ -88,11 +88,8 @@
       downloadLocationsMap: fields[15] == null
           ? {}
           : (fields[15] as Map).cast<String, DownloadLocation>(),
-<<<<<<< HEAD
-=======
       showCoverAsPlayerBackground:
           fields[16] == null ? true : fields[16] as bool,
->>>>>>> 5d79364c
       hideSongArtistsIfSameAsAlbumArtists:
           fields[17] == null ? true : fields[17] as bool,
     );
@@ -101,11 +98,7 @@
   @override
   void write(BinaryWriter writer, FinampSettings obj) {
     writer
-<<<<<<< HEAD
-      ..writeByte(17)
-=======
       ..writeByte(18)
->>>>>>> 5d79364c
       ..writeByte(0)
       ..write(obj.isOffline)
       ..writeByte(1)
@@ -138,11 +131,8 @@
       ..write(obj.sleepTimerSeconds)
       ..writeByte(15)
       ..write(obj.downloadLocationsMap)
-<<<<<<< HEAD
-=======
       ..writeByte(16)
       ..write(obj.showCoverAsPlayerBackground)
->>>>>>> 5d79364c
       ..writeByte(17)
       ..write(obj.hideSongArtistsIfSameAsAlbumArtists);
   }
