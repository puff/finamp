// GENERATED CODE - DO NOT MODIFY BY HAND

part of 'finamp_models.dart';

// **************************************************************************
// TypeAdapterGenerator
// **************************************************************************

class FinampUserAdapter extends TypeAdapter<FinampUser> {
  @override
  final int typeId = 8;

  @override
  FinampUser read(BinaryReader reader) {
    final numOfFields = reader.readByte();
    final fields = <int, dynamic>{
      for (int i = 0; i < numOfFields; i++) reader.readByte(): reader.read(),
    };
    return FinampUser(
      id: fields[0] as String,
      baseUrl: fields[1] as String,
      accessToken: fields[2] as String,
      serverId: fields[3] as String,
      currentViewId: fields[4] as String?,
      views: (fields[5] as Map).cast<String, BaseItemDto>(),
    );
  }

  @override
  void write(BinaryWriter writer, FinampUser obj) {
    writer
      ..writeByte(6)
      ..writeByte(0)
      ..write(obj.id)
      ..writeByte(1)
      ..write(obj.baseUrl)
      ..writeByte(2)
      ..write(obj.accessToken)
      ..writeByte(3)
      ..write(obj.serverId)
      ..writeByte(4)
      ..write(obj.currentViewId)
      ..writeByte(5)
      ..write(obj.views);
  }

  @override
  int get hashCode => typeId.hashCode;

  @override
  bool operator ==(Object other) =>
      identical(this, other) ||
      other is FinampUserAdapter &&
          runtimeType == other.runtimeType &&
          typeId == other.typeId;
}

class FinampSettingsAdapter extends TypeAdapter<FinampSettings> {
  @override
  final int typeId = 28;

  @override
  FinampSettings read(BinaryReader reader) {
    final numOfFields = reader.readByte();
    final fields = <int, dynamic>{
      for (int i = 0; i < numOfFields; i++) reader.readByte(): reader.read(),
    };
    return FinampSettings(
      isOffline: fields[0] as bool,
      shouldTranscode: fields[1] as bool,
      transcodeBitrate: fields[2] as int,
      downloadLocations: (fields[3] as List).cast<DownloadLocation>(),
      androidStopForegroundOnPause: fields[4] as bool,
      showTabs: (fields[5] as Map).cast<TabContentType, bool>(),
      isFavourite: fields[6] as bool,
      sortBy: fields[7] as SortBy,
      sortOrder: fields[8] as SortOrder,
      songShuffleItemCount: fields[9] == null ? 250 : fields[9] as int,
      contentViewType: fields[10] == null
          ? ContentViewType.list
          : fields[10] as ContentViewType,
      contentGridViewCrossAxisCountPortrait:
          fields[11] == null ? 2 : fields[11] as int,
      contentGridViewCrossAxisCountLandscape:
          fields[12] == null ? 3 : fields[12] as int,
      showTextOnGridView: fields[13] == null ? true : fields[13] as bool,
      sleepTimerSeconds: fields[14] == null ? 1800 : fields[14] as int,
      downloadLocationsMap: fields[15] == null
          ? {}
          : (fields[15] as Map).cast<String, DownloadLocation>(),
      showCoverAsPlayerBackground:
          fields[16] == null ? true : fields[16] as bool,
      hideSongArtistsIfSameAsAlbumArtists:
          fields[17] == null ? true : fields[17] as bool,
      bufferDurationSeconds: fields[18] == null ? 50 : fields[18] as int,
      tabSortBy: fields[20] == null
          ? {}
          : (fields[20] as Map).cast<TabContentType, SortBy>(),
      tabSortOrder: fields[21] == null
          ? {}
          : (fields[21] as Map).cast<TabContentType, SortOrder>(),
      tabOrder: fields[22] == null
          ? [
              TabContentType.albums,
              TabContentType.artists,
              TabContentType.playlists,
              TabContentType.genres,
              TabContentType.songs
            ]
          : (fields[22] as List).cast<TabContentType>(),
      hasCompletedBlurhashImageMigration:
          fields[23] == null ? false : fields[23] as bool,
      hasCompletedBlurhashImageMigrationIdFix:
          fields[24] == null ? false : fields[24] as bool,
<<<<<<< HEAD
      hasCompletedIsarDownloadsMigration:
          fields[25] == null ? false : fields[25] as bool,
    )..disableGesture = fields[19] == null ? false : fields[19] as bool;
=======
    )
      ..disableGesture = fields[19] == null ? false : fields[19] as bool
      ..showFastScroller = fields[25] == null ? true : fields[25] as bool;
>>>>>>> d1f99886
  }

  @override
  void write(BinaryWriter writer, FinampSettings obj) {
    writer
      ..writeByte(26)
      ..writeByte(0)
      ..write(obj.isOffline)
      ..writeByte(1)
      ..write(obj.shouldTranscode)
      ..writeByte(2)
      ..write(obj.transcodeBitrate)
      ..writeByte(3)
      ..write(obj.downloadLocations)
      ..writeByte(4)
      ..write(obj.androidStopForegroundOnPause)
      ..writeByte(5)
      ..write(obj.showTabs)
      ..writeByte(6)
      ..write(obj.isFavourite)
      ..writeByte(7)
      ..write(obj.sortBy)
      ..writeByte(8)
      ..write(obj.sortOrder)
      ..writeByte(9)
      ..write(obj.songShuffleItemCount)
      ..writeByte(10)
      ..write(obj.contentViewType)
      ..writeByte(11)
      ..write(obj.contentGridViewCrossAxisCountPortrait)
      ..writeByte(12)
      ..write(obj.contentGridViewCrossAxisCountLandscape)
      ..writeByte(13)
      ..write(obj.showTextOnGridView)
      ..writeByte(14)
      ..write(obj.sleepTimerSeconds)
      ..writeByte(15)
      ..write(obj.downloadLocationsMap)
      ..writeByte(16)
      ..write(obj.showCoverAsPlayerBackground)
      ..writeByte(17)
      ..write(obj.hideSongArtistsIfSameAsAlbumArtists)
      ..writeByte(18)
      ..write(obj.bufferDurationSeconds)
      ..writeByte(19)
      ..write(obj.disableGesture)
      ..writeByte(20)
      ..write(obj.tabSortBy)
      ..writeByte(21)
      ..write(obj.tabSortOrder)
      ..writeByte(22)
      ..write(obj.tabOrder)
      ..writeByte(23)
      ..write(obj.hasCompletedBlurhashImageMigration)
      ..writeByte(24)
      ..write(obj.hasCompletedBlurhashImageMigrationIdFix)
      ..writeByte(25)
<<<<<<< HEAD
      ..write(obj.hasCompletedIsarDownloadsMigration);
=======
      ..write(obj.showFastScroller);
>>>>>>> d1f99886
  }

  @override
  int get hashCode => typeId.hashCode;

  @override
  bool operator ==(Object other) =>
      identical(this, other) ||
      other is FinampSettingsAdapter &&
          runtimeType == other.runtimeType &&
          typeId == other.typeId;
}

class DownloadLocationAdapter extends TypeAdapter<DownloadLocation> {
  @override
  final int typeId = 31;

  @override
  DownloadLocation read(BinaryReader reader) {
    final numOfFields = reader.readByte();
    final fields = <int, dynamic>{
      for (int i = 0; i < numOfFields; i++) reader.readByte(): reader.read(),
    };
    return DownloadLocation(
      name: fields[0] as String,
      path: fields[1] as String,
      useHumanReadableNames: fields[2] as bool,
      deletable: fields[3] as bool,
      id: fields[4] == null ? '0' : fields[4] as String,
    );
  }

  @override
  void write(BinaryWriter writer, DownloadLocation obj) {
    writer
      ..writeByte(5)
      ..writeByte(0)
      ..write(obj.name)
      ..writeByte(1)
      ..write(obj.path)
      ..writeByte(2)
      ..write(obj.useHumanReadableNames)
      ..writeByte(3)
      ..write(obj.deletable)
      ..writeByte(4)
      ..write(obj.id);
  }

  @override
  int get hashCode => typeId.hashCode;

  @override
  bool operator ==(Object other) =>
      identical(this, other) ||
      other is DownloadLocationAdapter &&
          runtimeType == other.runtimeType &&
          typeId == other.typeId;
}

class DownloadedSongAdapter extends TypeAdapter<DownloadedSong> {
  @override
  final int typeId = 3;

  @override
  DownloadedSong read(BinaryReader reader) {
    final numOfFields = reader.readByte();
    final fields = <int, dynamic>{
      for (int i = 0; i < numOfFields; i++) reader.readByte(): reader.read(),
    };
    return DownloadedSong(
      song: fields[0] as BaseItemDto,
      mediaSourceInfo: fields[1] as MediaSourceInfo,
      downloadId: fields[2] as String,
      requiredBy: (fields[3] as List).cast<String>(),
      path: fields[4] as String,
      useHumanReadableNames: fields[5] as bool,
      viewId: fields[6] as String,
      isPathRelative: fields[7] == null ? false : fields[7] as bool,
      downloadLocationId: fields[8] as String?,
    );
  }

  @override
  void write(BinaryWriter writer, DownloadedSong obj) {
    writer
      ..writeByte(9)
      ..writeByte(0)
      ..write(obj.song)
      ..writeByte(1)
      ..write(obj.mediaSourceInfo)
      ..writeByte(2)
      ..write(obj.downloadId)
      ..writeByte(3)
      ..write(obj.requiredBy)
      ..writeByte(4)
      ..write(obj.path)
      ..writeByte(5)
      ..write(obj.useHumanReadableNames)
      ..writeByte(6)
      ..write(obj.viewId)
      ..writeByte(7)
      ..write(obj.isPathRelative)
      ..writeByte(8)
      ..write(obj.downloadLocationId);
  }

  @override
  int get hashCode => typeId.hashCode;

  @override
  bool operator ==(Object other) =>
      identical(this, other) ||
      other is DownloadedSongAdapter &&
          runtimeType == other.runtimeType &&
          typeId == other.typeId;
}

class DownloadedParentAdapter extends TypeAdapter<DownloadedParent> {
  @override
  final int typeId = 4;

  @override
  DownloadedParent read(BinaryReader reader) {
    final numOfFields = reader.readByte();
    final fields = <int, dynamic>{
      for (int i = 0; i < numOfFields; i++) reader.readByte(): reader.read(),
    };
    return DownloadedParent(
      item: fields[0] as BaseItemDto,
      downloadedChildren: (fields[1] as Map).cast<String, BaseItemDto>(),
      viewId: fields[2] as String,
    );
  }

  @override
  void write(BinaryWriter writer, DownloadedParent obj) {
    writer
      ..writeByte(3)
      ..writeByte(0)
      ..write(obj.item)
      ..writeByte(1)
      ..write(obj.downloadedChildren)
      ..writeByte(2)
      ..write(obj.viewId);
  }

  @override
  int get hashCode => typeId.hashCode;

  @override
  bool operator ==(Object other) =>
      identical(this, other) ||
      other is DownloadedParentAdapter &&
          runtimeType == other.runtimeType &&
          typeId == other.typeId;
}

class DownloadedImageAdapter extends TypeAdapter<DownloadedImage> {
  @override
  final int typeId = 40;

  @override
  DownloadedImage read(BinaryReader reader) {
    final numOfFields = reader.readByte();
    final fields = <int, dynamic>{
      for (int i = 0; i < numOfFields; i++) reader.readByte(): reader.read(),
    };
    return DownloadedImage(
      id: fields[0] as String,
      downloadId: fields[1] as String,
      path: fields[2] as String,
      requiredBy: (fields[3] as List).cast<String>(),
      downloadLocationId: fields[4] as String,
    );
  }

  @override
  void write(BinaryWriter writer, DownloadedImage obj) {
    writer
      ..writeByte(5)
      ..writeByte(0)
      ..write(obj.id)
      ..writeByte(1)
      ..write(obj.downloadId)
      ..writeByte(2)
      ..write(obj.path)
      ..writeByte(3)
      ..write(obj.requiredBy)
      ..writeByte(4)
      ..write(obj.downloadLocationId);
  }

  @override
  int get hashCode => typeId.hashCode;

  @override
  bool operator ==(Object other) =>
      identical(this, other) ||
      other is DownloadedImageAdapter &&
          runtimeType == other.runtimeType &&
          typeId == other.typeId;
}

class OfflineListenAdapter extends TypeAdapter<OfflineListen> {
  @override
  final int typeId = 43;

  @override
  OfflineListen read(BinaryReader reader) {
    final numOfFields = reader.readByte();
    final fields = <int, dynamic>{
      for (int i = 0; i < numOfFields; i++) reader.readByte(): reader.read(),
    };
    return OfflineListen(
      timestamp: fields[0] as int,
      userId: fields[1] as String,
      itemId: fields[2] as String,
      name: fields[3] as String,
      artist: fields[4] as String?,
      album: fields[5] as String?,
      trackMbid: fields[6] as String?,
    );
  }

  @override
  void write(BinaryWriter writer, OfflineListen obj) {
    writer
      ..writeByte(7)
      ..writeByte(0)
      ..write(obj.timestamp)
      ..writeByte(1)
      ..write(obj.userId)
      ..writeByte(2)
      ..write(obj.itemId)
      ..writeByte(3)
      ..write(obj.name)
      ..writeByte(4)
      ..write(obj.artist)
      ..writeByte(5)
      ..write(obj.album)
      ..writeByte(6)
      ..write(obj.trackMbid);
  }

  @override
  int get hashCode => typeId.hashCode;

  @override
  bool operator ==(Object other) =>
      identical(this, other) ||
      other is OfflineListenAdapter &&
          runtimeType == other.runtimeType &&
          typeId == other.typeId;
}

class TabContentTypeAdapter extends TypeAdapter<TabContentType> {
  @override
  final int typeId = 36;

  @override
  TabContentType read(BinaryReader reader) {
    switch (reader.readByte()) {
      case 0:
        return TabContentType.albums;
      case 1:
        return TabContentType.artists;
      case 2:
        return TabContentType.playlists;
      case 3:
        return TabContentType.genres;
      case 4:
        return TabContentType.songs;
      default:
        return TabContentType.albums;
    }
  }

  @override
  void write(BinaryWriter writer, TabContentType obj) {
    switch (obj) {
      case TabContentType.albums:
        writer.writeByte(0);
        break;
      case TabContentType.artists:
        writer.writeByte(1);
        break;
      case TabContentType.playlists:
        writer.writeByte(2);
        break;
      case TabContentType.genres:
        writer.writeByte(3);
        break;
      case TabContentType.songs:
        writer.writeByte(4);
        break;
    }
  }

  @override
  int get hashCode => typeId.hashCode;

  @override
  bool operator ==(Object other) =>
      identical(this, other) ||
      other is TabContentTypeAdapter &&
          runtimeType == other.runtimeType &&
          typeId == other.typeId;
}

class ContentViewTypeAdapter extends TypeAdapter<ContentViewType> {
  @override
  final int typeId = 39;

  @override
  ContentViewType read(BinaryReader reader) {
    switch (reader.readByte()) {
      case 0:
        return ContentViewType.list;
      case 1:
        return ContentViewType.grid;
      default:
        return ContentViewType.list;
    }
  }

  @override
  void write(BinaryWriter writer, ContentViewType obj) {
    switch (obj) {
      case ContentViewType.list:
        writer.writeByte(0);
        break;
      case ContentViewType.grid:
        writer.writeByte(1);
        break;
    }
  }

  @override
  int get hashCode => typeId.hashCode;

  @override
  bool operator ==(Object other) =>
      identical(this, other) ||
      other is ContentViewTypeAdapter &&
          runtimeType == other.runtimeType &&
          typeId == other.typeId;
}

// **************************************************************************
// IsarCollectionGenerator
// **************************************************************************

// coverage:ignore-file
// ignore_for_file: duplicate_ignore, non_constant_identifier_names, constant_identifier_names, invalid_use_of_protected_member, unnecessary_cast, prefer_const_constructors, lines_longer_than_80_chars, require_trailing_commas, inference_failure_on_function_invocation, unnecessary_parenthesis, unnecessary_raw_strings, unnecessary_null_checks, join_return_with_assignment, prefer_final_locals, avoid_js_rounded_ints, avoid_positional_boolean_parameters, always_specify_types

extension GetDownloadItemCollection on Isar {
  IsarCollection<DownloadItem> get downloadItems => this.collection();
}

const DownloadItemSchema = CollectionSchema(
  name: r'DownloadItem',
  id: 3470061580579511306,
  properties: {
    r'baseIndexNumber': PropertySchema(
      id: 0,
      name: r'baseIndexNumber',
      type: IsarType.long,
    ),
    r'baseItemType': PropertySchema(
      id: 1,
      name: r'baseItemType',
      type: IsarType.byte,
      enumMap: _DownloadItembaseItemTypeEnumValueMap,
    ),
    r'downloadLocationId': PropertySchema(
      id: 2,
      name: r'downloadLocationId',
      type: IsarType.string,
    ),
    r'id': PropertySchema(
      id: 3,
      name: r'id',
      type: IsarType.string,
    ),
    r'jsonItem': PropertySchema(
      id: 4,
      name: r'jsonItem',
      type: IsarType.string,
    ),
    r'jsonMediaSource': PropertySchema(
      id: 5,
      name: r'jsonMediaSource',
      type: IsarType.string,
    ),
    r'name': PropertySchema(
      id: 6,
      name: r'name',
      type: IsarType.string,
    ),
    r'orderedChildren': PropertySchema(
      id: 7,
      name: r'orderedChildren',
      type: IsarType.longList,
    ),
    r'parentIndexNumber': PropertySchema(
      id: 8,
      name: r'parentIndexNumber',
      type: IsarType.long,
    ),
    r'path': PropertySchema(
      id: 9,
      name: r'path',
      type: IsarType.string,
    ),
    r'state': PropertySchema(
      id: 10,
      name: r'state',
      type: IsarType.byte,
      enumMap: _DownloadItemstateEnumValueMap,
    ),
    r'type': PropertySchema(
      id: 11,
      name: r'type',
      type: IsarType.byte,
      enumMap: _DownloadItemtypeEnumValueMap,
    )
  },
  estimateSize: _downloadItemEstimateSize,
  serialize: _downloadItemSerialize,
  deserialize: _downloadItemDeserialize,
  deserializeProp: _downloadItemDeserializeProp,
  idName: r'isarId',
  indexes: {
    r'type': IndexSchema(
      id: 5117122708147080838,
      name: r'type',
      unique: false,
      replace: false,
      properties: [
        IndexPropertySchema(
          name: r'type',
          type: IndexType.value,
          caseSensitive: false,
        )
      ],
    )
  },
  links: {
    r'requires': LinkSchema(
      id: 2869659933205985607,
      name: r'requires',
      target: r'DownloadItem',
      single: false,
    ),
    r'requiredBy': LinkSchema(
      id: 8162545016065706399,
      name: r'requiredBy',
      target: r'DownloadItem',
      single: false,
      linkName: r'requires',
    )
  },
  embeddedSchemas: {},
  getId: _downloadItemGetId,
  getLinks: _downloadItemGetLinks,
  attach: _downloadItemAttach,
  version: '3.1.0+1',
);

int _downloadItemEstimateSize(
  DownloadItem object,
  List<int> offsets,
  Map<Type, List<int>> allOffsets,
) {
  var bytesCount = offsets.last;
  {
    final value = object.downloadLocationId;
    if (value != null) {
      bytesCount += 3 + value.length * 3;
    }
  }
  bytesCount += 3 + object.id.length * 3;
  {
    final value = object.jsonItem;
    if (value != null) {
      bytesCount += 3 + value.length * 3;
    }
  }
  {
    final value = object.jsonMediaSource;
    if (value != null) {
      bytesCount += 3 + value.length * 3;
    }
  }
  bytesCount += 3 + object.name.length * 3;
  {
    final value = object.orderedChildren;
    if (value != null) {
      bytesCount += 3 + value.length * 8;
    }
  }
  {
    final value = object.path;
    if (value != null) {
      bytesCount += 3 + value.length * 3;
    }
  }
  return bytesCount;
}

void _downloadItemSerialize(
  DownloadItem object,
  IsarWriter writer,
  List<int> offsets,
  Map<Type, List<int>> allOffsets,
) {
  writer.writeLong(offsets[0], object.baseIndexNumber);
  writer.writeByte(offsets[1], object.baseItemType.index);
  writer.writeString(offsets[2], object.downloadLocationId);
  writer.writeString(offsets[3], object.id);
  writer.writeString(offsets[4], object.jsonItem);
  writer.writeString(offsets[5], object.jsonMediaSource);
  writer.writeString(offsets[6], object.name);
  writer.writeLongList(offsets[7], object.orderedChildren);
  writer.writeLong(offsets[8], object.parentIndexNumber);
  writer.writeString(offsets[9], object.path);
  writer.writeByte(offsets[10], object.state.index);
  writer.writeByte(offsets[11], object.type.index);
}

DownloadItem _downloadItemDeserialize(
  Id id,
  IsarReader reader,
  List<int> offsets,
  Map<Type, List<int>> allOffsets,
) {
  final object = DownloadItem(
    baseIndexNumber: reader.readLongOrNull(offsets[0]),
    baseItemType: _DownloadItembaseItemTypeValueEnumMap[
            reader.readByteOrNull(offsets[1])] ??
        BaseItemDtoType.album,
    downloadLocationId: reader.readStringOrNull(offsets[2]),
    id: reader.readString(offsets[3]),
    isarId: id,
    jsonItem: reader.readStringOrNull(offsets[4]),
    jsonMediaSource: reader.readStringOrNull(offsets[5]),
    name: reader.readString(offsets[6]),
    orderedChildren: reader.readLongList(offsets[7]),
    parentIndexNumber: reader.readLongOrNull(offsets[8]),
    state: _DownloadItemstateValueEnumMap[reader.readByteOrNull(offsets[10])] ??
        DownloadItemState.notDownloaded,
    type: _DownloadItemtypeValueEnumMap[reader.readByteOrNull(offsets[11])] ??
        DownloadItemType.collectionDownload,
  );
  object.path = reader.readStringOrNull(offsets[9]);
  return object;
}

P _downloadItemDeserializeProp<P>(
  IsarReader reader,
  int propertyId,
  int offset,
  Map<Type, List<int>> allOffsets,
) {
  switch (propertyId) {
    case 0:
      return (reader.readLongOrNull(offset)) as P;
    case 1:
      return (_DownloadItembaseItemTypeValueEnumMap[
              reader.readByteOrNull(offset)] ??
          BaseItemDtoType.album) as P;
    case 2:
      return (reader.readStringOrNull(offset)) as P;
    case 3:
      return (reader.readString(offset)) as P;
    case 4:
      return (reader.readStringOrNull(offset)) as P;
    case 5:
      return (reader.readStringOrNull(offset)) as P;
    case 6:
      return (reader.readString(offset)) as P;
    case 7:
      return (reader.readLongList(offset)) as P;
    case 8:
      return (reader.readLongOrNull(offset)) as P;
    case 9:
      return (reader.readStringOrNull(offset)) as P;
    case 10:
      return (_DownloadItemstateValueEnumMap[reader.readByteOrNull(offset)] ??
          DownloadItemState.notDownloaded) as P;
    case 11:
      return (_DownloadItemtypeValueEnumMap[reader.readByteOrNull(offset)] ??
          DownloadItemType.collectionDownload) as P;
    default:
      throw IsarError('Unknown property with id $propertyId');
  }
}

const _DownloadItembaseItemTypeEnumValueMap = {
  'album': 0,
  'artist': 1,
  'playlist': 2,
  'genre': 3,
  'song': 4,
  'unknown': 5,
};
const _DownloadItembaseItemTypeValueEnumMap = {
  0: BaseItemDtoType.album,
  1: BaseItemDtoType.artist,
  2: BaseItemDtoType.playlist,
  3: BaseItemDtoType.genre,
  4: BaseItemDtoType.song,
  5: BaseItemDtoType.unknown,
};
const _DownloadItemstateEnumValueMap = {
  'notDownloaded': 0,
  'downloading': 1,
  'failed': 2,
  'complete': 3,
  'enqueued': 4,
};
const _DownloadItemstateValueEnumMap = {
  0: DownloadItemState.notDownloaded,
  1: DownloadItemState.downloading,
  2: DownloadItemState.failed,
  3: DownloadItemState.complete,
  4: DownloadItemState.enqueued,
};
const _DownloadItemtypeEnumValueMap = {
  'collectionDownload': 0,
  'collectionInfo': 1,
  'song': 2,
  'image': 3,
  'anchor': 4,
};
const _DownloadItemtypeValueEnumMap = {
  0: DownloadItemType.collectionDownload,
  1: DownloadItemType.collectionInfo,
  2: DownloadItemType.song,
  3: DownloadItemType.image,
  4: DownloadItemType.anchor,
};

Id _downloadItemGetId(DownloadItem object) {
  return object.isarId;
}

List<IsarLinkBase<dynamic>> _downloadItemGetLinks(DownloadItem object) {
  return [object.requires, object.requiredBy];
}

void _downloadItemAttach(
    IsarCollection<dynamic> col, Id id, DownloadItem object) {
  object.requires
      .attach(col, col.isar.collection<DownloadItem>(), r'requires', id);
  object.requiredBy
      .attach(col, col.isar.collection<DownloadItem>(), r'requiredBy', id);
}

extension DownloadItemQueryWhereSort
    on QueryBuilder<DownloadItem, DownloadItem, QWhere> {
  QueryBuilder<DownloadItem, DownloadItem, QAfterWhere> anyIsarId() {
    return QueryBuilder.apply(this, (query) {
      return query.addWhereClause(const IdWhereClause.any());
    });
  }

  QueryBuilder<DownloadItem, DownloadItem, QAfterWhere> anyType() {
    return QueryBuilder.apply(this, (query) {
      return query.addWhereClause(
        const IndexWhereClause.any(indexName: r'type'),
      );
    });
  }
}

extension DownloadItemQueryWhere
    on QueryBuilder<DownloadItem, DownloadItem, QWhereClause> {
  QueryBuilder<DownloadItem, DownloadItem, QAfterWhereClause> isarIdEqualTo(
      Id isarId) {
    return QueryBuilder.apply(this, (query) {
      return query.addWhereClause(IdWhereClause.between(
        lower: isarId,
        upper: isarId,
      ));
    });
  }

  QueryBuilder<DownloadItem, DownloadItem, QAfterWhereClause> isarIdNotEqualTo(
      Id isarId) {
    return QueryBuilder.apply(this, (query) {
      if (query.whereSort == Sort.asc) {
        return query
            .addWhereClause(
              IdWhereClause.lessThan(upper: isarId, includeUpper: false),
            )
            .addWhereClause(
              IdWhereClause.greaterThan(lower: isarId, includeLower: false),
            );
      } else {
        return query
            .addWhereClause(
              IdWhereClause.greaterThan(lower: isarId, includeLower: false),
            )
            .addWhereClause(
              IdWhereClause.lessThan(upper: isarId, includeUpper: false),
            );
      }
    });
  }

  QueryBuilder<DownloadItem, DownloadItem, QAfterWhereClause> isarIdGreaterThan(
      Id isarId,
      {bool include = false}) {
    return QueryBuilder.apply(this, (query) {
      return query.addWhereClause(
        IdWhereClause.greaterThan(lower: isarId, includeLower: include),
      );
    });
  }

  QueryBuilder<DownloadItem, DownloadItem, QAfterWhereClause> isarIdLessThan(
      Id isarId,
      {bool include = false}) {
    return QueryBuilder.apply(this, (query) {
      return query.addWhereClause(
        IdWhereClause.lessThan(upper: isarId, includeUpper: include),
      );
    });
  }

  QueryBuilder<DownloadItem, DownloadItem, QAfterWhereClause> isarIdBetween(
    Id lowerIsarId,
    Id upperIsarId, {
    bool includeLower = true,
    bool includeUpper = true,
  }) {
    return QueryBuilder.apply(this, (query) {
      return query.addWhereClause(IdWhereClause.between(
        lower: lowerIsarId,
        includeLower: includeLower,
        upper: upperIsarId,
        includeUpper: includeUpper,
      ));
    });
  }

  QueryBuilder<DownloadItem, DownloadItem, QAfterWhereClause> typeEqualTo(
      DownloadItemType type) {
    return QueryBuilder.apply(this, (query) {
      return query.addWhereClause(IndexWhereClause.equalTo(
        indexName: r'type',
        value: [type],
      ));
    });
  }

  QueryBuilder<DownloadItem, DownloadItem, QAfterWhereClause> typeNotEqualTo(
      DownloadItemType type) {
    return QueryBuilder.apply(this, (query) {
      if (query.whereSort == Sort.asc) {
        return query
            .addWhereClause(IndexWhereClause.between(
              indexName: r'type',
              lower: [],
              upper: [type],
              includeUpper: false,
            ))
            .addWhereClause(IndexWhereClause.between(
              indexName: r'type',
              lower: [type],
              includeLower: false,
              upper: [],
            ));
      } else {
        return query
            .addWhereClause(IndexWhereClause.between(
              indexName: r'type',
              lower: [type],
              includeLower: false,
              upper: [],
            ))
            .addWhereClause(IndexWhereClause.between(
              indexName: r'type',
              lower: [],
              upper: [type],
              includeUpper: false,
            ));
      }
    });
  }

  QueryBuilder<DownloadItem, DownloadItem, QAfterWhereClause> typeGreaterThan(
    DownloadItemType type, {
    bool include = false,
  }) {
    return QueryBuilder.apply(this, (query) {
      return query.addWhereClause(IndexWhereClause.between(
        indexName: r'type',
        lower: [type],
        includeLower: include,
        upper: [],
      ));
    });
  }

  QueryBuilder<DownloadItem, DownloadItem, QAfterWhereClause> typeLessThan(
    DownloadItemType type, {
    bool include = false,
  }) {
    return QueryBuilder.apply(this, (query) {
      return query.addWhereClause(IndexWhereClause.between(
        indexName: r'type',
        lower: [],
        upper: [type],
        includeUpper: include,
      ));
    });
  }

  QueryBuilder<DownloadItem, DownloadItem, QAfterWhereClause> typeBetween(
    DownloadItemType lowerType,
    DownloadItemType upperType, {
    bool includeLower = true,
    bool includeUpper = true,
  }) {
    return QueryBuilder.apply(this, (query) {
      return query.addWhereClause(IndexWhereClause.between(
        indexName: r'type',
        lower: [lowerType],
        includeLower: includeLower,
        upper: [upperType],
        includeUpper: includeUpper,
      ));
    });
  }
}

extension DownloadItemQueryFilter
    on QueryBuilder<DownloadItem, DownloadItem, QFilterCondition> {
  QueryBuilder<DownloadItem, DownloadItem, QAfterFilterCondition>
      baseIndexNumberIsNull() {
    return QueryBuilder.apply(this, (query) {
      return query.addFilterCondition(const FilterCondition.isNull(
        property: r'baseIndexNumber',
      ));
    });
  }

  QueryBuilder<DownloadItem, DownloadItem, QAfterFilterCondition>
      baseIndexNumberIsNotNull() {
    return QueryBuilder.apply(this, (query) {
      return query.addFilterCondition(const FilterCondition.isNotNull(
        property: r'baseIndexNumber',
      ));
    });
  }

  QueryBuilder<DownloadItem, DownloadItem, QAfterFilterCondition>
      baseIndexNumberEqualTo(int? value) {
    return QueryBuilder.apply(this, (query) {
      return query.addFilterCondition(FilterCondition.equalTo(
        property: r'baseIndexNumber',
        value: value,
      ));
    });
  }

  QueryBuilder<DownloadItem, DownloadItem, QAfterFilterCondition>
      baseIndexNumberGreaterThan(
    int? value, {
    bool include = false,
  }) {
    return QueryBuilder.apply(this, (query) {
      return query.addFilterCondition(FilterCondition.greaterThan(
        include: include,
        property: r'baseIndexNumber',
        value: value,
      ));
    });
  }

  QueryBuilder<DownloadItem, DownloadItem, QAfterFilterCondition>
      baseIndexNumberLessThan(
    int? value, {
    bool include = false,
  }) {
    return QueryBuilder.apply(this, (query) {
      return query.addFilterCondition(FilterCondition.lessThan(
        include: include,
        property: r'baseIndexNumber',
        value: value,
      ));
    });
  }

  QueryBuilder<DownloadItem, DownloadItem, QAfterFilterCondition>
      baseIndexNumberBetween(
    int? lower,
    int? upper, {
    bool includeLower = true,
    bool includeUpper = true,
  }) {
    return QueryBuilder.apply(this, (query) {
      return query.addFilterCondition(FilterCondition.between(
        property: r'baseIndexNumber',
        lower: lower,
        includeLower: includeLower,
        upper: upper,
        includeUpper: includeUpper,
      ));
    });
  }

  QueryBuilder<DownloadItem, DownloadItem, QAfterFilterCondition>
      baseItemTypeEqualTo(BaseItemDtoType value) {
    return QueryBuilder.apply(this, (query) {
      return query.addFilterCondition(FilterCondition.equalTo(
        property: r'baseItemType',
        value: value,
      ));
    });
  }

  QueryBuilder<DownloadItem, DownloadItem, QAfterFilterCondition>
      baseItemTypeGreaterThan(
    BaseItemDtoType value, {
    bool include = false,
  }) {
    return QueryBuilder.apply(this, (query) {
      return query.addFilterCondition(FilterCondition.greaterThan(
        include: include,
        property: r'baseItemType',
        value: value,
      ));
    });
  }

  QueryBuilder<DownloadItem, DownloadItem, QAfterFilterCondition>
      baseItemTypeLessThan(
    BaseItemDtoType value, {
    bool include = false,
  }) {
    return QueryBuilder.apply(this, (query) {
      return query.addFilterCondition(FilterCondition.lessThan(
        include: include,
        property: r'baseItemType',
        value: value,
      ));
    });
  }

  QueryBuilder<DownloadItem, DownloadItem, QAfterFilterCondition>
      baseItemTypeBetween(
    BaseItemDtoType lower,
    BaseItemDtoType upper, {
    bool includeLower = true,
    bool includeUpper = true,
  }) {
    return QueryBuilder.apply(this, (query) {
      return query.addFilterCondition(FilterCondition.between(
        property: r'baseItemType',
        lower: lower,
        includeLower: includeLower,
        upper: upper,
        includeUpper: includeUpper,
      ));
    });
  }

  QueryBuilder<DownloadItem, DownloadItem, QAfterFilterCondition>
      downloadLocationIdIsNull() {
    return QueryBuilder.apply(this, (query) {
      return query.addFilterCondition(const FilterCondition.isNull(
        property: r'downloadLocationId',
      ));
    });
  }

  QueryBuilder<DownloadItem, DownloadItem, QAfterFilterCondition>
      downloadLocationIdIsNotNull() {
    return QueryBuilder.apply(this, (query) {
      return query.addFilterCondition(const FilterCondition.isNotNull(
        property: r'downloadLocationId',
      ));
    });
  }

  QueryBuilder<DownloadItem, DownloadItem, QAfterFilterCondition>
      downloadLocationIdEqualTo(
    String? value, {
    bool caseSensitive = true,
  }) {
    return QueryBuilder.apply(this, (query) {
      return query.addFilterCondition(FilterCondition.equalTo(
        property: r'downloadLocationId',
        value: value,
        caseSensitive: caseSensitive,
      ));
    });
  }

  QueryBuilder<DownloadItem, DownloadItem, QAfterFilterCondition>
      downloadLocationIdGreaterThan(
    String? value, {
    bool include = false,
    bool caseSensitive = true,
  }) {
    return QueryBuilder.apply(this, (query) {
      return query.addFilterCondition(FilterCondition.greaterThan(
        include: include,
        property: r'downloadLocationId',
        value: value,
        caseSensitive: caseSensitive,
      ));
    });
  }

  QueryBuilder<DownloadItem, DownloadItem, QAfterFilterCondition>
      downloadLocationIdLessThan(
    String? value, {
    bool include = false,
    bool caseSensitive = true,
  }) {
    return QueryBuilder.apply(this, (query) {
      return query.addFilterCondition(FilterCondition.lessThan(
        include: include,
        property: r'downloadLocationId',
        value: value,
        caseSensitive: caseSensitive,
      ));
    });
  }

  QueryBuilder<DownloadItem, DownloadItem, QAfterFilterCondition>
      downloadLocationIdBetween(
    String? lower,
    String? upper, {
    bool includeLower = true,
    bool includeUpper = true,
    bool caseSensitive = true,
  }) {
    return QueryBuilder.apply(this, (query) {
      return query.addFilterCondition(FilterCondition.between(
        property: r'downloadLocationId',
        lower: lower,
        includeLower: includeLower,
        upper: upper,
        includeUpper: includeUpper,
        caseSensitive: caseSensitive,
      ));
    });
  }

  QueryBuilder<DownloadItem, DownloadItem, QAfterFilterCondition>
      downloadLocationIdStartsWith(
    String value, {
    bool caseSensitive = true,
  }) {
    return QueryBuilder.apply(this, (query) {
      return query.addFilterCondition(FilterCondition.startsWith(
        property: r'downloadLocationId',
        value: value,
        caseSensitive: caseSensitive,
      ));
    });
  }

  QueryBuilder<DownloadItem, DownloadItem, QAfterFilterCondition>
      downloadLocationIdEndsWith(
    String value, {
    bool caseSensitive = true,
  }) {
    return QueryBuilder.apply(this, (query) {
      return query.addFilterCondition(FilterCondition.endsWith(
        property: r'downloadLocationId',
        value: value,
        caseSensitive: caseSensitive,
      ));
    });
  }

  QueryBuilder<DownloadItem, DownloadItem, QAfterFilterCondition>
      downloadLocationIdContains(String value, {bool caseSensitive = true}) {
    return QueryBuilder.apply(this, (query) {
      return query.addFilterCondition(FilterCondition.contains(
        property: r'downloadLocationId',
        value: value,
        caseSensitive: caseSensitive,
      ));
    });
  }

  QueryBuilder<DownloadItem, DownloadItem, QAfterFilterCondition>
      downloadLocationIdMatches(String pattern, {bool caseSensitive = true}) {
    return QueryBuilder.apply(this, (query) {
      return query.addFilterCondition(FilterCondition.matches(
        property: r'downloadLocationId',
        wildcard: pattern,
        caseSensitive: caseSensitive,
      ));
    });
  }

  QueryBuilder<DownloadItem, DownloadItem, QAfterFilterCondition>
      downloadLocationIdIsEmpty() {
    return QueryBuilder.apply(this, (query) {
      return query.addFilterCondition(FilterCondition.equalTo(
        property: r'downloadLocationId',
        value: '',
      ));
    });
  }

  QueryBuilder<DownloadItem, DownloadItem, QAfterFilterCondition>
      downloadLocationIdIsNotEmpty() {
    return QueryBuilder.apply(this, (query) {
      return query.addFilterCondition(FilterCondition.greaterThan(
        property: r'downloadLocationId',
        value: '',
      ));
    });
  }

  QueryBuilder<DownloadItem, DownloadItem, QAfterFilterCondition> idEqualTo(
    String value, {
    bool caseSensitive = true,
  }) {
    return QueryBuilder.apply(this, (query) {
      return query.addFilterCondition(FilterCondition.equalTo(
        property: r'id',
        value: value,
        caseSensitive: caseSensitive,
      ));
    });
  }

  QueryBuilder<DownloadItem, DownloadItem, QAfterFilterCondition> idGreaterThan(
    String value, {
    bool include = false,
    bool caseSensitive = true,
  }) {
    return QueryBuilder.apply(this, (query) {
      return query.addFilterCondition(FilterCondition.greaterThan(
        include: include,
        property: r'id',
        value: value,
        caseSensitive: caseSensitive,
      ));
    });
  }

  QueryBuilder<DownloadItem, DownloadItem, QAfterFilterCondition> idLessThan(
    String value, {
    bool include = false,
    bool caseSensitive = true,
  }) {
    return QueryBuilder.apply(this, (query) {
      return query.addFilterCondition(FilterCondition.lessThan(
        include: include,
        property: r'id',
        value: value,
        caseSensitive: caseSensitive,
      ));
    });
  }

  QueryBuilder<DownloadItem, DownloadItem, QAfterFilterCondition> idBetween(
    String lower,
    String upper, {
    bool includeLower = true,
    bool includeUpper = true,
    bool caseSensitive = true,
  }) {
    return QueryBuilder.apply(this, (query) {
      return query.addFilterCondition(FilterCondition.between(
        property: r'id',
        lower: lower,
        includeLower: includeLower,
        upper: upper,
        includeUpper: includeUpper,
        caseSensitive: caseSensitive,
      ));
    });
  }

  QueryBuilder<DownloadItem, DownloadItem, QAfterFilterCondition> idStartsWith(
    String value, {
    bool caseSensitive = true,
  }) {
    return QueryBuilder.apply(this, (query) {
      return query.addFilterCondition(FilterCondition.startsWith(
        property: r'id',
        value: value,
        caseSensitive: caseSensitive,
      ));
    });
  }

  QueryBuilder<DownloadItem, DownloadItem, QAfterFilterCondition> idEndsWith(
    String value, {
    bool caseSensitive = true,
  }) {
    return QueryBuilder.apply(this, (query) {
      return query.addFilterCondition(FilterCondition.endsWith(
        property: r'id',
        value: value,
        caseSensitive: caseSensitive,
      ));
    });
  }

  QueryBuilder<DownloadItem, DownloadItem, QAfterFilterCondition> idContains(
      String value,
      {bool caseSensitive = true}) {
    return QueryBuilder.apply(this, (query) {
      return query.addFilterCondition(FilterCondition.contains(
        property: r'id',
        value: value,
        caseSensitive: caseSensitive,
      ));
    });
  }

  QueryBuilder<DownloadItem, DownloadItem, QAfterFilterCondition> idMatches(
      String pattern,
      {bool caseSensitive = true}) {
    return QueryBuilder.apply(this, (query) {
      return query.addFilterCondition(FilterCondition.matches(
        property: r'id',
        wildcard: pattern,
        caseSensitive: caseSensitive,
      ));
    });
  }

  QueryBuilder<DownloadItem, DownloadItem, QAfterFilterCondition> idIsEmpty() {
    return QueryBuilder.apply(this, (query) {
      return query.addFilterCondition(FilterCondition.equalTo(
        property: r'id',
        value: '',
      ));
    });
  }

  QueryBuilder<DownloadItem, DownloadItem, QAfterFilterCondition>
      idIsNotEmpty() {
    return QueryBuilder.apply(this, (query) {
      return query.addFilterCondition(FilterCondition.greaterThan(
        property: r'id',
        value: '',
      ));
    });
  }

  QueryBuilder<DownloadItem, DownloadItem, QAfterFilterCondition> isarIdEqualTo(
      Id value) {
    return QueryBuilder.apply(this, (query) {
      return query.addFilterCondition(FilterCondition.equalTo(
        property: r'isarId',
        value: value,
      ));
    });
  }

  QueryBuilder<DownloadItem, DownloadItem, QAfterFilterCondition>
      isarIdGreaterThan(
    Id value, {
    bool include = false,
  }) {
    return QueryBuilder.apply(this, (query) {
      return query.addFilterCondition(FilterCondition.greaterThan(
        include: include,
        property: r'isarId',
        value: value,
      ));
    });
  }

  QueryBuilder<DownloadItem, DownloadItem, QAfterFilterCondition>
      isarIdLessThan(
    Id value, {
    bool include = false,
  }) {
    return QueryBuilder.apply(this, (query) {
      return query.addFilterCondition(FilterCondition.lessThan(
        include: include,
        property: r'isarId',
        value: value,
      ));
    });
  }

  QueryBuilder<DownloadItem, DownloadItem, QAfterFilterCondition> isarIdBetween(
    Id lower,
    Id upper, {
    bool includeLower = true,
    bool includeUpper = true,
  }) {
    return QueryBuilder.apply(this, (query) {
      return query.addFilterCondition(FilterCondition.between(
        property: r'isarId',
        lower: lower,
        includeLower: includeLower,
        upper: upper,
        includeUpper: includeUpper,
      ));
    });
  }

  QueryBuilder<DownloadItem, DownloadItem, QAfterFilterCondition>
      jsonItemIsNull() {
    return QueryBuilder.apply(this, (query) {
      return query.addFilterCondition(const FilterCondition.isNull(
        property: r'jsonItem',
      ));
    });
  }

  QueryBuilder<DownloadItem, DownloadItem, QAfterFilterCondition>
      jsonItemIsNotNull() {
    return QueryBuilder.apply(this, (query) {
      return query.addFilterCondition(const FilterCondition.isNotNull(
        property: r'jsonItem',
      ));
    });
  }

  QueryBuilder<DownloadItem, DownloadItem, QAfterFilterCondition>
      jsonItemEqualTo(
    String? value, {
    bool caseSensitive = true,
  }) {
    return QueryBuilder.apply(this, (query) {
      return query.addFilterCondition(FilterCondition.equalTo(
        property: r'jsonItem',
        value: value,
        caseSensitive: caseSensitive,
      ));
    });
  }

  QueryBuilder<DownloadItem, DownloadItem, QAfterFilterCondition>
      jsonItemGreaterThan(
    String? value, {
    bool include = false,
    bool caseSensitive = true,
  }) {
    return QueryBuilder.apply(this, (query) {
      return query.addFilterCondition(FilterCondition.greaterThan(
        include: include,
        property: r'jsonItem',
        value: value,
        caseSensitive: caseSensitive,
      ));
    });
  }

  QueryBuilder<DownloadItem, DownloadItem, QAfterFilterCondition>
      jsonItemLessThan(
    String? value, {
    bool include = false,
    bool caseSensitive = true,
  }) {
    return QueryBuilder.apply(this, (query) {
      return query.addFilterCondition(FilterCondition.lessThan(
        include: include,
        property: r'jsonItem',
        value: value,
        caseSensitive: caseSensitive,
      ));
    });
  }

  QueryBuilder<DownloadItem, DownloadItem, QAfterFilterCondition>
      jsonItemBetween(
    String? lower,
    String? upper, {
    bool includeLower = true,
    bool includeUpper = true,
    bool caseSensitive = true,
  }) {
    return QueryBuilder.apply(this, (query) {
      return query.addFilterCondition(FilterCondition.between(
        property: r'jsonItem',
        lower: lower,
        includeLower: includeLower,
        upper: upper,
        includeUpper: includeUpper,
        caseSensitive: caseSensitive,
      ));
    });
  }

  QueryBuilder<DownloadItem, DownloadItem, QAfterFilterCondition>
      jsonItemStartsWith(
    String value, {
    bool caseSensitive = true,
  }) {
    return QueryBuilder.apply(this, (query) {
      return query.addFilterCondition(FilterCondition.startsWith(
        property: r'jsonItem',
        value: value,
        caseSensitive: caseSensitive,
      ));
    });
  }

  QueryBuilder<DownloadItem, DownloadItem, QAfterFilterCondition>
      jsonItemEndsWith(
    String value, {
    bool caseSensitive = true,
  }) {
    return QueryBuilder.apply(this, (query) {
      return query.addFilterCondition(FilterCondition.endsWith(
        property: r'jsonItem',
        value: value,
        caseSensitive: caseSensitive,
      ));
    });
  }

  QueryBuilder<DownloadItem, DownloadItem, QAfterFilterCondition>
      jsonItemContains(String value, {bool caseSensitive = true}) {
    return QueryBuilder.apply(this, (query) {
      return query.addFilterCondition(FilterCondition.contains(
        property: r'jsonItem',
        value: value,
        caseSensitive: caseSensitive,
      ));
    });
  }

  QueryBuilder<DownloadItem, DownloadItem, QAfterFilterCondition>
      jsonItemMatches(String pattern, {bool caseSensitive = true}) {
    return QueryBuilder.apply(this, (query) {
      return query.addFilterCondition(FilterCondition.matches(
        property: r'jsonItem',
        wildcard: pattern,
        caseSensitive: caseSensitive,
      ));
    });
  }

  QueryBuilder<DownloadItem, DownloadItem, QAfterFilterCondition>
      jsonItemIsEmpty() {
    return QueryBuilder.apply(this, (query) {
      return query.addFilterCondition(FilterCondition.equalTo(
        property: r'jsonItem',
        value: '',
      ));
    });
  }

  QueryBuilder<DownloadItem, DownloadItem, QAfterFilterCondition>
      jsonItemIsNotEmpty() {
    return QueryBuilder.apply(this, (query) {
      return query.addFilterCondition(FilterCondition.greaterThan(
        property: r'jsonItem',
        value: '',
      ));
    });
  }

  QueryBuilder<DownloadItem, DownloadItem, QAfterFilterCondition>
      jsonMediaSourceIsNull() {
    return QueryBuilder.apply(this, (query) {
      return query.addFilterCondition(const FilterCondition.isNull(
        property: r'jsonMediaSource',
      ));
    });
  }

  QueryBuilder<DownloadItem, DownloadItem, QAfterFilterCondition>
      jsonMediaSourceIsNotNull() {
    return QueryBuilder.apply(this, (query) {
      return query.addFilterCondition(const FilterCondition.isNotNull(
        property: r'jsonMediaSource',
      ));
    });
  }

  QueryBuilder<DownloadItem, DownloadItem, QAfterFilterCondition>
      jsonMediaSourceEqualTo(
    String? value, {
    bool caseSensitive = true,
  }) {
    return QueryBuilder.apply(this, (query) {
      return query.addFilterCondition(FilterCondition.equalTo(
        property: r'jsonMediaSource',
        value: value,
        caseSensitive: caseSensitive,
      ));
    });
  }

  QueryBuilder<DownloadItem, DownloadItem, QAfterFilterCondition>
      jsonMediaSourceGreaterThan(
    String? value, {
    bool include = false,
    bool caseSensitive = true,
  }) {
    return QueryBuilder.apply(this, (query) {
      return query.addFilterCondition(FilterCondition.greaterThan(
        include: include,
        property: r'jsonMediaSource',
        value: value,
        caseSensitive: caseSensitive,
      ));
    });
  }

  QueryBuilder<DownloadItem, DownloadItem, QAfterFilterCondition>
      jsonMediaSourceLessThan(
    String? value, {
    bool include = false,
    bool caseSensitive = true,
  }) {
    return QueryBuilder.apply(this, (query) {
      return query.addFilterCondition(FilterCondition.lessThan(
        include: include,
        property: r'jsonMediaSource',
        value: value,
        caseSensitive: caseSensitive,
      ));
    });
  }

  QueryBuilder<DownloadItem, DownloadItem, QAfterFilterCondition>
      jsonMediaSourceBetween(
    String? lower,
    String? upper, {
    bool includeLower = true,
    bool includeUpper = true,
    bool caseSensitive = true,
  }) {
    return QueryBuilder.apply(this, (query) {
      return query.addFilterCondition(FilterCondition.between(
        property: r'jsonMediaSource',
        lower: lower,
        includeLower: includeLower,
        upper: upper,
        includeUpper: includeUpper,
        caseSensitive: caseSensitive,
      ));
    });
  }

  QueryBuilder<DownloadItem, DownloadItem, QAfterFilterCondition>
      jsonMediaSourceStartsWith(
    String value, {
    bool caseSensitive = true,
  }) {
    return QueryBuilder.apply(this, (query) {
      return query.addFilterCondition(FilterCondition.startsWith(
        property: r'jsonMediaSource',
        value: value,
        caseSensitive: caseSensitive,
      ));
    });
  }

  QueryBuilder<DownloadItem, DownloadItem, QAfterFilterCondition>
      jsonMediaSourceEndsWith(
    String value, {
    bool caseSensitive = true,
  }) {
    return QueryBuilder.apply(this, (query) {
      return query.addFilterCondition(FilterCondition.endsWith(
        property: r'jsonMediaSource',
        value: value,
        caseSensitive: caseSensitive,
      ));
    });
  }

  QueryBuilder<DownloadItem, DownloadItem, QAfterFilterCondition>
      jsonMediaSourceContains(String value, {bool caseSensitive = true}) {
    return QueryBuilder.apply(this, (query) {
      return query.addFilterCondition(FilterCondition.contains(
        property: r'jsonMediaSource',
        value: value,
        caseSensitive: caseSensitive,
      ));
    });
  }

  QueryBuilder<DownloadItem, DownloadItem, QAfterFilterCondition>
      jsonMediaSourceMatches(String pattern, {bool caseSensitive = true}) {
    return QueryBuilder.apply(this, (query) {
      return query.addFilterCondition(FilterCondition.matches(
        property: r'jsonMediaSource',
        wildcard: pattern,
        caseSensitive: caseSensitive,
      ));
    });
  }

  QueryBuilder<DownloadItem, DownloadItem, QAfterFilterCondition>
      jsonMediaSourceIsEmpty() {
    return QueryBuilder.apply(this, (query) {
      return query.addFilterCondition(FilterCondition.equalTo(
        property: r'jsonMediaSource',
        value: '',
      ));
    });
  }

  QueryBuilder<DownloadItem, DownloadItem, QAfterFilterCondition>
      jsonMediaSourceIsNotEmpty() {
    return QueryBuilder.apply(this, (query) {
      return query.addFilterCondition(FilterCondition.greaterThan(
        property: r'jsonMediaSource',
        value: '',
      ));
    });
  }

  QueryBuilder<DownloadItem, DownloadItem, QAfterFilterCondition> nameEqualTo(
    String value, {
    bool caseSensitive = true,
  }) {
    return QueryBuilder.apply(this, (query) {
      return query.addFilterCondition(FilterCondition.equalTo(
        property: r'name',
        value: value,
        caseSensitive: caseSensitive,
      ));
    });
  }

  QueryBuilder<DownloadItem, DownloadItem, QAfterFilterCondition>
      nameGreaterThan(
    String value, {
    bool include = false,
    bool caseSensitive = true,
  }) {
    return QueryBuilder.apply(this, (query) {
      return query.addFilterCondition(FilterCondition.greaterThan(
        include: include,
        property: r'name',
        value: value,
        caseSensitive: caseSensitive,
      ));
    });
  }

  QueryBuilder<DownloadItem, DownloadItem, QAfterFilterCondition> nameLessThan(
    String value, {
    bool include = false,
    bool caseSensitive = true,
  }) {
    return QueryBuilder.apply(this, (query) {
      return query.addFilterCondition(FilterCondition.lessThan(
        include: include,
        property: r'name',
        value: value,
        caseSensitive: caseSensitive,
      ));
    });
  }

  QueryBuilder<DownloadItem, DownloadItem, QAfterFilterCondition> nameBetween(
    String lower,
    String upper, {
    bool includeLower = true,
    bool includeUpper = true,
    bool caseSensitive = true,
  }) {
    return QueryBuilder.apply(this, (query) {
      return query.addFilterCondition(FilterCondition.between(
        property: r'name',
        lower: lower,
        includeLower: includeLower,
        upper: upper,
        includeUpper: includeUpper,
        caseSensitive: caseSensitive,
      ));
    });
  }

  QueryBuilder<DownloadItem, DownloadItem, QAfterFilterCondition>
      nameStartsWith(
    String value, {
    bool caseSensitive = true,
  }) {
    return QueryBuilder.apply(this, (query) {
      return query.addFilterCondition(FilterCondition.startsWith(
        property: r'name',
        value: value,
        caseSensitive: caseSensitive,
      ));
    });
  }

  QueryBuilder<DownloadItem, DownloadItem, QAfterFilterCondition> nameEndsWith(
    String value, {
    bool caseSensitive = true,
  }) {
    return QueryBuilder.apply(this, (query) {
      return query.addFilterCondition(FilterCondition.endsWith(
        property: r'name',
        value: value,
        caseSensitive: caseSensitive,
      ));
    });
  }

  QueryBuilder<DownloadItem, DownloadItem, QAfterFilterCondition> nameContains(
      String value,
      {bool caseSensitive = true}) {
    return QueryBuilder.apply(this, (query) {
      return query.addFilterCondition(FilterCondition.contains(
        property: r'name',
        value: value,
        caseSensitive: caseSensitive,
      ));
    });
  }

  QueryBuilder<DownloadItem, DownloadItem, QAfterFilterCondition> nameMatches(
      String pattern,
      {bool caseSensitive = true}) {
    return QueryBuilder.apply(this, (query) {
      return query.addFilterCondition(FilterCondition.matches(
        property: r'name',
        wildcard: pattern,
        caseSensitive: caseSensitive,
      ));
    });
  }

  QueryBuilder<DownloadItem, DownloadItem, QAfterFilterCondition>
      nameIsEmpty() {
    return QueryBuilder.apply(this, (query) {
      return query.addFilterCondition(FilterCondition.equalTo(
        property: r'name',
        value: '',
      ));
    });
  }

  QueryBuilder<DownloadItem, DownloadItem, QAfterFilterCondition>
      nameIsNotEmpty() {
    return QueryBuilder.apply(this, (query) {
      return query.addFilterCondition(FilterCondition.greaterThan(
        property: r'name',
        value: '',
      ));
    });
  }

  QueryBuilder<DownloadItem, DownloadItem, QAfterFilterCondition>
      orderedChildrenIsNull() {
    return QueryBuilder.apply(this, (query) {
      return query.addFilterCondition(const FilterCondition.isNull(
        property: r'orderedChildren',
      ));
    });
  }

  QueryBuilder<DownloadItem, DownloadItem, QAfterFilterCondition>
      orderedChildrenIsNotNull() {
    return QueryBuilder.apply(this, (query) {
      return query.addFilterCondition(const FilterCondition.isNotNull(
        property: r'orderedChildren',
      ));
    });
  }

  QueryBuilder<DownloadItem, DownloadItem, QAfterFilterCondition>
      orderedChildrenElementEqualTo(int value) {
    return QueryBuilder.apply(this, (query) {
      return query.addFilterCondition(FilterCondition.equalTo(
        property: r'orderedChildren',
        value: value,
      ));
    });
  }

  QueryBuilder<DownloadItem, DownloadItem, QAfterFilterCondition>
      orderedChildrenElementGreaterThan(
    int value, {
    bool include = false,
  }) {
    return QueryBuilder.apply(this, (query) {
      return query.addFilterCondition(FilterCondition.greaterThan(
        include: include,
        property: r'orderedChildren',
        value: value,
      ));
    });
  }

  QueryBuilder<DownloadItem, DownloadItem, QAfterFilterCondition>
      orderedChildrenElementLessThan(
    int value, {
    bool include = false,
  }) {
    return QueryBuilder.apply(this, (query) {
      return query.addFilterCondition(FilterCondition.lessThan(
        include: include,
        property: r'orderedChildren',
        value: value,
      ));
    });
  }

  QueryBuilder<DownloadItem, DownloadItem, QAfterFilterCondition>
      orderedChildrenElementBetween(
    int lower,
    int upper, {
    bool includeLower = true,
    bool includeUpper = true,
  }) {
    return QueryBuilder.apply(this, (query) {
      return query.addFilterCondition(FilterCondition.between(
        property: r'orderedChildren',
        lower: lower,
        includeLower: includeLower,
        upper: upper,
        includeUpper: includeUpper,
      ));
    });
  }

  QueryBuilder<DownloadItem, DownloadItem, QAfterFilterCondition>
      orderedChildrenLengthEqualTo(int length) {
    return QueryBuilder.apply(this, (query) {
      return query.listLength(
        r'orderedChildren',
        length,
        true,
        length,
        true,
      );
    });
  }

  QueryBuilder<DownloadItem, DownloadItem, QAfterFilterCondition>
      orderedChildrenIsEmpty() {
    return QueryBuilder.apply(this, (query) {
      return query.listLength(
        r'orderedChildren',
        0,
        true,
        0,
        true,
      );
    });
  }

  QueryBuilder<DownloadItem, DownloadItem, QAfterFilterCondition>
      orderedChildrenIsNotEmpty() {
    return QueryBuilder.apply(this, (query) {
      return query.listLength(
        r'orderedChildren',
        0,
        false,
        999999,
        true,
      );
    });
  }

  QueryBuilder<DownloadItem, DownloadItem, QAfterFilterCondition>
      orderedChildrenLengthLessThan(
    int length, {
    bool include = false,
  }) {
    return QueryBuilder.apply(this, (query) {
      return query.listLength(
        r'orderedChildren',
        0,
        true,
        length,
        include,
      );
    });
  }

  QueryBuilder<DownloadItem, DownloadItem, QAfterFilterCondition>
      orderedChildrenLengthGreaterThan(
    int length, {
    bool include = false,
  }) {
    return QueryBuilder.apply(this, (query) {
      return query.listLength(
        r'orderedChildren',
        length,
        include,
        999999,
        true,
      );
    });
  }

  QueryBuilder<DownloadItem, DownloadItem, QAfterFilterCondition>
      orderedChildrenLengthBetween(
    int lower,
    int upper, {
    bool includeLower = true,
    bool includeUpper = true,
  }) {
    return QueryBuilder.apply(this, (query) {
      return query.listLength(
        r'orderedChildren',
        lower,
        includeLower,
        upper,
        includeUpper,
      );
    });
  }

  QueryBuilder<DownloadItem, DownloadItem, QAfterFilterCondition>
      parentIndexNumberIsNull() {
    return QueryBuilder.apply(this, (query) {
      return query.addFilterCondition(const FilterCondition.isNull(
        property: r'parentIndexNumber',
      ));
    });
  }

  QueryBuilder<DownloadItem, DownloadItem, QAfterFilterCondition>
      parentIndexNumberIsNotNull() {
    return QueryBuilder.apply(this, (query) {
      return query.addFilterCondition(const FilterCondition.isNotNull(
        property: r'parentIndexNumber',
      ));
    });
  }

  QueryBuilder<DownloadItem, DownloadItem, QAfterFilterCondition>
      parentIndexNumberEqualTo(int? value) {
    return QueryBuilder.apply(this, (query) {
      return query.addFilterCondition(FilterCondition.equalTo(
        property: r'parentIndexNumber',
        value: value,
      ));
    });
  }

  QueryBuilder<DownloadItem, DownloadItem, QAfterFilterCondition>
      parentIndexNumberGreaterThan(
    int? value, {
    bool include = false,
  }) {
    return QueryBuilder.apply(this, (query) {
      return query.addFilterCondition(FilterCondition.greaterThan(
        include: include,
        property: r'parentIndexNumber',
        value: value,
      ));
    });
  }

  QueryBuilder<DownloadItem, DownloadItem, QAfterFilterCondition>
      parentIndexNumberLessThan(
    int? value, {
    bool include = false,
  }) {
    return QueryBuilder.apply(this, (query) {
      return query.addFilterCondition(FilterCondition.lessThan(
        include: include,
        property: r'parentIndexNumber',
        value: value,
      ));
    });
  }

  QueryBuilder<DownloadItem, DownloadItem, QAfterFilterCondition>
      parentIndexNumberBetween(
    int? lower,
    int? upper, {
    bool includeLower = true,
    bool includeUpper = true,
  }) {
    return QueryBuilder.apply(this, (query) {
      return query.addFilterCondition(FilterCondition.between(
        property: r'parentIndexNumber',
        lower: lower,
        includeLower: includeLower,
        upper: upper,
        includeUpper: includeUpper,
      ));
    });
  }

  QueryBuilder<DownloadItem, DownloadItem, QAfterFilterCondition> pathIsNull() {
    return QueryBuilder.apply(this, (query) {
      return query.addFilterCondition(const FilterCondition.isNull(
        property: r'path',
      ));
    });
  }

  QueryBuilder<DownloadItem, DownloadItem, QAfterFilterCondition>
      pathIsNotNull() {
    return QueryBuilder.apply(this, (query) {
      return query.addFilterCondition(const FilterCondition.isNotNull(
        property: r'path',
      ));
    });
  }

  QueryBuilder<DownloadItem, DownloadItem, QAfterFilterCondition> pathEqualTo(
    String? value, {
    bool caseSensitive = true,
  }) {
    return QueryBuilder.apply(this, (query) {
      return query.addFilterCondition(FilterCondition.equalTo(
        property: r'path',
        value: value,
        caseSensitive: caseSensitive,
      ));
    });
  }

  QueryBuilder<DownloadItem, DownloadItem, QAfterFilterCondition>
      pathGreaterThan(
    String? value, {
    bool include = false,
    bool caseSensitive = true,
  }) {
    return QueryBuilder.apply(this, (query) {
      return query.addFilterCondition(FilterCondition.greaterThan(
        include: include,
        property: r'path',
        value: value,
        caseSensitive: caseSensitive,
      ));
    });
  }

  QueryBuilder<DownloadItem, DownloadItem, QAfterFilterCondition> pathLessThan(
    String? value, {
    bool include = false,
    bool caseSensitive = true,
  }) {
    return QueryBuilder.apply(this, (query) {
      return query.addFilterCondition(FilterCondition.lessThan(
        include: include,
        property: r'path',
        value: value,
        caseSensitive: caseSensitive,
      ));
    });
  }

  QueryBuilder<DownloadItem, DownloadItem, QAfterFilterCondition> pathBetween(
    String? lower,
    String? upper, {
    bool includeLower = true,
    bool includeUpper = true,
    bool caseSensitive = true,
  }) {
    return QueryBuilder.apply(this, (query) {
      return query.addFilterCondition(FilterCondition.between(
        property: r'path',
        lower: lower,
        includeLower: includeLower,
        upper: upper,
        includeUpper: includeUpper,
        caseSensitive: caseSensitive,
      ));
    });
  }

  QueryBuilder<DownloadItem, DownloadItem, QAfterFilterCondition>
      pathStartsWith(
    String value, {
    bool caseSensitive = true,
  }) {
    return QueryBuilder.apply(this, (query) {
      return query.addFilterCondition(FilterCondition.startsWith(
        property: r'path',
        value: value,
        caseSensitive: caseSensitive,
      ));
    });
  }

  QueryBuilder<DownloadItem, DownloadItem, QAfterFilterCondition> pathEndsWith(
    String value, {
    bool caseSensitive = true,
  }) {
    return QueryBuilder.apply(this, (query) {
      return query.addFilterCondition(FilterCondition.endsWith(
        property: r'path',
        value: value,
        caseSensitive: caseSensitive,
      ));
    });
  }

  QueryBuilder<DownloadItem, DownloadItem, QAfterFilterCondition> pathContains(
      String value,
      {bool caseSensitive = true}) {
    return QueryBuilder.apply(this, (query) {
      return query.addFilterCondition(FilterCondition.contains(
        property: r'path',
        value: value,
        caseSensitive: caseSensitive,
      ));
    });
  }

  QueryBuilder<DownloadItem, DownloadItem, QAfterFilterCondition> pathMatches(
      String pattern,
      {bool caseSensitive = true}) {
    return QueryBuilder.apply(this, (query) {
      return query.addFilterCondition(FilterCondition.matches(
        property: r'path',
        wildcard: pattern,
        caseSensitive: caseSensitive,
      ));
    });
  }

  QueryBuilder<DownloadItem, DownloadItem, QAfterFilterCondition>
      pathIsEmpty() {
    return QueryBuilder.apply(this, (query) {
      return query.addFilterCondition(FilterCondition.equalTo(
        property: r'path',
        value: '',
      ));
    });
  }

  QueryBuilder<DownloadItem, DownloadItem, QAfterFilterCondition>
      pathIsNotEmpty() {
    return QueryBuilder.apply(this, (query) {
      return query.addFilterCondition(FilterCondition.greaterThan(
        property: r'path',
        value: '',
      ));
    });
  }

  QueryBuilder<DownloadItem, DownloadItem, QAfterFilterCondition> stateEqualTo(
      DownloadItemState value) {
    return QueryBuilder.apply(this, (query) {
      return query.addFilterCondition(FilterCondition.equalTo(
        property: r'state',
        value: value,
      ));
    });
  }

  QueryBuilder<DownloadItem, DownloadItem, QAfterFilterCondition>
      stateGreaterThan(
    DownloadItemState value, {
    bool include = false,
  }) {
    return QueryBuilder.apply(this, (query) {
      return query.addFilterCondition(FilterCondition.greaterThan(
        include: include,
        property: r'state',
        value: value,
      ));
    });
  }

  QueryBuilder<DownloadItem, DownloadItem, QAfterFilterCondition> stateLessThan(
    DownloadItemState value, {
    bool include = false,
  }) {
    return QueryBuilder.apply(this, (query) {
      return query.addFilterCondition(FilterCondition.lessThan(
        include: include,
        property: r'state',
        value: value,
      ));
    });
  }

  QueryBuilder<DownloadItem, DownloadItem, QAfterFilterCondition> stateBetween(
    DownloadItemState lower,
    DownloadItemState upper, {
    bool includeLower = true,
    bool includeUpper = true,
  }) {
    return QueryBuilder.apply(this, (query) {
      return query.addFilterCondition(FilterCondition.between(
        property: r'state',
        lower: lower,
        includeLower: includeLower,
        upper: upper,
        includeUpper: includeUpper,
      ));
    });
  }

  QueryBuilder<DownloadItem, DownloadItem, QAfterFilterCondition> typeEqualTo(
      DownloadItemType value) {
    return QueryBuilder.apply(this, (query) {
      return query.addFilterCondition(FilterCondition.equalTo(
        property: r'type',
        value: value,
      ));
    });
  }

  QueryBuilder<DownloadItem, DownloadItem, QAfterFilterCondition>
      typeGreaterThan(
    DownloadItemType value, {
    bool include = false,
  }) {
    return QueryBuilder.apply(this, (query) {
      return query.addFilterCondition(FilterCondition.greaterThan(
        include: include,
        property: r'type',
        value: value,
      ));
    });
  }

  QueryBuilder<DownloadItem, DownloadItem, QAfterFilterCondition> typeLessThan(
    DownloadItemType value, {
    bool include = false,
  }) {
    return QueryBuilder.apply(this, (query) {
      return query.addFilterCondition(FilterCondition.lessThan(
        include: include,
        property: r'type',
        value: value,
      ));
    });
  }

  QueryBuilder<DownloadItem, DownloadItem, QAfterFilterCondition> typeBetween(
    DownloadItemType lower,
    DownloadItemType upper, {
    bool includeLower = true,
    bool includeUpper = true,
  }) {
    return QueryBuilder.apply(this, (query) {
      return query.addFilterCondition(FilterCondition.between(
        property: r'type',
        lower: lower,
        includeLower: includeLower,
        upper: upper,
        includeUpper: includeUpper,
      ));
    });
  }
}

extension DownloadItemQueryObject
    on QueryBuilder<DownloadItem, DownloadItem, QFilterCondition> {}

extension DownloadItemQueryLinks
    on QueryBuilder<DownloadItem, DownloadItem, QFilterCondition> {
  QueryBuilder<DownloadItem, DownloadItem, QAfterFilterCondition> requires(
      FilterQuery<DownloadItem> q) {
    return QueryBuilder.apply(this, (query) {
      return query.link(q, r'requires');
    });
  }

  QueryBuilder<DownloadItem, DownloadItem, QAfterFilterCondition>
      requiresLengthEqualTo(int length) {
    return QueryBuilder.apply(this, (query) {
      return query.linkLength(r'requires', length, true, length, true);
    });
  }

  QueryBuilder<DownloadItem, DownloadItem, QAfterFilterCondition>
      requiresIsEmpty() {
    return QueryBuilder.apply(this, (query) {
      return query.linkLength(r'requires', 0, true, 0, true);
    });
  }

  QueryBuilder<DownloadItem, DownloadItem, QAfterFilterCondition>
      requiresIsNotEmpty() {
    return QueryBuilder.apply(this, (query) {
      return query.linkLength(r'requires', 0, false, 999999, true);
    });
  }

  QueryBuilder<DownloadItem, DownloadItem, QAfterFilterCondition>
      requiresLengthLessThan(
    int length, {
    bool include = false,
  }) {
    return QueryBuilder.apply(this, (query) {
      return query.linkLength(r'requires', 0, true, length, include);
    });
  }

  QueryBuilder<DownloadItem, DownloadItem, QAfterFilterCondition>
      requiresLengthGreaterThan(
    int length, {
    bool include = false,
  }) {
    return QueryBuilder.apply(this, (query) {
      return query.linkLength(r'requires', length, include, 999999, true);
    });
  }

  QueryBuilder<DownloadItem, DownloadItem, QAfterFilterCondition>
      requiresLengthBetween(
    int lower,
    int upper, {
    bool includeLower = true,
    bool includeUpper = true,
  }) {
    return QueryBuilder.apply(this, (query) {
      return query.linkLength(
          r'requires', lower, includeLower, upper, includeUpper);
    });
  }

  QueryBuilder<DownloadItem, DownloadItem, QAfterFilterCondition> requiredBy(
      FilterQuery<DownloadItem> q) {
    return QueryBuilder.apply(this, (query) {
      return query.link(q, r'requiredBy');
    });
  }

  QueryBuilder<DownloadItem, DownloadItem, QAfterFilterCondition>
      requiredByLengthEqualTo(int length) {
    return QueryBuilder.apply(this, (query) {
      return query.linkLength(r'requiredBy', length, true, length, true);
    });
  }

  QueryBuilder<DownloadItem, DownloadItem, QAfterFilterCondition>
      requiredByIsEmpty() {
    return QueryBuilder.apply(this, (query) {
      return query.linkLength(r'requiredBy', 0, true, 0, true);
    });
  }

  QueryBuilder<DownloadItem, DownloadItem, QAfterFilterCondition>
      requiredByIsNotEmpty() {
    return QueryBuilder.apply(this, (query) {
      return query.linkLength(r'requiredBy', 0, false, 999999, true);
    });
  }

  QueryBuilder<DownloadItem, DownloadItem, QAfterFilterCondition>
      requiredByLengthLessThan(
    int length, {
    bool include = false,
  }) {
    return QueryBuilder.apply(this, (query) {
      return query.linkLength(r'requiredBy', 0, true, length, include);
    });
  }

  QueryBuilder<DownloadItem, DownloadItem, QAfterFilterCondition>
      requiredByLengthGreaterThan(
    int length, {
    bool include = false,
  }) {
    return QueryBuilder.apply(this, (query) {
      return query.linkLength(r'requiredBy', length, include, 999999, true);
    });
  }

  QueryBuilder<DownloadItem, DownloadItem, QAfterFilterCondition>
      requiredByLengthBetween(
    int lower,
    int upper, {
    bool includeLower = true,
    bool includeUpper = true,
  }) {
    return QueryBuilder.apply(this, (query) {
      return query.linkLength(
          r'requiredBy', lower, includeLower, upper, includeUpper);
    });
  }
}

extension DownloadItemQuerySortBy
    on QueryBuilder<DownloadItem, DownloadItem, QSortBy> {
  QueryBuilder<DownloadItem, DownloadItem, QAfterSortBy>
      sortByBaseIndexNumber() {
    return QueryBuilder.apply(this, (query) {
      return query.addSortBy(r'baseIndexNumber', Sort.asc);
    });
  }

  QueryBuilder<DownloadItem, DownloadItem, QAfterSortBy>
      sortByBaseIndexNumberDesc() {
    return QueryBuilder.apply(this, (query) {
      return query.addSortBy(r'baseIndexNumber', Sort.desc);
    });
  }

  QueryBuilder<DownloadItem, DownloadItem, QAfterSortBy> sortByBaseItemType() {
    return QueryBuilder.apply(this, (query) {
      return query.addSortBy(r'baseItemType', Sort.asc);
    });
  }

  QueryBuilder<DownloadItem, DownloadItem, QAfterSortBy>
      sortByBaseItemTypeDesc() {
    return QueryBuilder.apply(this, (query) {
      return query.addSortBy(r'baseItemType', Sort.desc);
    });
  }

  QueryBuilder<DownloadItem, DownloadItem, QAfterSortBy>
      sortByDownloadLocationId() {
    return QueryBuilder.apply(this, (query) {
      return query.addSortBy(r'downloadLocationId', Sort.asc);
    });
  }

  QueryBuilder<DownloadItem, DownloadItem, QAfterSortBy>
      sortByDownloadLocationIdDesc() {
    return QueryBuilder.apply(this, (query) {
      return query.addSortBy(r'downloadLocationId', Sort.desc);
    });
  }

  QueryBuilder<DownloadItem, DownloadItem, QAfterSortBy> sortById() {
    return QueryBuilder.apply(this, (query) {
      return query.addSortBy(r'id', Sort.asc);
    });
  }

  QueryBuilder<DownloadItem, DownloadItem, QAfterSortBy> sortByIdDesc() {
    return QueryBuilder.apply(this, (query) {
      return query.addSortBy(r'id', Sort.desc);
    });
  }

  QueryBuilder<DownloadItem, DownloadItem, QAfterSortBy> sortByJsonItem() {
    return QueryBuilder.apply(this, (query) {
      return query.addSortBy(r'jsonItem', Sort.asc);
    });
  }

  QueryBuilder<DownloadItem, DownloadItem, QAfterSortBy> sortByJsonItemDesc() {
    return QueryBuilder.apply(this, (query) {
      return query.addSortBy(r'jsonItem', Sort.desc);
    });
  }

  QueryBuilder<DownloadItem, DownloadItem, QAfterSortBy>
      sortByJsonMediaSource() {
    return QueryBuilder.apply(this, (query) {
      return query.addSortBy(r'jsonMediaSource', Sort.asc);
    });
  }

  QueryBuilder<DownloadItem, DownloadItem, QAfterSortBy>
      sortByJsonMediaSourceDesc() {
    return QueryBuilder.apply(this, (query) {
      return query.addSortBy(r'jsonMediaSource', Sort.desc);
    });
  }

  QueryBuilder<DownloadItem, DownloadItem, QAfterSortBy> sortByName() {
    return QueryBuilder.apply(this, (query) {
      return query.addSortBy(r'name', Sort.asc);
    });
  }

  QueryBuilder<DownloadItem, DownloadItem, QAfterSortBy> sortByNameDesc() {
    return QueryBuilder.apply(this, (query) {
      return query.addSortBy(r'name', Sort.desc);
    });
  }

  QueryBuilder<DownloadItem, DownloadItem, QAfterSortBy>
      sortByParentIndexNumber() {
    return QueryBuilder.apply(this, (query) {
      return query.addSortBy(r'parentIndexNumber', Sort.asc);
    });
  }

  QueryBuilder<DownloadItem, DownloadItem, QAfterSortBy>
      sortByParentIndexNumberDesc() {
    return QueryBuilder.apply(this, (query) {
      return query.addSortBy(r'parentIndexNumber', Sort.desc);
    });
  }

  QueryBuilder<DownloadItem, DownloadItem, QAfterSortBy> sortByPath() {
    return QueryBuilder.apply(this, (query) {
      return query.addSortBy(r'path', Sort.asc);
    });
  }

  QueryBuilder<DownloadItem, DownloadItem, QAfterSortBy> sortByPathDesc() {
    return QueryBuilder.apply(this, (query) {
      return query.addSortBy(r'path', Sort.desc);
    });
  }

  QueryBuilder<DownloadItem, DownloadItem, QAfterSortBy> sortByState() {
    return QueryBuilder.apply(this, (query) {
      return query.addSortBy(r'state', Sort.asc);
    });
  }

  QueryBuilder<DownloadItem, DownloadItem, QAfterSortBy> sortByStateDesc() {
    return QueryBuilder.apply(this, (query) {
      return query.addSortBy(r'state', Sort.desc);
    });
  }

  QueryBuilder<DownloadItem, DownloadItem, QAfterSortBy> sortByType() {
    return QueryBuilder.apply(this, (query) {
      return query.addSortBy(r'type', Sort.asc);
    });
  }

  QueryBuilder<DownloadItem, DownloadItem, QAfterSortBy> sortByTypeDesc() {
    return QueryBuilder.apply(this, (query) {
      return query.addSortBy(r'type', Sort.desc);
    });
  }
}

extension DownloadItemQuerySortThenBy
    on QueryBuilder<DownloadItem, DownloadItem, QSortThenBy> {
  QueryBuilder<DownloadItem, DownloadItem, QAfterSortBy>
      thenByBaseIndexNumber() {
    return QueryBuilder.apply(this, (query) {
      return query.addSortBy(r'baseIndexNumber', Sort.asc);
    });
  }

  QueryBuilder<DownloadItem, DownloadItem, QAfterSortBy>
      thenByBaseIndexNumberDesc() {
    return QueryBuilder.apply(this, (query) {
      return query.addSortBy(r'baseIndexNumber', Sort.desc);
    });
  }

  QueryBuilder<DownloadItem, DownloadItem, QAfterSortBy> thenByBaseItemType() {
    return QueryBuilder.apply(this, (query) {
      return query.addSortBy(r'baseItemType', Sort.asc);
    });
  }

  QueryBuilder<DownloadItem, DownloadItem, QAfterSortBy>
      thenByBaseItemTypeDesc() {
    return QueryBuilder.apply(this, (query) {
      return query.addSortBy(r'baseItemType', Sort.desc);
    });
  }

  QueryBuilder<DownloadItem, DownloadItem, QAfterSortBy>
      thenByDownloadLocationId() {
    return QueryBuilder.apply(this, (query) {
      return query.addSortBy(r'downloadLocationId', Sort.asc);
    });
  }

  QueryBuilder<DownloadItem, DownloadItem, QAfterSortBy>
      thenByDownloadLocationIdDesc() {
    return QueryBuilder.apply(this, (query) {
      return query.addSortBy(r'downloadLocationId', Sort.desc);
    });
  }

  QueryBuilder<DownloadItem, DownloadItem, QAfterSortBy> thenById() {
    return QueryBuilder.apply(this, (query) {
      return query.addSortBy(r'id', Sort.asc);
    });
  }

  QueryBuilder<DownloadItem, DownloadItem, QAfterSortBy> thenByIdDesc() {
    return QueryBuilder.apply(this, (query) {
      return query.addSortBy(r'id', Sort.desc);
    });
  }

  QueryBuilder<DownloadItem, DownloadItem, QAfterSortBy> thenByIsarId() {
    return QueryBuilder.apply(this, (query) {
      return query.addSortBy(r'isarId', Sort.asc);
    });
  }

  QueryBuilder<DownloadItem, DownloadItem, QAfterSortBy> thenByIsarIdDesc() {
    return QueryBuilder.apply(this, (query) {
      return query.addSortBy(r'isarId', Sort.desc);
    });
  }

  QueryBuilder<DownloadItem, DownloadItem, QAfterSortBy> thenByJsonItem() {
    return QueryBuilder.apply(this, (query) {
      return query.addSortBy(r'jsonItem', Sort.asc);
    });
  }

  QueryBuilder<DownloadItem, DownloadItem, QAfterSortBy> thenByJsonItemDesc() {
    return QueryBuilder.apply(this, (query) {
      return query.addSortBy(r'jsonItem', Sort.desc);
    });
  }

  QueryBuilder<DownloadItem, DownloadItem, QAfterSortBy>
      thenByJsonMediaSource() {
    return QueryBuilder.apply(this, (query) {
      return query.addSortBy(r'jsonMediaSource', Sort.asc);
    });
  }

  QueryBuilder<DownloadItem, DownloadItem, QAfterSortBy>
      thenByJsonMediaSourceDesc() {
    return QueryBuilder.apply(this, (query) {
      return query.addSortBy(r'jsonMediaSource', Sort.desc);
    });
  }

  QueryBuilder<DownloadItem, DownloadItem, QAfterSortBy> thenByName() {
    return QueryBuilder.apply(this, (query) {
      return query.addSortBy(r'name', Sort.asc);
    });
  }

  QueryBuilder<DownloadItem, DownloadItem, QAfterSortBy> thenByNameDesc() {
    return QueryBuilder.apply(this, (query) {
      return query.addSortBy(r'name', Sort.desc);
    });
  }

  QueryBuilder<DownloadItem, DownloadItem, QAfterSortBy>
      thenByParentIndexNumber() {
    return QueryBuilder.apply(this, (query) {
      return query.addSortBy(r'parentIndexNumber', Sort.asc);
    });
  }

  QueryBuilder<DownloadItem, DownloadItem, QAfterSortBy>
      thenByParentIndexNumberDesc() {
    return QueryBuilder.apply(this, (query) {
      return query.addSortBy(r'parentIndexNumber', Sort.desc);
    });
  }

  QueryBuilder<DownloadItem, DownloadItem, QAfterSortBy> thenByPath() {
    return QueryBuilder.apply(this, (query) {
      return query.addSortBy(r'path', Sort.asc);
    });
  }

  QueryBuilder<DownloadItem, DownloadItem, QAfterSortBy> thenByPathDesc() {
    return QueryBuilder.apply(this, (query) {
      return query.addSortBy(r'path', Sort.desc);
    });
  }

  QueryBuilder<DownloadItem, DownloadItem, QAfterSortBy> thenByState() {
    return QueryBuilder.apply(this, (query) {
      return query.addSortBy(r'state', Sort.asc);
    });
  }

  QueryBuilder<DownloadItem, DownloadItem, QAfterSortBy> thenByStateDesc() {
    return QueryBuilder.apply(this, (query) {
      return query.addSortBy(r'state', Sort.desc);
    });
  }

  QueryBuilder<DownloadItem, DownloadItem, QAfterSortBy> thenByType() {
    return QueryBuilder.apply(this, (query) {
      return query.addSortBy(r'type', Sort.asc);
    });
  }

  QueryBuilder<DownloadItem, DownloadItem, QAfterSortBy> thenByTypeDesc() {
    return QueryBuilder.apply(this, (query) {
      return query.addSortBy(r'type', Sort.desc);
    });
  }
}

extension DownloadItemQueryWhereDistinct
    on QueryBuilder<DownloadItem, DownloadItem, QDistinct> {
  QueryBuilder<DownloadItem, DownloadItem, QDistinct>
      distinctByBaseIndexNumber() {
    return QueryBuilder.apply(this, (query) {
      return query.addDistinctBy(r'baseIndexNumber');
    });
  }

  QueryBuilder<DownloadItem, DownloadItem, QDistinct> distinctByBaseItemType() {
    return QueryBuilder.apply(this, (query) {
      return query.addDistinctBy(r'baseItemType');
    });
  }

  QueryBuilder<DownloadItem, DownloadItem, QDistinct>
      distinctByDownloadLocationId({bool caseSensitive = true}) {
    return QueryBuilder.apply(this, (query) {
      return query.addDistinctBy(r'downloadLocationId',
          caseSensitive: caseSensitive);
    });
  }

  QueryBuilder<DownloadItem, DownloadItem, QDistinct> distinctById(
      {bool caseSensitive = true}) {
    return QueryBuilder.apply(this, (query) {
      return query.addDistinctBy(r'id', caseSensitive: caseSensitive);
    });
  }

  QueryBuilder<DownloadItem, DownloadItem, QDistinct> distinctByJsonItem(
      {bool caseSensitive = true}) {
    return QueryBuilder.apply(this, (query) {
      return query.addDistinctBy(r'jsonItem', caseSensitive: caseSensitive);
    });
  }

  QueryBuilder<DownloadItem, DownloadItem, QDistinct> distinctByJsonMediaSource(
      {bool caseSensitive = true}) {
    return QueryBuilder.apply(this, (query) {
      return query.addDistinctBy(r'jsonMediaSource',
          caseSensitive: caseSensitive);
    });
  }

  QueryBuilder<DownloadItem, DownloadItem, QDistinct> distinctByName(
      {bool caseSensitive = true}) {
    return QueryBuilder.apply(this, (query) {
      return query.addDistinctBy(r'name', caseSensitive: caseSensitive);
    });
  }

  QueryBuilder<DownloadItem, DownloadItem, QDistinct>
      distinctByOrderedChildren() {
    return QueryBuilder.apply(this, (query) {
      return query.addDistinctBy(r'orderedChildren');
    });
  }

  QueryBuilder<DownloadItem, DownloadItem, QDistinct>
      distinctByParentIndexNumber() {
    return QueryBuilder.apply(this, (query) {
      return query.addDistinctBy(r'parentIndexNumber');
    });
  }

  QueryBuilder<DownloadItem, DownloadItem, QDistinct> distinctByPath(
      {bool caseSensitive = true}) {
    return QueryBuilder.apply(this, (query) {
      return query.addDistinctBy(r'path', caseSensitive: caseSensitive);
    });
  }

  QueryBuilder<DownloadItem, DownloadItem, QDistinct> distinctByState() {
    return QueryBuilder.apply(this, (query) {
      return query.addDistinctBy(r'state');
    });
  }

  QueryBuilder<DownloadItem, DownloadItem, QDistinct> distinctByType() {
    return QueryBuilder.apply(this, (query) {
      return query.addDistinctBy(r'type');
    });
  }
}

extension DownloadItemQueryProperty
    on QueryBuilder<DownloadItem, DownloadItem, QQueryProperty> {
  QueryBuilder<DownloadItem, int, QQueryOperations> isarIdProperty() {
    return QueryBuilder.apply(this, (query) {
      return query.addPropertyName(r'isarId');
    });
  }

  QueryBuilder<DownloadItem, int?, QQueryOperations> baseIndexNumberProperty() {
    return QueryBuilder.apply(this, (query) {
      return query.addPropertyName(r'baseIndexNumber');
    });
  }

  QueryBuilder<DownloadItem, BaseItemDtoType, QQueryOperations>
      baseItemTypeProperty() {
    return QueryBuilder.apply(this, (query) {
      return query.addPropertyName(r'baseItemType');
    });
  }

  QueryBuilder<DownloadItem, String?, QQueryOperations>
      downloadLocationIdProperty() {
    return QueryBuilder.apply(this, (query) {
      return query.addPropertyName(r'downloadLocationId');
    });
  }

  QueryBuilder<DownloadItem, String, QQueryOperations> idProperty() {
    return QueryBuilder.apply(this, (query) {
      return query.addPropertyName(r'id');
    });
  }

  QueryBuilder<DownloadItem, String?, QQueryOperations> jsonItemProperty() {
    return QueryBuilder.apply(this, (query) {
      return query.addPropertyName(r'jsonItem');
    });
  }

  QueryBuilder<DownloadItem, String?, QQueryOperations>
      jsonMediaSourceProperty() {
    return QueryBuilder.apply(this, (query) {
      return query.addPropertyName(r'jsonMediaSource');
    });
  }

  QueryBuilder<DownloadItem, String, QQueryOperations> nameProperty() {
    return QueryBuilder.apply(this, (query) {
      return query.addPropertyName(r'name');
    });
  }

  QueryBuilder<DownloadItem, List<int>?, QQueryOperations>
      orderedChildrenProperty() {
    return QueryBuilder.apply(this, (query) {
      return query.addPropertyName(r'orderedChildren');
    });
  }

  QueryBuilder<DownloadItem, int?, QQueryOperations>
      parentIndexNumberProperty() {
    return QueryBuilder.apply(this, (query) {
      return query.addPropertyName(r'parentIndexNumber');
    });
  }

  QueryBuilder<DownloadItem, String?, QQueryOperations> pathProperty() {
    return QueryBuilder.apply(this, (query) {
      return query.addPropertyName(r'path');
    });
  }

  QueryBuilder<DownloadItem, DownloadItemState, QQueryOperations>
      stateProperty() {
    return QueryBuilder.apply(this, (query) {
      return query.addPropertyName(r'state');
    });
  }

  QueryBuilder<DownloadItem, DownloadItemType, QQueryOperations>
      typeProperty() {
    return QueryBuilder.apply(this, (query) {
      return query.addPropertyName(r'type');
    });
  }
}

// **************************************************************************
// JsonSerializableGenerator
// **************************************************************************

DownloadedSong _$DownloadedSongFromJson(Map json) => DownloadedSong(
      song:
          BaseItemDto.fromJson(Map<String, dynamic>.from(json['song'] as Map)),
      mediaSourceInfo: MediaSourceInfo.fromJson(
          Map<String, dynamic>.from(json['mediaSourceInfo'] as Map)),
      downloadId: json['downloadId'] as String,
      requiredBy: (json['requiredBy'] as List<dynamic>)
          .map((e) => e as String)
          .toList(),
      path: json['path'] as String,
      useHumanReadableNames: json['useHumanReadableNames'] as bool,
      viewId: json['viewId'] as String,
      isPathRelative: json['isPathRelative'] as bool? ?? true,
      downloadLocationId: json['downloadLocationId'] as String?,
    );

Map<String, dynamic> _$DownloadedSongToJson(DownloadedSong instance) =>
    <String, dynamic>{
      'song': instance.song.toJson(),
      'mediaSourceInfo': instance.mediaSourceInfo.toJson(),
      'downloadId': instance.downloadId,
      'requiredBy': instance.requiredBy,
      'path': instance.path,
      'useHumanReadableNames': instance.useHumanReadableNames,
      'viewId': instance.viewId,
      'isPathRelative': instance.isPathRelative,
      'downloadLocationId': instance.downloadLocationId,
    };<|MERGE_RESOLUTION|>--- conflicted
+++ resolved
@@ -112,15 +112,11 @@
           fields[23] == null ? false : fields[23] as bool,
       hasCompletedBlurhashImageMigrationIdFix:
           fields[24] == null ? false : fields[24] as bool,
-<<<<<<< HEAD
       hasCompletedIsarDownloadsMigration:
           fields[25] == null ? false : fields[25] as bool,
-    )..disableGesture = fields[19] == null ? false : fields[19] as bool;
-=======
     )
       ..disableGesture = fields[19] == null ? false : fields[19] as bool
       ..showFastScroller = fields[25] == null ? true : fields[25] as bool;
->>>>>>> d1f99886
   }
 
   @override
@@ -178,11 +174,7 @@
       ..writeByte(24)
       ..write(obj.hasCompletedBlurhashImageMigrationIdFix)
       ..writeByte(25)
-<<<<<<< HEAD
-      ..write(obj.hasCompletedIsarDownloadsMigration);
-=======
       ..write(obj.showFastScroller);
->>>>>>> d1f99886
   }
 
   @override
