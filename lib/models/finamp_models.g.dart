--- conflicted
+++ resolved
@@ -88,9 +88,9 @@
       contentViewType: fields[10] == null
           ? ContentViewType.list
           : fields[10] as ContentViewType,
-      playbackSpeedVisibility: fields[48] == null
+      playbackSpeedVisibility: fields[49] == null
           ? PlaybackSpeedVisibility.automatic
-          : fields[48] as PlaybackSpeedVisibility,
+          : fields[49] as PlaybackSpeedVisibility,
       contentGridViewCrossAxisCountPortrait:
           fields[11] == null ? 2 : fields[11] as int,
       contentGridViewCrossAxisCountLandscape:
@@ -114,7 +114,7 @@
       loopMode: fields[27] == null
           ? FinampLoopMode.none
           : fields[27] as FinampLoopMode,
-      playbackSpeed: fields[47] == null ? 1.0 : fields[47] as double,
+      playbackSpeed: fields[48] == null ? 1.0 : fields[48] as double,
       tabOrder: fields[22] == null
           ? [
               TabContentType.albums,
@@ -159,11 +159,7 @@
   @override
   void write(BinaryWriter writer, FinampSettings obj) {
     writer
-<<<<<<< HEAD
-      ..writeByte(49)
-=======
-      ..writeByte(48)
->>>>>>> 2804f198
+      ..writeByte(50)
       ..writeByte(0)
       ..write(obj.isOffline)
       ..writeByte(1)
@@ -259,13 +255,11 @@
       ..writeByte(46)
       ..write(obj.shouldRedownloadTranscodes)
       ..writeByte(47)
-<<<<<<< HEAD
+      ..write(obj.enableVibration)
+      ..writeByte(48)
       ..write(obj.playbackSpeed)
-      ..writeByte(48)
+      ..writeByte(49)
       ..write(obj.playbackSpeedVisibility);
-=======
-      ..write(obj.enableVibration);
->>>>>>> 2804f198
   }
 
   @override
