import 'dart:convert';
import 'dart:io';

import 'package:flutter/material.dart';
import 'package:flutter_gen/gen_l10n/app_localizations.dart';
import 'package:hive/hive.dart';
import 'package:isar/isar.dart';
import 'package:json_annotation/json_annotation.dart';
import 'package:path/path.dart' as path_helper;
import 'package:uuid/uuid.dart';

import '../services/finamp_settings_helper.dart';
import '../services/get_internal_song_dir.dart';
import 'jellyfin_models.dart';

part 'finamp_models.g.dart';

@HiveType(typeId: 8)
class FinampUser {
  FinampUser({
    required this.id,
    required this.baseUrl,
    required this.accessToken,
    required this.serverId,
    this.currentViewId,
    required this.views,
  });

  @HiveField(0)
  String id;
  @HiveField(1)
  String baseUrl;
  @HiveField(2)
  String accessToken;
  @HiveField(3)
  String serverId;
  @HiveField(4)
  String? currentViewId;
  @HiveField(5)
  Map<String, BaseItemDto> views;

  BaseItemDto? get currentView => views[currentViewId];
}

// These consts are so that we can easily keep the same default for
// FinampSettings's constructor and Hive's defaultValue.
const _songShuffleItemCountDefault = 250;
const _contentViewType = ContentViewType.list;
const _contentGridViewCrossAxisCountPortrait = 2;
const _contentGridViewCrossAxisCountLandscape = 3;
const _showTextOnGridView = true;
const _sleepTimerSeconds = 1800; // 30 Minutes
const _showCoverAsPlayerBackground = true;
const _hideSongArtistsIfSameAsAlbumArtists = true;
const _disableGesture = false;
const _showFastScroller = true;
const _bufferDurationSeconds = 50;
const _tabOrder = TabContentType.values;

@HiveType(typeId: 28)
class FinampSettings {
  FinampSettings({
    this.isOffline = false,
    this.shouldTranscode = false,
    this.transcodeBitrate = 320000,
    // downloadLocations is required since the other values can be created with
    // default values. create() is used to return a FinampSettings with
    // downloadLocations.
    required this.downloadLocations,
    this.androidStopForegroundOnPause = true,
    required this.showTabs,
    this.isFavourite = false,
    this.sortBy = SortBy.sortName,
    this.sortOrder = SortOrder.ascending,
    this.songShuffleItemCount = _songShuffleItemCountDefault,
    this.contentViewType = _contentViewType,
    this.contentGridViewCrossAxisCountPortrait =
        _contentGridViewCrossAxisCountPortrait,
    this.contentGridViewCrossAxisCountLandscape =
        _contentGridViewCrossAxisCountLandscape,
    this.showTextOnGridView = _showTextOnGridView,
    this.sleepTimerSeconds = _sleepTimerSeconds,
    required this.downloadLocationsMap,
    this.showCoverAsPlayerBackground = _showCoverAsPlayerBackground,
    this.hideSongArtistsIfSameAsAlbumArtists =
        _hideSongArtistsIfSameAsAlbumArtists,
    this.bufferDurationSeconds = _bufferDurationSeconds,
    required this.tabSortBy,
    required this.tabSortOrder,
    this.tabOrder = _tabOrder,
    this.hasCompletedBlurhashImageMigration = true,
    this.hasCompletedBlurhashImageMigrationIdFix = true,
    this.hasCompletedIsarDownloadsMigration = true,
  });

  @HiveField(0)
  bool isOffline;
  @HiveField(1)
  bool shouldTranscode;
  @HiveField(2)
  int transcodeBitrate;

  @Deprecated("Use downloadedLocationsMap instead")
  @HiveField(3)
  List<DownloadLocation> downloadLocations;

  @HiveField(4)
  bool androidStopForegroundOnPause;
  @HiveField(5)
  Map<TabContentType, bool> showTabs;

  /// Used to remember if the user has set their music screen to favourites
  /// mode.
  @HiveField(6)
  bool isFavourite;

  /// Current sort by setting.
  @Deprecated("Use per-tab sort by instead")
  @HiveField(7)
  SortBy sortBy;

  /// Current sort order setting.
  @Deprecated("Use per-tab sort order instead")
  @HiveField(8)
  SortOrder sortOrder;

  /// Amount of songs to get when shuffling songs.
  @HiveField(9, defaultValue: _songShuffleItemCountDefault)
  int songShuffleItemCount;

  /// The content view type used by the music screen.
  @HiveField(10, defaultValue: _contentViewType)
  ContentViewType contentViewType;

  /// Amount of grid tiles to use per-row when portrait.
  @HiveField(11, defaultValue: _contentGridViewCrossAxisCountPortrait)
  int contentGridViewCrossAxisCountPortrait;

  /// Amount of grid tiles to use per-row when landscape.
  @HiveField(12, defaultValue: _contentGridViewCrossAxisCountLandscape)
  int contentGridViewCrossAxisCountLandscape;

  /// Whether or not to show the text (title, artist etc) on the grid music
  /// screen.
  @HiveField(13, defaultValue: _showTextOnGridView)
  bool showTextOnGridView = _showTextOnGridView;

  /// The number of seconds to wait in a sleep timer. This is so that the app
  /// can remember the last duration. I'd use a Duration type here but Hive
  /// doesn't come with an adapter for it by default.
  @HiveField(14, defaultValue: _sleepTimerSeconds)
  int sleepTimerSeconds;

  @HiveField(15, defaultValue: {})
  Map<String, DownloadLocation> downloadLocationsMap;

  /// Whether or not to use blurred cover art as background on player screen.
  @HiveField(16, defaultValue: _showCoverAsPlayerBackground)
  bool showCoverAsPlayerBackground = _showCoverAsPlayerBackground;

  @HiveField(17, defaultValue: _hideSongArtistsIfSameAsAlbumArtists)
  bool hideSongArtistsIfSameAsAlbumArtists =
      _hideSongArtistsIfSameAsAlbumArtists;

  @HiveField(18, defaultValue: _bufferDurationSeconds)
  int bufferDurationSeconds;

  @HiveField(19, defaultValue: _disableGesture)
  bool disableGesture = _disableGesture;

  @HiveField(20, defaultValue: {})
  Map<TabContentType, SortBy> tabSortBy;

  @HiveField(21, defaultValue: {})
  Map<TabContentType, SortOrder> tabSortOrder;

  @HiveField(22, defaultValue: _tabOrder)
  List<TabContentType> tabOrder;

  @HiveField(23, defaultValue: false)
  bool hasCompletedBlurhashImageMigration;

  @HiveField(24, defaultValue: false)
  bool hasCompletedBlurhashImageMigrationIdFix;

<<<<<<< HEAD
  @HiveField(25, defaultValue: false)
  bool hasCompletedIsarDownloadsMigration;
=======
  @HiveField(25, defaultValue: _showFastScroller)
  bool showFastScroller = _showFastScroller;
>>>>>>> d1f99886

  static Future<FinampSettings> create() async {
    final internalSongDir = await getInternalSongDir();
    final downloadLocation = DownloadLocation.create(
      name: "Internal Storage",
      path: internalSongDir.path,
      useHumanReadableNames: false,
      deletable: false,
    );
    return FinampSettings(
      downloadLocations: [],
      // Create a map of TabContentType from TabContentType's values.
      showTabs: Map.fromEntries(
        TabContentType.values.map(
          (e) => MapEntry(e, true),
        ),
      ),
      downloadLocationsMap: {downloadLocation.id: downloadLocation},
      tabSortBy: {},
      tabSortOrder: {},
    );
  }

  /// Returns the DownloadLocation that is the internal song dir. See the
  /// description of the "deletable" property to see how this works. This can
  /// technically throw a StateError, but that should never happen™.
  DownloadLocation get internalSongDir =>
      downloadLocationsMap.values.firstWhere((element) => !element.deletable);

  Duration get bufferDuration => Duration(seconds: bufferDurationSeconds);

  set bufferDuration(Duration duration) =>
      bufferDurationSeconds = duration.inSeconds;

  SortBy getTabSortBy(TabContentType tabType) {
    return tabSortBy[tabType] ?? SortBy.sortName;
  }

  SortOrder getSortOrder(TabContentType tabType) {
    return tabSortOrder[tabType] ?? SortOrder.ascending;
  }

  bool get shouldRunBlurhashImageMigrationIdFix =>
      hasCompletedBlurhashImageMigration &&
      !hasCompletedBlurhashImageMigrationIdFix;
}

/// Custom storage locations for storing music.
@HiveType(typeId: 31)
class DownloadLocation {
  DownloadLocation(
      {required this.name,
      required this.path,
      required this.useHumanReadableNames,
      required this.deletable,
      required this.id});

  /// Human-readable name for the path (shown in settings)
  @HiveField(0)
  String name;

  /// The path. We store this as a string since it's easier to put into Hive.
  @HiveField(1)
  String path;

  /// If true, store songs using their actual names instead of Jellyfin item IDs.
  @HiveField(2)
  bool useHumanReadableNames;

  /// If true, the user can delete this storage location. It's a bit of a hack,
  /// but the only undeletable location is the internal storage dir, so we can
  /// use this value to get the internal song dir.
  @HiveField(3)
  bool deletable;

  /// Unique ID for the DownloadLocation. If this DownloadLocation was created
  /// before 0.6, it will be "0", very temporarily until it is changed on
  /// startup.
  @HiveField(4, defaultValue: "0")
  String id;

  /// Initialises a new DownloadLocation. id will be a UUID.
  static DownloadLocation create({
    required String name,
    required String path,
    required bool useHumanReadableNames,
    required bool deletable,
  }) {
    return DownloadLocation(
      name: name,
      path: path,
      useHumanReadableNames: useHumanReadableNames,
      deletable: deletable,
      id: const Uuid().v4(),
    );
  }
}

/// Class used in AddDownloadLocationScreen. Basically just a DownloadLocation
/// with nullable values. Shouldn't be used for actually storing download
/// locations.
class NewDownloadLocation {
  NewDownloadLocation({
    this.name,
    this.path,
    this.useHumanReadableNames,
    required this.deletable,
  });

  String? name;
  String? path;
  bool? useHumanReadableNames;
  bool deletable;
}

/// Supported tab types in MusicScreenTabView.
@HiveType(typeId: 36)
enum TabContentType {
  @HiveField(0)
  albums(BaseItemDtoType.album),
  @HiveField(1)
  artists(BaseItemDtoType.artist),
  @HiveField(2)
  playlists(BaseItemDtoType.playlist),
  @HiveField(3)
  genres(BaseItemDtoType.genre),
  @HiveField(4)
  songs(BaseItemDtoType.song);

  const TabContentType(this.itemType);

  final BaseItemDtoType itemType;

  /// Human-readable version of the [TabContentType]. For example, toString() on
  /// [TabContentType.songs], toString() would return "TabContentType.songs".
  /// With this function, the same input would return "Songs".
  @override
  @Deprecated("Use toLocalisedString when possible")
  String toString() => _humanReadableName(this);

  String toLocalisedString(BuildContext context) =>
      _humanReadableLocalisedName(this, context);

  String _humanReadableName(TabContentType tabContentType) {
    switch (tabContentType) {
      case TabContentType.songs:
        return "Songs";
      case TabContentType.albums:
        return "Albums";
      case TabContentType.artists:
        return "Artists";
      case TabContentType.genres:
        return "Genres";
      case TabContentType.playlists:
        return "Playlists";
    }
  }

  String _humanReadableLocalisedName(
      TabContentType tabContentType, BuildContext context) {
    switch (tabContentType) {
      case TabContentType.songs:
        return AppLocalizations.of(context)!.songs;
      case TabContentType.albums:
        return AppLocalizations.of(context)!.albums;
      case TabContentType.artists:
        return AppLocalizations.of(context)!.artists;
      case TabContentType.genres:
        return AppLocalizations.of(context)!.genres;
      case TabContentType.playlists:
        return AppLocalizations.of(context)!.playlists;
    }
  }
}

@HiveType(typeId: 39)
enum ContentViewType {
  @HiveField(0)
  list,
  @HiveField(1)
  grid;

  /// Human-readable version of this enum. I've written longer descriptions on
  /// enums like [TabContentType], and I can't be bothered to copy and paste it
  /// again.
  @override
  @Deprecated("Use toLocalisedString when possible")
  String toString() => _humanReadableName(this);

  String toLocalisedString(BuildContext context) =>
      _humanReadableLocalisedName(this, context);

  String _humanReadableName(ContentViewType contentViewType) {
    switch (contentViewType) {
      case ContentViewType.list:
        return "List";
      case ContentViewType.grid:
        return "Grid";
    }
  }

  String _humanReadableLocalisedName(
      ContentViewType contentViewType, BuildContext context) {
    switch (contentViewType) {
      case ContentViewType.list:
        return AppLocalizations.of(context)!.list;
      case ContentViewType.grid:
        return AppLocalizations.of(context)!.grid;
    }
  }
}

@HiveType(typeId: 3)
@JsonSerializable(
  explicitToJson: true,
  anyMap: true,
)
class DownloadedSong {
  DownloadedSong({
    required this.song,
    required this.mediaSourceInfo,
    required this.downloadId,
    required this.requiredBy,
    required this.path,
    required this.useHumanReadableNames,
    required this.viewId,
    this.isPathRelative = true,
    required this.downloadLocationId,
  });

  /// The Jellyfin item for the song
  @HiveField(0)
  BaseItemDto song;

  /// The media source info for the song (used to get file format)
  @HiveField(1)
  MediaSourceInfo mediaSourceInfo;

  /// The download ID of the song (for FlutterDownloader)
  @HiveField(2)
  String downloadId;

  /// The list of parent item IDs the item is downloaded for. If this is 0, the
  /// song should be deleted.
  @HiveField(3)
  List<String> requiredBy;

  /// The path of the song file. if [isPathRelative] is true, this will be a
  /// relative path from the song's DownloadLocation.
  @HiveField(4)
  String path;

  /// Whether or not the file is stored with a human readable name. We need this
  /// when deleting downloads, as we need to check for empty folders when
  /// deleting files with human readable names.
  @HiveField(5)
  bool useHumanReadableNames;

  /// The view that this download is in. Used for sorting in offline mode.
  @HiveField(6)
  String viewId;

  /// Whether or not [path] is relative.
  @HiveField(7, defaultValue: false)
  bool isPathRelative;

  /// The ID of the DownloadLocation that holds this file. Will be null if made
  /// before 0.6.
  @HiveField(8)
  String? downloadLocationId;

  File get file {
    if (isPathRelative) {
      final downloadLocation = FinampSettingsHelper
          .finampSettings.downloadLocationsMap[downloadLocationId];

      if (downloadLocation == null) {
        throw "DownloadLocation was null in file getter for DownloadsSong!";
      }

      return File(path_helper.join(downloadLocation.path, path));
    }

    return File(path);
  }

  DownloadLocation? get downloadLocation => FinampSettingsHelper
      .finampSettings.downloadLocationsMap[downloadLocationId];

  factory DownloadedSong.fromJson(Map<String, dynamic> json) =>
      _$DownloadedSongFromJson(json);

  Map<String, dynamic> toJson() => _$DownloadedSongToJson(this);
}

@HiveType(typeId: 4)
class DownloadedParent {
  DownloadedParent({
    required this.item,
    required this.downloadedChildren,
    required this.viewId,
  });

  @HiveField(0)
  BaseItemDto item;
  @HiveField(1)
  Map<String, BaseItemDto> downloadedChildren;

  /// The view that this download is in. Used for sorting in offline mode.
  @HiveField(2)
  String viewId;
}

@HiveType(typeId: 40)
class DownloadedImage {
  DownloadedImage({
    required this.id,
    required this.downloadId,
    required this.path,
    required this.requiredBy,
    required this.downloadLocationId,
  });

  /// The image ID
  @HiveField(0)
  String id;

  /// The download ID of the song (for FlutterDownloader)
  @HiveField(1)
  String downloadId;

  /// The relative path to the image file. To get the absolute path, use the
  /// file getter.
  @HiveField(2)
  String path;

  /// The list of item IDs that use this image. If this is empty, the image
  /// should be deleted.
  /// TODO: Investigate adding set support to Hive
  @HiveField(3)
  List<String> requiredBy;

  /// The ID of the DownloadLocation that holds this file.
  @HiveField(4)
  String downloadLocationId;

  DownloadLocation? get downloadLocation => FinampSettingsHelper
      .finampSettings.downloadLocationsMap[downloadLocationId];

  File get file {
    if (downloadLocation == null) {
      throw "Download location is null for image $id, this shouldn't happen...";
    }

    return File(path_helper.join(downloadLocation!.path, path));
  }

  /// Creates a new DownloadedImage. Does not actually handle downloading or
  /// anything. This is only really a thing since having to manually specify
  /// empty lists is a bit jank.
  static DownloadedImage create({
    required String id,
    required String downloadId,
    required String path,
    List<String>? requiredBy,
    required String downloadLocationId,
  }) =>
      DownloadedImage(
        id: id,
        downloadId: downloadId,
        path: path,
        requiredBy: requiredBy ?? [],
        downloadLocationId: downloadLocationId,
      );
}

class DownloadStub {
  DownloadStub._build({
    required this.id,
    required this.type,
    required this.jsonItem,
    required this.isarId,
    required this.name,
    required this.baseItemType,
  }) {
    assert(_verifyEnums());
  }

  bool _verifyEnums() {
    switch (type) {
      case DownloadItemType.collectionDownload: // Fall down to collectionInfo
      case DownloadItemType.collectionInfo:
        return baseItem != null &&
            BaseItemDtoType.fromItem(baseItem!) == baseItemType &&
            baseItemType != BaseItemDtoType.song &&
            baseItemType != BaseItemDtoType.unknown;
      case DownloadItemType.song:
        return baseItemType == BaseItemDtoType.song &&
            baseItem != null &&
            BaseItemDtoType.fromItem(baseItem!) == baseItemType;
      case DownloadItemType.image:
        return baseItem != null;
      case DownloadItemType.anchor:
        return baseItem == null && baseItemType == BaseItemDtoType.unknown;
    }
  }

  factory DownloadStub.fromItem({
    required DownloadItemType type,
    required BaseItemDto item,
  }) {
    assert(type.requiresItem);
    assert(type != DownloadItemType.image || item.blurHash != null);
    String id = (type == DownloadItemType.image) ? item.blurHash! : item.id;
    return DownloadStub._build(
        id: id,
        isarId: getHash(id, type),
        jsonItem: jsonEncode(item.toJson()),
        type: type,
        name: (type == DownloadItemType.image)
            ? "Image for ${item.name}"
            : item.name ?? id,
        baseItemType: BaseItemDtoType.fromItem(item));
  }

  factory DownloadStub.fromId({
    required String id,
    required DownloadItemType type,
  }) {
    assert(!type.requiresItem);
    return DownloadStub._build(
        id: id,
        isarId: getHash(id, type),
        jsonItem: null,
        type: type,
        name: id,
        baseItemType: BaseItemDtoType.unknown);
  }

  final Id isarId;

  final String id;

  final String name;

  @Enumerated(EnumType.ordinal)
  final BaseItemDtoType baseItemType;

  @Enumerated(EnumType.ordinal)
  @Index()
  final DownloadItemType type;

  final String? jsonItem;

  @ignore
  BaseItemDto? get baseItem =>
      (jsonItem == null) ? null : BaseItemDto.fromJson(jsonDecode(jsonItem!));

  /// FNV-1a 64bit hash algorithm optimized for Dart Strings
  /// Provided by Isar documentation
  static int _fastHash(String string) {
    var hash = 0xcbf29ce484222325;

    var i = 0;
    while (i < string.length) {
      final codeUnit = string.codeUnitAt(i++);
      hash ^= codeUnit >> 8;
      hash *= 0x100000001b3;
      hash ^= codeUnit & 0xFF;
      hash *= 0x100000001b3;
    }

    return hash;
  }

  static int getHash(String id, DownloadItemType type) {
    return _fastHash(type.name + id);
  }

  @override
  bool operator ==(Object other) {
    return other is DownloadStub && other.isarId == isarId;
  }

  @override
  @ignore
  int get hashCode => isarId;

  DownloadItem asItem(String? downloadLocationId) {
    return DownloadItem(
      id: id,
      type: type,
      jsonItem: jsonItem,
      isarId: isarId,
      jsonMediaSource: null,
      name: name,
      state: DownloadItemState.notDownloaded,
      downloadLocationId: downloadLocationId,
      baseItemType: baseItemType,
      baseIndexNumber: baseItem?.indexNumber,
      parentIndexNumber: baseItem?.parentIndexNumber,
      orderedChildren: null,
    );
  }
}

@collection
class DownloadItem extends DownloadStub {
  // For use by Isar.  Do not call directly.
  DownloadItem({
    required super.id,
    required super.type,
    required super.jsonItem,
    required super.isarId,
    required super.name,
    required super.baseItemType,
    required this.jsonMediaSource,
    required this.state,
    required this.downloadLocationId,
    required this.baseIndexNumber,
    required this.parentIndexNumber,
    required this.orderedChildren,
  }) : super._build();

  final requires = IsarLinks<DownloadItem>();

  @Backlink(to: "requires")
  final requiredBy = IsarLinks<DownloadItem>();

  @Enumerated(EnumType.ordinal)
  DownloadItemState state;

  String? jsonMediaSource;

  final int? baseIndexNumber;
  final int? parentIndexNumber;
  List<int>? orderedChildren;

  @ignore
  MediaSourceInfo? get mediaSourceInfo => (jsonMediaSource == null)
      ? null
      : MediaSourceInfo.fromJson(jsonDecode(jsonMediaSource!));

  set mediaSourceInfo(MediaSourceInfo? info) {
    jsonMediaSource = jsonEncode(info?.toJson());
  }

  String? path;

  String? downloadLocationId;

  @ignore
  DownloadLocation? get downloadLocation => FinampSettingsHelper
      .finampSettings.downloadLocationsMap[downloadLocationId];

  @ignore
  File get file {
    if (downloadLocation == null) {
      throw "Download location is null for item $id, this shouldn't happen...";
    }

    return File(path_helper.join(downloadLocation!.path, path));
  }

  @override
  String toString() {
    return "$runtimeType ${type.name} '$name'";
  }
}

// Enumerated by Isar, do not modify existing entries
enum DownloadItemType {
  collectionDownload(true, false),
  collectionInfo(true, false),
  song(true, true),
  image(true, true),
  anchor(false, false);

  const DownloadItemType(this.requiresItem, this.hasFiles);

  final bool requiresItem;
  final bool hasFiles;
}

// Enumerated by Isar, do not modify existing entries
enum DownloadItemState {
  notDownloaded,
  downloading,
  failed,
  complete,
  enqueued,
}

// Enumerated by Isar, do not modify existing entries
enum BaseItemDtoType {
  album("MusicAlbum"),
  artist("MusicArtist"),
  playlist("Playlist"),
  genre("MusicGenre"),
  song("Audio"),
  unknown(null);

  const BaseItemDtoType(this.idString);

  final String? idString;


  static BaseItemDtoType fromItem(BaseItemDto item) {
    switch (item.type) {
      case "Audio":
        return song;
      case "MusicAlbum":
        return album;
      case "MusicArtist":
        return artist;
      case "MusicGenre":
        return genre;
      case "Playlist":
        return playlist;
      default:
        return unknown;
    }
  }
}

@HiveType(typeId: 43)
class OfflineListen {
  OfflineListen({
    required this.timestamp,
    required this.userId,
    required this.itemId,
    required this.name,
    this.artist,
    this.album,
    this.trackMbid,
  });

  /// The stop timestamp of the listen, measured in seconds since the epoch.
  @HiveField(0)
  int timestamp;

  @HiveField(1)
  String userId;

  @HiveField(2)
  String itemId;

  @HiveField(3)
  String name;

  @HiveField(4)
  String? artist;

  @HiveField(5)
  String? album;

  // The MusicBrainz ID of the track, if available.
  @HiveField(6)
  String? trackMbid;
}<|MERGE_RESOLUTION|>--- conflicted
+++ resolved
@@ -183,13 +183,11 @@
   @HiveField(24, defaultValue: false)
   bool hasCompletedBlurhashImageMigrationIdFix;
 
-<<<<<<< HEAD
-  @HiveField(25, defaultValue: false)
-  bool hasCompletedIsarDownloadsMigration;
-=======
   @HiveField(25, defaultValue: _showFastScroller)
   bool showFastScroller = _showFastScroller;
->>>>>>> d1f99886
+
+  @HiveField(26, defaultValue: false)
+  bool hasCompletedIsarDownloadsMigration;
 
   static Future<FinampSettings> create() async {
     final internalSongDir = await getInternalSongDir();
