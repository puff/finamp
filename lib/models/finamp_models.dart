import 'dart:io';

import 'package:flutter/material.dart';
import 'package:flutter_downloader/flutter_downloader.dart';
import 'package:flutter_gen/gen_l10n/app_localizations.dart';
import 'package:hive/hive.dart';
import 'package:json_annotation/json_annotation.dart';
import 'package:path/path.dart' as path_helper;
import 'package:audio_service/audio_service.dart';
import 'package:uuid/uuid.dart';

import '../services/finamp_settings_helper.dart';
import '../services/get_internal_song_dir.dart';
import 'jellyfin_models.dart';

part 'finamp_models.g.dart';

@HiveType(typeId: 8)
class FinampUser {
  FinampUser({
    required this.id,
    required this.baseUrl,
    required this.accessToken,
    required this.serverId,
    this.currentViewId,
    required this.views,
  });

  @HiveField(0)
  String id;
  @HiveField(1)
  String baseUrl;
  @HiveField(2)
  String accessToken;
  @HiveField(3)
  String serverId;
  @HiveField(4)
  String? currentViewId;
  @HiveField(5)
  Map<String, BaseItemDto> views;

  BaseItemDto? get currentView => views[currentViewId];
}

// These consts are so that we can easily keep the same default for
// FinampSettings's constructor and Hive's defaultValue.
const _isOfflineDefault = false;
const _shouldTranscodeDefault = false;
const _transcodeBitrateDefault = 320000;
const _androidStopForegroundOnPauseDefault = false;
const _isFavouriteDefault = false;
const _songShuffleItemCountDefault = 250;
const _contentViewType = ContentViewType.list;
const _contentGridViewCrossAxisCountPortrait = 2;
const _contentGridViewCrossAxisCountLandscape = 3;
const _showTextOnGridView = true;
const _sleepTimerSeconds = 1800; // 30 Minutes
const _showCoverAsPlayerBackground = true;
const _hideSongArtistsIfSameAsAlbumArtists = true;
const _disableGesture = false;
const _showFastScroller = true;
const _bufferDurationSeconds = 600;
const _tabOrder = TabContentType.values;
<<<<<<< HEAD
const _defaultLoopMode = FinampLoopMode.all;
const _autoLoadLastQueueOnStartup = true;
=======
const _swipeInsertQueueNext = false;
>>>>>>> 7f68454b

@HiveType(typeId: 28)
class FinampSettings {
  FinampSettings({
    this.isOffline = _isOfflineDefault,
    this.shouldTranscode = _shouldTranscodeDefault,
    this.transcodeBitrate = _transcodeBitrateDefault,
    // downloadLocations is required since the other values can be created with
    // default values. create() is used to return a FinampSettings with
    // downloadLocations.
    required this.downloadLocations,
    this.androidStopForegroundOnPause = _androidStopForegroundOnPauseDefault,
    required this.showTabs,
    this.isFavourite = _isFavouriteDefault,
    this.sortBy = SortBy.sortName,
    this.sortOrder = SortOrder.ascending,
    this.songShuffleItemCount = _songShuffleItemCountDefault,
    this.contentViewType = _contentViewType,
    this.contentGridViewCrossAxisCountPortrait =
        _contentGridViewCrossAxisCountPortrait,
    this.contentGridViewCrossAxisCountLandscape =
        _contentGridViewCrossAxisCountLandscape,
    this.showTextOnGridView = _showTextOnGridView,
    this.sleepTimerSeconds = _sleepTimerSeconds,
    required this.downloadLocationsMap,
    this.showCoverAsPlayerBackground = _showCoverAsPlayerBackground,
    this.hideSongArtistsIfSameAsAlbumArtists =
        _hideSongArtistsIfSameAsAlbumArtists,
    this.bufferDurationSeconds = _bufferDurationSeconds,
    required this.tabSortBy,
    required this.tabSortOrder,
    this.loopMode = _defaultLoopMode,
    this.tabOrder = _tabOrder,
    this.autoloadLastQueueOnStartup = _autoLoadLastQueueOnStartup,
    this.hasCompletedBlurhashImageMigration = true,
    this.hasCompletedBlurhashImageMigrationIdFix = true,
    this.swipeInsertQueueNext = _swipeInsertQueueNext,
  });

  @HiveField(0, defaultValue: _isOfflineDefault)
  bool isOffline;
  @HiveField(1, defaultValue: _shouldTranscodeDefault)
  bool shouldTranscode;
  @HiveField(2, defaultValue: _transcodeBitrateDefault)
  int transcodeBitrate;

  @Deprecated("Use downloadedLocationsMap instead")
  @HiveField(3)
  List<DownloadLocation> downloadLocations;

  @HiveField(4, defaultValue: _androidStopForegroundOnPauseDefault)
  bool androidStopForegroundOnPause;
  @HiveField(5)
  Map<TabContentType, bool> showTabs;

  /// Used to remember if the user has set their music screen to favourites
  /// mode.
  @HiveField(6, defaultValue: _isFavouriteDefault)
  bool isFavourite;

  /// Current sort by setting.
  @Deprecated("Use per-tab sort by instead")
  @HiveField(7)
  SortBy sortBy;

  /// Current sort order setting.
  @Deprecated("Use per-tab sort order instead")
  @HiveField(8)
  SortOrder sortOrder;

  /// Amount of songs to get when shuffling songs.
  @HiveField(9, defaultValue: _songShuffleItemCountDefault)
  int songShuffleItemCount;

  /// The content view type used by the music screen.
  @HiveField(10, defaultValue: _contentViewType)
  ContentViewType contentViewType;

  /// Amount of grid tiles to use per-row when portrait.
  @HiveField(11, defaultValue: _contentGridViewCrossAxisCountPortrait)
  int contentGridViewCrossAxisCountPortrait;

  /// Amount of grid tiles to use per-row when landscape.
  @HiveField(12, defaultValue: _contentGridViewCrossAxisCountLandscape)
  int contentGridViewCrossAxisCountLandscape;

  /// Whether or not to show the text (title, artist etc) on the grid music
  /// screen.
  @HiveField(13, defaultValue: _showTextOnGridView)
  bool showTextOnGridView = _showTextOnGridView;

  /// The number of seconds to wait in a sleep timer. This is so that the app
  /// can remember the last duration. I'd use a Duration type here but Hive
  /// doesn't come with an adapter for it by default.
  @HiveField(14, defaultValue: _sleepTimerSeconds)
  int sleepTimerSeconds;

  @HiveField(15, defaultValue: {})
  Map<String, DownloadLocation> downloadLocationsMap;

  /// Whether or not to use blurred cover art as background on player screen.
  @HiveField(16, defaultValue: _showCoverAsPlayerBackground)
  bool showCoverAsPlayerBackground = _showCoverAsPlayerBackground;

  @HiveField(17, defaultValue: _hideSongArtistsIfSameAsAlbumArtists)
  bool hideSongArtistsIfSameAsAlbumArtists =
      _hideSongArtistsIfSameAsAlbumArtists;

  @HiveField(18, defaultValue: _bufferDurationSeconds)
  int bufferDurationSeconds;

  @HiveField(19, defaultValue: _disableGesture)
  bool disableGesture = _disableGesture;

  @HiveField(20, defaultValue: {})
  Map<TabContentType, SortBy> tabSortBy;

  @HiveField(21, defaultValue: {})
  Map<TabContentType, SortOrder> tabSortOrder;

  @HiveField(22, defaultValue: _tabOrder)
  List<TabContentType> tabOrder;

  @HiveField(23, defaultValue: false)
  bool hasCompletedBlurhashImageMigration;

  @HiveField(24, defaultValue: false)
  bool hasCompletedBlurhashImageMigrationIdFix;

  @HiveField(25, defaultValue: _showFastScroller)
  bool showFastScroller = _showFastScroller;

<<<<<<< HEAD
  @HiveField(26, defaultValue: _defaultLoopMode)
  FinampLoopMode loopMode;

  @HiveField(27, defaultValue: _autoLoadLastQueueOnStartup)
  bool autoloadLastQueueOnStartup;
=======
  @HiveField(26, defaultValue: _swipeInsertQueueNext)
  bool swipeInsertQueueNext;
>>>>>>> 7f68454b

  static Future<FinampSettings> create() async {
    final internalSongDir = await getInternalSongDir();
    final downloadLocation = DownloadLocation.create(
      name: "Internal Storage",
      path: internalSongDir.path,
      useHumanReadableNames: false,
      deletable: false,
    );
    return FinampSettings(
      downloadLocations: [],
      // Create a map of TabContentType from TabContentType's values.
      showTabs: Map.fromEntries(
        TabContentType.values.map(
          (e) => MapEntry(e, true),
        ),
      ),
      downloadLocationsMap: {downloadLocation.id: downloadLocation},
      tabSortBy: {},
      tabSortOrder: {},
    );
  }

  /// Returns the DownloadLocation that is the internal song dir. See the
  /// description of the "deletable" property to see how this works. This can
  /// technically throw a StateError, but that should never happen™.
  DownloadLocation get internalSongDir =>
      downloadLocationsMap.values.firstWhere((element) => !element.deletable);

  Duration get bufferDuration => Duration(seconds: bufferDurationSeconds);

  set bufferDuration(Duration duration) =>
      bufferDurationSeconds = duration.inSeconds;

  SortBy getTabSortBy(TabContentType tabType) {
    return tabSortBy[tabType] ?? SortBy.sortName;
  }

  SortOrder getSortOrder(TabContentType tabType) {
    return tabSortOrder[tabType] ?? SortOrder.ascending;
  }

  bool get shouldRunBlurhashImageMigrationIdFix =>
      hasCompletedBlurhashImageMigration &&
      !hasCompletedBlurhashImageMigrationIdFix;
}

/// Custom storage locations for storing music.
@HiveType(typeId: 31)
class DownloadLocation {
  DownloadLocation(
      {required this.name,
      required this.path,
      required this.useHumanReadableNames,
      required this.deletable,
      required this.id});

  /// Human-readable name for the path (shown in settings)
  @HiveField(0)
  String name;

  /// The path. We store this as a string since it's easier to put into Hive.
  @HiveField(1)
  String path;

  /// If true, store songs using their actual names instead of Jellyfin item IDs.
  @HiveField(2)
  bool useHumanReadableNames;

  /// If true, the user can delete this storage location. It's a bit of a hack,
  /// but the only undeletable location is the internal storage dir, so we can
  /// use this value to get the internal song dir.
  @HiveField(3)
  bool deletable;

  /// Unique ID for the DownloadLocation. If this DownloadLocation was created
  /// before 0.6, it will be "0", very temporarily until it is changed on
  /// startup.
  @HiveField(4, defaultValue: "0")
  String id;

  /// Initialises a new DownloadLocation. id will be a UUID.
  static DownloadLocation create({
    required String name,
    required String path,
    required bool useHumanReadableNames,
    required bool deletable,
  }) {
    return DownloadLocation(
      name: name,
      path: path,
      useHumanReadableNames: useHumanReadableNames,
      deletable: deletable,
      id: const Uuid().v4(),
    );
  }
}

/// Class used in AddDownloadLocationScreen. Basically just a DownloadLocation
/// with nullable values. Shouldn't be used for actually storing download
/// locations.
class NewDownloadLocation {
  NewDownloadLocation({
    this.name,
    this.path,
    this.useHumanReadableNames,
    required this.deletable,
  });

  String? name;
  String? path;
  bool? useHumanReadableNames;
  bool deletable;
}

/// Supported tab types in MusicScreenTabView.
@HiveType(typeId: 36)
enum TabContentType {
  @HiveField(0)
  albums,
  @HiveField(1)
  artists,
  @HiveField(2)
  playlists,
  @HiveField(3)
  genres,
  @HiveField(4)
  songs;

  /// Human-readable version of the [TabContentType]. For example, toString() on
  /// [TabContentType.songs], toString() would return "TabContentType.songs".
  /// With this function, the same input would return "Songs".
  @override
  @Deprecated("Use toLocalisedString when possible")
  String toString() => _humanReadableName(this);

  String toLocalisedString(BuildContext context) =>
      _humanReadableLocalisedName(this, context);

  String _humanReadableName(TabContentType tabContentType) {
    switch (tabContentType) {
      case TabContentType.songs:
        return "Songs";
      case TabContentType.albums:
        return "Albums";
      case TabContentType.artists:
        return "Artists";
      case TabContentType.genres:
        return "Genres";
      case TabContentType.playlists:
        return "Playlists";
    }
  }

  String _humanReadableLocalisedName(
      TabContentType tabContentType, BuildContext context) {
    switch (tabContentType) {
      case TabContentType.songs:
        return AppLocalizations.of(context)!.songs;
      case TabContentType.albums:
        return AppLocalizations.of(context)!.albums;
      case TabContentType.artists:
        return AppLocalizations.of(context)!.artists;
      case TabContentType.genres:
        return AppLocalizations.of(context)!.genres;
      case TabContentType.playlists:
        return AppLocalizations.of(context)!.playlists;
    }
  }
}

@HiveType(typeId: 39)
enum ContentViewType {
  @HiveField(0)
  list,
  @HiveField(1)
  grid;

  /// Human-readable version of this enum. I've written longer descriptions on
  /// enums like [TabContentType], and I can't be bothered to copy and paste it
  /// again.
  @override
  @Deprecated("Use toLocalisedString when possible")
  String toString() => _humanReadableName(this);

  String toLocalisedString(BuildContext context) =>
      _humanReadableLocalisedName(this, context);

  String _humanReadableName(ContentViewType contentViewType) {
    switch (contentViewType) {
      case ContentViewType.list:
        return "List";
      case ContentViewType.grid:
        return "Grid";
    }
  }

  String _humanReadableLocalisedName(
      ContentViewType contentViewType, BuildContext context) {
    switch (contentViewType) {
      case ContentViewType.list:
        return AppLocalizations.of(context)!.list;
      case ContentViewType.grid:
        return AppLocalizations.of(context)!.grid;
    }
  }
}

@HiveType(typeId: 3)
@JsonSerializable(
  explicitToJson: true,
  anyMap: true,
)
class DownloadedSong {
  DownloadedSong({
    required this.song,
    required this.mediaSourceInfo,
    required this.downloadId,
    required this.requiredBy,
    required this.path,
    required this.useHumanReadableNames,
    required this.viewId,
    this.isPathRelative = true,
    required this.downloadLocationId,
  });

  /// The Jellyfin item for the song
  @HiveField(0)
  BaseItemDto song;

  /// The media source info for the song (used to get file format)
  @HiveField(1)
  MediaSourceInfo mediaSourceInfo;

  /// The download ID of the song (for FlutterDownloader)
  @HiveField(2)
  String downloadId;

  /// The list of parent item IDs the item is downloaded for. If this is 0, the
  /// song should be deleted.
  @HiveField(3)
  List<String> requiredBy;

  /// The path of the song file. if [isPathRelative] is true, this will be a
  /// relative path from the song's DownloadLocation.
  @HiveField(4)
  String path;

  /// Whether or not the file is stored with a human readable name. We need this
  /// when deleting downloads, as we need to check for empty folders when
  /// deleting files with human readable names.
  @HiveField(5)
  bool useHumanReadableNames;

  /// The view that this download is in. Used for sorting in offline mode.
  @HiveField(6)
  String viewId;

  /// Whether or not [path] is relative.
  @HiveField(7, defaultValue: false)
  bool isPathRelative;

  /// The ID of the DownloadLocation that holds this file. Will be null if made
  /// before 0.6.
  @HiveField(8)
  String? downloadLocationId;

  File get file {
    if (isPathRelative) {
      final downloadLocation = FinampSettingsHelper
          .finampSettings.downloadLocationsMap[downloadLocationId];

      if (downloadLocation == null) {
        throw "DownloadLocation was null in file getter for DownloadsSong!";
      }

      return File(path_helper.join(downloadLocation.path, path));
    }

    return File(path);
  }

  DownloadLocation? get downloadLocation => FinampSettingsHelper
      .finampSettings.downloadLocationsMap[downloadLocationId];

  Future<DownloadTask?> get downloadTask async {
    final tasks = await FlutterDownloader.loadTasksWithRawQuery(
        query: "SELECT * FROM task WHERE task_id = '$downloadId'");

    if (tasks?.isEmpty == false) {
      return tasks!.first;
    }

    return null;
  }

  factory DownloadedSong.fromJson(Map<String, dynamic> json) =>
      _$DownloadedSongFromJson(json);

  Map<String, dynamic> toJson() => _$DownloadedSongToJson(this);
}

@HiveType(typeId: 4)
class DownloadedParent {
  DownloadedParent({
    required this.item,
    required this.downloadedChildren,
    required this.viewId,
  });

  @HiveField(0)
  BaseItemDto item;
  @HiveField(1)
  Map<String, BaseItemDto> downloadedChildren;

  /// The view that this download is in. Used for sorting in offline mode.
  @HiveField(2)
  String viewId;
}

@HiveType(typeId: 40)
class DownloadedImage {
  DownloadedImage({
    required this.id,
    required this.downloadId,
    required this.path,
    required this.requiredBy,
    required this.downloadLocationId,
  });

  /// The image ID
  @HiveField(0)
  String id;

  /// The download ID of the song (for FlutterDownloader)
  @HiveField(1)
  String downloadId;

  /// The relative path to the image file. To get the absolute path, use the
  /// file getter.
  @HiveField(2)
  String path;

  /// The list of item IDs that use this image. If this is empty, the image
  /// should be deleted.
  /// TODO: Investigate adding set support to Hive
  @HiveField(3)
  List<String> requiredBy;

  /// The ID of the DownloadLocation that holds this file.
  @HiveField(4)
  String downloadLocationId;

  DownloadLocation? get downloadLocation => FinampSettingsHelper
      .finampSettings.downloadLocationsMap[downloadLocationId];

  File get file {
    if (downloadLocation == null) {
      throw "Download location is null for image $id, this shouldn't happen...";
    }

    return File(path_helper.join(downloadLocation!.path, path));
  }

  Future<DownloadTask?> get downloadTask async {
    final tasks = await FlutterDownloader.loadTasksWithRawQuery(
        query: "SELECT * FROM task WHERE task_id = '$downloadId'");

    if (tasks?.isEmpty == false) {
      return tasks!.first;
    }
    return null;
  }

  /// Creates a new DownloadedImage. Does not actually handle downloading or
  /// anything. This is only really a thing since having to manually specify
  /// empty lists is a bit jank.
  static DownloadedImage create({
    required String id,
    required String downloadId,
    required String path,
    List<String>? requiredBy,
    required String downloadLocationId,
  }) =>
      DownloadedImage(
        id: id,
        downloadId: downloadId,
        path: path,
        requiredBy: requiredBy ?? [],
        downloadLocationId: downloadLocationId,
      );
}

@HiveType(typeId: 43)
class OfflineListen {
  OfflineListen({
    required this.timestamp,
    required this.userId,
    required this.itemId,
    required this.name,
    this.artist,
    this.album,
    this.trackMbid,
  });

  /// The stop timestamp of the listen, measured in seconds since the epoch.
  @HiveField(0)
  int timestamp;

  @HiveField(1)
  String userId;

  @HiveField(2)
  String itemId;

  @HiveField(3)
  String name;

  @HiveField(4)
  String? artist;

  @HiveField(5)
  String? album;

  // The MusicBrainz ID of the track, if available.
  @HiveField(6)
  String? trackMbid;
}

@HiveType(typeId: 50)
enum FinampPlaybackOrder {
  @HiveField(0)
  shuffled,
  @HiveField(1)
  linear;
}

@HiveType(typeId: 51)
enum FinampLoopMode {
  @HiveField(0)
  none,
  @HiveField(1)
  one,
  @HiveField(2)
  all;
}

@HiveType(typeId: 52)
enum QueueItemSourceType {
  @HiveField(0)
  album,
  @HiveField(1)
  playlist,
  @HiveField(2)
  songMix,
  @HiveField(3)
  artistMix,
  @HiveField(4)
  albumMix,
  @HiveField(5)
  favorites,
  @HiveField(6)
  allSongs,
  @HiveField(7)
  filteredList,
  @HiveField(8)
  genre,
  @HiveField(9)
  artist,
  @HiveField(10)
  nextUp,
  @HiveField(11)
  nextUpAlbum,
  @HiveField(12)
  nextUpPlaylist,
  @HiveField(13)
  nextUpArtist,
  @HiveField(14)
  formerNextUp,
  @HiveField(15)
  downloads,
  @HiveField(16)
  queue,
  @HiveField(17)
  unknown;
}

@HiveType(typeId: 53)
enum QueueItemQueueType {
  @HiveField(0)
  previousTracks,
  @HiveField(1)
  currentTrack,
  @HiveField(2)
  nextUp,
  @HiveField(3)
  queue;
}

@HiveType(typeId: 54)
class QueueItemSource {
  QueueItemSource({
    required this.type,
    required this.name,
    required this.id,
    this.item,
  });

  @HiveField(0)
  QueueItemSourceType type;

  @HiveField(1)
  QueueItemSourceName name;

  @HiveField(2)
  String id;

  @HiveField(3)
  BaseItemDto? item;
}

@HiveType(typeId: 55)
enum QueueItemSourceNameType {
  @HiveField(0)
  preTranslated,
  @HiveField(1)
  yourLikes,
  @HiveField(2)
  shuffleAll,
  @HiveField(3)
  mix,
  @HiveField(4)
  instantMix,
  @HiveField(5)
  nextUp,
  @HiveField(6)
  tracksFormerNextUp,
  @HiveField(7)
  savedQueue,
  @HiveField(8)
  queue,
}

@HiveType(typeId: 56)
class QueueItemSourceName {
  const QueueItemSourceName({
    required this.type,
    this.pretranslatedName,
    this.localizationParameter, // used if only part of the name is translated
  });

  @HiveField(0)
  final QueueItemSourceNameType type;
  @HiveField(1)
  final String? pretranslatedName;
  @HiveField(2)
  final String? localizationParameter;

  getLocalized(BuildContext context) {
    switch (type) {
      case QueueItemSourceNameType.preTranslated:
        return pretranslatedName ?? "";
      case QueueItemSourceNameType.yourLikes:
        return AppLocalizations.of(context)!.yourLikes;
      case QueueItemSourceNameType.shuffleAll:
        return AppLocalizations.of(context)!.shuffleAllQueueSource;
      case QueueItemSourceNameType.mix:
        return AppLocalizations.of(context)!.mix(localizationParameter ?? "");
      case QueueItemSourceNameType.instantMix:
        return AppLocalizations.of(context)!.instantMix;
      case QueueItemSourceNameType.nextUp:
        return AppLocalizations.of(context)!.nextUp;
      case QueueItemSourceNameType.tracksFormerNextUp:
        return AppLocalizations.of(context)!.tracksFormerNextUp;
      case QueueItemSourceNameType.savedQueue:
        return AppLocalizations.of(context)!.savedQueue;
      case QueueItemSourceNameType.queue:
        return AppLocalizations.of(context)!.queue;
    }
  }
}

@HiveType(typeId: 57)
class FinampQueueItem {
  FinampQueueItem({
    required this.item,
    required this.source,
    this.type = QueueItemQueueType.queue,
  }) {
    id = const Uuid().v4();
  }

  @HiveField(0)
  late String id;

  @HiveField(1)
  MediaItem item;

  @HiveField(2)
  QueueItemSource source;

  @HiveField(3)
  QueueItemQueueType type;

  BaseItemDto? get baseItem {
    return (item.extras?["itemJson"] != null)
        ? BaseItemDto.fromJson(item.extras!["itemJson"] as Map<String, dynamic>)
        : null;
  }
}

@HiveType(typeId: 58)
class FinampQueueOrder {
  FinampQueueOrder({
    required this.items,
    required this.originalSource,
    required this.linearOrder,
    required this.shuffledOrder,
  });

  @HiveField(0)
  List<FinampQueueItem> items;

  @HiveField(1)
  QueueItemSource originalSource;

  /// The linear order of the items in the queue. Used when shuffle is disabled.
  /// The integers at index x contains the index of the item within [items] at queue position x.
  @HiveField(2)
  List<int> linearOrder;

  /// The shuffled order of the items in the queue. Used when shuffle is enabled.
  /// The integers at index x contains the index of the item within [items] at queue position x.
  @HiveField(3)
  List<int> shuffledOrder;
}

@HiveType(typeId: 59)
class FinampQueueInfo {
  FinampQueueInfo({
    required this.previousTracks,
    required this.currentTrack,
    required this.nextUp,
    required this.queue,
    required this.source,
    required this.saveState,
  });

  @HiveField(0)
  List<FinampQueueItem> previousTracks;

  @HiveField(1)
  FinampQueueItem? currentTrack;

  @HiveField(2)
  List<FinampQueueItem> nextUp;

  @HiveField(3)
  List<FinampQueueItem> queue;

  @HiveField(4)
  QueueItemSource source;

  @HiveField(5)
  SavedQueueState saveState;
}

@HiveType(typeId: 60)
class FinampHistoryItem {
  FinampHistoryItem({
    required this.item,
    required this.startTime,
    this.endTime,
  });

  @HiveField(0)
  FinampQueueItem item;

  @HiveField(1)
  DateTime startTime;

  @HiveField(2)
  DateTime? endTime;
}

@HiveType(typeId: 61)
class FinampStorableQueueInfo {
  FinampStorableQueueInfo({
    required this.previousTracks,
    required this.currentTrack,
    required this.currentTrackSeek,
    required this.nextUp,
    required this.queue,
    required this.creation,
    required this.source,
  });

  FinampStorableQueueInfo.fromQueueInfo(FinampQueueInfo info, int? seek)
      : previousTracks = info.previousTracks
            .map<String>((track) => track.item.extras?["itemJson"]["Id"])
            .toList(),
        currentTrack = info.currentTrack?.item.extras?["itemJson"]["Id"],
        currentTrackSeek = seek,
        nextUp = info.nextUp
            .map<String>((track) => track.item.extras?["itemJson"]["Id"])
            .toList(),
        queue = info.queue
            .map<String>((track) => track.item.extras?["itemJson"]["Id"])
            .toList(),
        creation = DateTime.now().millisecondsSinceEpoch,
        source = info.source;

  @HiveField(0)
  List<String> previousTracks;

  @HiveField(1)
  String? currentTrack;

  @HiveField(2)
  int? currentTrackSeek;

  @HiveField(3)
  List<String> nextUp;

  @HiveField(4)
  List<String> queue;

  @HiveField(5)
  // timestamp, milliseconds since epoch
  int creation;

  @HiveField(6)
  QueueItemSource? source;

  @override
  String toString() {
    return "previous:$previousTracks current:$currentTrack seek:$currentTrackSeek next:$nextUp queue:$queue";
  }

  int get songCount {
    return previousTracks.length +
        ((currentTrack == null) ? 0 : 1) +
        nextUp.length +
        queue.length;
  }
}

@HiveType(typeId: 62)
enum SavedQueueState {
  @HiveField(0)
  preInit,
  @HiveField(1)
  init,
  @HiveField(2)
  loading,
  @HiveField(3)
  saving,
  @HiveField(4)
  failed,
  @HiveField(5)
  pendingSave,
}
<|MERGE_RESOLUTION|>--- conflicted
+++ resolved
@@ -61,12 +61,9 @@
 const _showFastScroller = true;
 const _bufferDurationSeconds = 600;
 const _tabOrder = TabContentType.values;
-<<<<<<< HEAD
+const _swipeInsertQueueNext = false;
 const _defaultLoopMode = FinampLoopMode.all;
 const _autoLoadLastQueueOnStartup = true;
-=======
-const _swipeInsertQueueNext = false;
->>>>>>> 7f68454b
 
 @HiveType(typeId: 28)
 class FinampSettings {
@@ -199,16 +196,14 @@
   @HiveField(25, defaultValue: _showFastScroller)
   bool showFastScroller = _showFastScroller;
 
-<<<<<<< HEAD
-  @HiveField(26, defaultValue: _defaultLoopMode)
-  FinampLoopMode loopMode;
-
-  @HiveField(27, defaultValue: _autoLoadLastQueueOnStartup)
-  bool autoloadLastQueueOnStartup;
-=======
   @HiveField(26, defaultValue: _swipeInsertQueueNext)
   bool swipeInsertQueueNext;
->>>>>>> 7f68454b
+
+  @HiveField(27, defaultValue: _defaultLoopMode)
+  FinampLoopMode loopMode;
+
+  @HiveField(28, defaultValue: _autoLoadLastQueueOnStartup)
+  bool autoloadLastQueueOnStartup;
 
   static Future<FinampSettings> create() async {
     final internalSongDir = await getInternalSongDir();
