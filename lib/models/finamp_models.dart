--- conflicted
+++ resolved
@@ -169,10 +169,7 @@
     this.reportQueueToServer = _reportQueueToServerDefault,
     this.periodicPlaybackSessionUpdateFrequencySeconds =
         _periodicPlaybackSessionUpdateFrequencySecondsDefault,
-<<<<<<< HEAD
-=======
     this.showArtistChipImage = _showArtistChipImage,
->>>>>>> 5a33802d
   });
 
   @HiveField(0, defaultValue: _isOfflineDefault)
@@ -345,27 +342,13 @@
 
   @HiveField(53,
       defaultValue: _periodicPlaybackSessionUpdateFrequencySecondsDefault)
+  @HiveField(53,
+      defaultValue: _periodicPlaybackSessionUpdateFrequencySecondsDefault)
   int periodicPlaybackSessionUpdateFrequencySeconds;
 
   @HiveField(54, defaultValue: _showArtistsTopSongs)
   bool showArtistsTopSongs = _showArtistsTopSongs;
 
-<<<<<<< HEAD
-  @HiveField(55, defaultValue: null)
-  String? defaultDownloadLocation;
-
-  @HiveField(56, defaultValue: false)
-  bool useFixedSizeGridTiles;
-
-  @HiveField(57, defaultValue: _fixedGridTileSizeDefault)
-  int fixedGridTileSize;
-
-  @HiveField(58, defaultValue: true)
-  bool allowSplitScreen;
-
-  @HiveField(59, defaultValue: _defaultSplitScreenPlayerWidth)
-  double splitScreenPlayerWidth;
-=======
   @HiveField(55, defaultValue: _showArtistChipImage)
   bool showArtistChipImage;
 
@@ -375,7 +358,21 @@
   /// The content playback speed type defining how and whether to display the playback speed controls in the song menu
   @HiveField(57, defaultValue: _playbackSpeedVisibility)
   PlaybackSpeedVisibility playbackSpeedVisibility;
->>>>>>> 5a33802d
+
+  @HiveField(58, defaultValue: null)
+  String? defaultDownloadLocation;
+
+  @HiveField(59, defaultValue: false)
+  bool useFixedSizeGridTiles;
+
+  @HiveField(60, defaultValue: _fixedGridTileSizeDefault)
+  int fixedGridTileSize;
+
+  @HiveField(61, defaultValue: true)
+  bool allowSplitScreen;
+
+  @HiveField(62, defaultValue: _defaultSplitScreenPlayerWidth)
+  double splitScreenPlayerWidth;
 
   static Future<FinampSettings> create() async {
     final downloadLocation = await DownloadLocation.create(
@@ -1809,7 +1806,81 @@
   ask;
 }
 
-<<<<<<< HEAD
+/// TODO
+@collection
+class DownloadedLyrics {
+  DownloadedLyrics({
+    required this.jsonItem,
+    required this.isarId,
+  });
+
+  factory DownloadedLyrics.fromItem({
+    required LyricDto item,
+    required int isarId,
+  }) {
+    return DownloadedLyrics(
+      isarId: isarId,
+      jsonItem: jsonEncode(item.toJson()),
+    );
+  }
+
+  /// The integer ID used as a database key by Isar
+  final Id isarId;
+
+  /// The LyricDto as a JSON string for storage in isar.
+  /// Use [lyricDto] to retrieve.
+  final String? jsonItem;
+
+  @ignore
+  LyricDto? get lyricDto => _lyricDtoCached ??=
+      ((jsonItem == null) ? null : LyricDto.fromJson(jsonDecode(jsonItem!)));
+  @ignore
+  LyricDto? _lyricDtoCached;
+}
+
+@HiveType(typeId: 67)
+enum PlaybackSpeedVisibility {
+  @HiveField(0)
+  automatic,
+  @HiveField(1)
+  visible,
+  @HiveField(2)
+  hidden;
+
+  /// Human-readable version of this enum. I've written longer descriptions on
+  /// enums like [TabContentType], and I can't be bothered to copy and paste it
+  /// again.
+  @override
+  @Deprecated("Use toLocalisedString when possible")
+  String toString() => _humanReadableName(this);
+
+  String toLocalisedString(BuildContext context) =>
+      _humanReadableLocalisedName(this, context);
+
+  String _humanReadableName(PlaybackSpeedVisibility playbackSpeedVisibility) {
+    switch (playbackSpeedVisibility) {
+      case PlaybackSpeedVisibility.automatic:
+        return "Automatic";
+      case PlaybackSpeedVisibility.visible:
+        return "On";
+      case PlaybackSpeedVisibility.hidden:
+        return "Off";
+    }
+  }
+
+  String _humanReadableLocalisedName(
+      PlaybackSpeedVisibility playbackSpeedVisibility, BuildContext context) {
+    switch (playbackSpeedVisibility) {
+      case PlaybackSpeedVisibility.automatic:
+        return AppLocalizations.of(context)!.automatic;
+      case PlaybackSpeedVisibility.visible:
+        return AppLocalizations.of(context)!.shown;
+      case PlaybackSpeedVisibility.hidden:
+        return AppLocalizations.of(context)!.hidden;
+    }
+  }
+}
+
 enum FinampCollectionType {
   favorites,
   allPlaylists,
@@ -1843,79 +1914,4 @@
   factory FinampCollection.fromJson(Map<String, dynamic> json) =>
       _$FinampCollectionFromJson(json);
   Map<String, dynamic> toJson() => _$FinampCollectionToJson(this);
-=======
-/// TODO
-@collection
-class DownloadedLyrics {
-  DownloadedLyrics({
-    required this.jsonItem,
-    required this.isarId,
-  });
-
-  factory DownloadedLyrics.fromItem({
-    required LyricDto item,
-    required int isarId,
-  }) {
-    return DownloadedLyrics(
-      isarId: isarId,
-      jsonItem: jsonEncode(item.toJson()),
-    );
-  }
-
-  /// The integer ID used as a database key by Isar
-  final Id isarId;
-
-  /// The LyricDto as a JSON string for storage in isar.
-  /// Use [lyricDto] to retrieve.
-  final String? jsonItem;
-
-  @ignore
-  LyricDto? get lyricDto => _lyricDtoCached ??=
-      ((jsonItem == null) ? null : LyricDto.fromJson(jsonDecode(jsonItem!)));
-  @ignore
-  LyricDto? _lyricDtoCached;
-}
-
-@HiveType(typeId: 67)
-enum PlaybackSpeedVisibility {
-  @HiveField(0)
-  automatic,
-  @HiveField(1)
-  visible,
-  @HiveField(2)
-  hidden;
-
-  /// Human-readable version of this enum. I've written longer descriptions on
-  /// enums like [TabContentType], and I can't be bothered to copy and paste it
-  /// again.
-  @override
-  @Deprecated("Use toLocalisedString when possible")
-  String toString() => _humanReadableName(this);
-
-  String toLocalisedString(BuildContext context) =>
-      _humanReadableLocalisedName(this, context);
-
-  String _humanReadableName(PlaybackSpeedVisibility playbackSpeedVisibility) {
-    switch (playbackSpeedVisibility) {
-      case PlaybackSpeedVisibility.automatic:
-        return "Automatic";
-      case PlaybackSpeedVisibility.visible:
-        return "On";
-      case PlaybackSpeedVisibility.hidden:
-        return "Off";
-    }
-  }
-
-  String _humanReadableLocalisedName(
-      PlaybackSpeedVisibility playbackSpeedVisibility, BuildContext context) {
-    switch (playbackSpeedVisibility) {
-      case PlaybackSpeedVisibility.automatic:
-        return AppLocalizations.of(context)!.automatic;
-      case PlaybackSpeedVisibility.visible:
-        return AppLocalizations.of(context)!.shown;
-      case PlaybackSpeedVisibility.hidden:
-        return AppLocalizations.of(context)!.hidden;
-    }
-  }
->>>>>>> 5a33802d
 }