--- conflicted
+++ resolved
@@ -41,10 +41,7 @@
 const _contentGridViewCrossAxisCountLandscape = 3;
 const _showTextOnGridView = true;
 const _sleepTimerSeconds = 1800; // 30 Minutes
-<<<<<<< HEAD
-=======
 const _showCoverAsPlayerBackground = true;
->>>>>>> 5d79364c
 const _hideSongArtistsIfSameAsAlbumArtists = true;
 
 @HiveType(typeId: 28)
@@ -71,10 +68,7 @@
     this.showTextOnGridView = _showTextOnGridView,
     this.sleepTimerSeconds = _sleepTimerSeconds,
     required this.downloadLocationsMap,
-<<<<<<< HEAD
-=======
     this.showCoverAsPlayerBackground = _showCoverAsPlayerBackground,
->>>>>>> 5d79364c
     this.hideSongArtistsIfSameAsAlbumArtists =
         _hideSongArtistsIfSameAsAlbumArtists,
   });
@@ -138,10 +132,6 @@
   @HiveField(15, defaultValue: {})
   Map<String, DownloadLocation> downloadLocationsMap;
 
-<<<<<<< HEAD
-  @HiveField(17, defaultValue: _hideSongArtistsIfSameAsAlbumArtists)
-  bool hideSongArtistsIfSameAsAlbumArtists = _hideSongArtistsIfSameAsAlbumArtists;
-=======
   /// Whether or not to use blurred cover art as background on player screen.
   @HiveField(16, defaultValue: _showCoverAsPlayerBackground)
   bool showCoverAsPlayerBackground = _showCoverAsPlayerBackground;
@@ -149,7 +139,6 @@
   @HiveField(17, defaultValue: _hideSongArtistsIfSameAsAlbumArtists)
   bool hideSongArtistsIfSameAsAlbumArtists =
       _hideSongArtistsIfSameAsAlbumArtists;
->>>>>>> 5d79364c
 
   static Future<FinampSettings> create() async {
     final internalSongDir = await getInternalSongDir();
