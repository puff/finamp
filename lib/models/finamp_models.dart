import 'dart:convert';
import 'dart:io';

import 'package:audio_service/audio_service.dart';
import 'package:background_downloader/background_downloader.dart';
import 'package:collection/collection.dart';
import 'package:flutter/material.dart';
import 'package:flutter_gen/gen_l10n/app_localizations.dart';
import 'package:hive/hive.dart';
import 'package:isar/isar.dart';
import 'package:json_annotation/json_annotation.dart';
import 'package:path/path.dart' as path_helper;
import 'package:path_provider/path_provider.dart';
import 'package:uuid/uuid.dart';

import '../services/finamp_settings_helper.dart';
import 'jellyfin_models.dart';

part 'finamp_models.g.dart';

@HiveType(typeId: 8)
@collection
class FinampUser {
  FinampUser({
    required this.id,
    required this.baseUrl,
    required this.accessToken,
    required this.serverId,
    this.currentViewId,
    this.views = const {},
  });

  @HiveField(0)
  String id;
  @HiveField(1)
  String baseUrl;
  @HiveField(2)
  String accessToken;
  @HiveField(3)
  String serverId;
  @HiveField(4)
  String? currentViewId;
  @ignore
  @HiveField(5)
  Map<String, BaseItemDto> views;

  // We only need 1 user, the current user
  final Id isarId = 0;
  String get isarViews => jsonEncode(views);
  set isarViews(String json) =>
      views = (jsonDecode(json) as Map<String, dynamic>)
          .map((k, v) => MapEntry(k, BaseItemDto.fromJson(v)));

  @ignore
  BaseItemDto? get currentView => views[currentViewId];
}

// These consts are so that we can easily keep the same default for
// FinampSettings's constructor and Hive's defaultValue.
const _isOfflineDefault = false;
const _shouldTranscodeDefault = false;
const _transcodeBitrateDefault = 320000;
const _androidStopForegroundOnPauseDefault = false;
const _isFavouriteDefault = false;
const _songShuffleItemCountDefault = 250;
const _replayGainActiveDefault = true;
const _replayGainIOSBaseGainDefault = -5.0; // 3/4 volume in dB. In my testing, most tracks were louder than the default target of -14.0 LUFS, so the gain rarely needed to be increased. -5.0 gives us a bit of headroom in case we need to boost a track (since volume can't go above 1.0), without reducing the volume too much.
const _replayGainTargetLufsDefault = -14.0;
const _replayGainNormalizationFactorDefault = 1.0;
const _replayGainModeDefault = ReplayGainMode.hybrid;
const _contentViewType = ContentViewType.list;
const _contentGridViewCrossAxisCountPortrait = 2;
const _contentGridViewCrossAxisCountLandscape = 3;
const _showTextOnGridView = true;
const _sleepTimerSeconds = 1800; // 30 Minutes
const _showCoverAsPlayerBackground = true;
const _hideSongArtistsIfSameAsAlbumArtists = true;
const _disableGesture = false;
const _showFastScroller = true;
const _bufferDurationSeconds = 600;
const _tabOrder = TabContentType.values;
const _swipeInsertQueueNext = false;
const _defaultLoopMode = FinampLoopMode.all;
const _autoLoadLastQueueOnStartup = true;
const _shouldTranscodeDownloadsDefault = TranscodeDownloadsSetting.never;
const _shouldRedownloadTranscodesDefault = false;

@HiveType(typeId: 28)
class FinampSettings {
  FinampSettings({
    this.isOffline = _isOfflineDefault,
    this.shouldTranscode = _shouldTranscodeDefault,
    this.transcodeBitrate = _transcodeBitrateDefault,
    // downloadLocations is required since the other values can be created with
    // default values. create() is used to return a FinampSettings with
    // downloadLocations.
    required this.downloadLocations,
    this.androidStopForegroundOnPause = _androidStopForegroundOnPauseDefault,
    required this.showTabs,
    this.onlyShowFavourite = _isFavouriteDefault,
    this.sortBy = SortBy.sortName,
    this.sortOrder = SortOrder.ascending,
    this.songShuffleItemCount = _songShuffleItemCountDefault,
    this.replayGainActive =_replayGainActiveDefault,
    this.replayGainIOSBaseGain = _replayGainIOSBaseGainDefault,
    this.replayGainTargetLufs = _replayGainTargetLufsDefault,
    this.replayGainNormalizationFactor = _replayGainNormalizationFactorDefault,
    this.replayGainMode = _replayGainModeDefault,
    this.contentViewType = _contentViewType,
    this.contentGridViewCrossAxisCountPortrait =
        _contentGridViewCrossAxisCountPortrait,
    this.contentGridViewCrossAxisCountLandscape =
        _contentGridViewCrossAxisCountLandscape,
    this.showTextOnGridView = _showTextOnGridView,
    this.sleepTimerSeconds = _sleepTimerSeconds,
    required this.downloadLocationsMap,
    this.showCoverAsPlayerBackground = _showCoverAsPlayerBackground,
    this.hideSongArtistsIfSameAsAlbumArtists =
        _hideSongArtistsIfSameAsAlbumArtists,
    this.bufferDurationSeconds = _bufferDurationSeconds,
    required this.tabSortBy,
    required this.tabSortOrder,
    this.loopMode = _defaultLoopMode,
    this.tabOrder = _tabOrder,
    this.autoloadLastQueueOnStartup = _autoLoadLastQueueOnStartup,
    this.hasCompletedBlurhashImageMigration = true,
    this.hasCompletedBlurhashImageMigrationIdFix = true,
    this.hasCompletedIsarDownloadsMigration = true,
    this.requireWifiForDownloads = false,
    this.onlyShowFullyDownloaded = false,
    this.showDownloadsWithUnknownLibrary = true,
    this.maxConcurrentDownloads = 10,
    this.downloadWorkers = 5,
    this.resyncOnStartup = false,
    this.preferQuickSyncs = true,
    this.hasCompletedIsarUserMigration = true,
    this.downloadTranscodingCodec,
    this.downloadTranscodeBitrate,
    this.shouldTranscodeDownloads = _shouldTranscodeDownloadsDefault,
    this.shouldRedownloadTranscodes = _shouldRedownloadTranscodesDefault,
    this.swipeInsertQueueNext = _swipeInsertQueueNext,
  });

  @HiveField(0, defaultValue: _isOfflineDefault)
  bool isOffline;
  @HiveField(1, defaultValue: _shouldTranscodeDefault)
  bool shouldTranscode;
  @HiveField(2, defaultValue: _transcodeBitrateDefault)
  int transcodeBitrate;

  @Deprecated("Use downloadedLocationsMap instead")
  @HiveField(3)
  List<DownloadLocation> downloadLocations;

  @HiveField(4, defaultValue: _androidStopForegroundOnPauseDefault)
  bool androidStopForegroundOnPause;
  @HiveField(5)
  Map<TabContentType, bool> showTabs;

  /// Used to remember if the user has set their music screen to favourites
  /// mode.
  @HiveField(6, defaultValue: _isFavouriteDefault)
  bool onlyShowFavourite;

  /// Current sort by setting.
  @Deprecated("Use per-tab sort by instead")
  @HiveField(7)
  SortBy sortBy;

  /// Current sort order setting.
  @Deprecated("Use per-tab sort order instead")
  @HiveField(8)
  SortOrder sortOrder;

  /// Amount of songs to get when shuffling songs.
  @HiveField(9, defaultValue: _songShuffleItemCountDefault)
  int songShuffleItemCount;

  /// The content view type used by the music screen.
  @HiveField(10, defaultValue: _contentViewType)
  ContentViewType contentViewType;

  /// Amount of grid tiles to use per-row when portrait.
  @HiveField(11, defaultValue: _contentGridViewCrossAxisCountPortrait)
  int contentGridViewCrossAxisCountPortrait;

  /// Amount of grid tiles to use per-row when landscape.
  @HiveField(12, defaultValue: _contentGridViewCrossAxisCountLandscape)
  int contentGridViewCrossAxisCountLandscape;

  /// Whether or not to show the text (title, artist etc) on the grid music
  /// screen.
  @HiveField(13, defaultValue: _showTextOnGridView)
  bool showTextOnGridView = _showTextOnGridView;

  /// The number of seconds to wait in a sleep timer. This is so that the app
  /// can remember the last duration. I'd use a Duration type here but Hive
  /// doesn't come with an adapter for it by default.
  @HiveField(14, defaultValue: _sleepTimerSeconds)
  int sleepTimerSeconds;

  @HiveField(15, defaultValue: {})
  Map<String, DownloadLocation> downloadLocationsMap;

  /// Whether or not to use blurred cover art as background on player screen.
  @HiveField(16, defaultValue: _showCoverAsPlayerBackground)
  bool showCoverAsPlayerBackground = _showCoverAsPlayerBackground;

  @HiveField(17, defaultValue: _hideSongArtistsIfSameAsAlbumArtists)
  bool hideSongArtistsIfSameAsAlbumArtists =
      _hideSongArtistsIfSameAsAlbumArtists;

  @HiveField(18, defaultValue: _bufferDurationSeconds)
  int bufferDurationSeconds;

  @HiveField(19, defaultValue: _disableGesture)
  bool disableGesture = _disableGesture;

  @HiveField(20, defaultValue: {})
  Map<TabContentType, SortBy> tabSortBy;

  @HiveField(21, defaultValue: {})
  Map<TabContentType, SortOrder> tabSortOrder;

  @HiveField(22, defaultValue: _tabOrder)
  List<TabContentType> tabOrder;

  @HiveField(23, defaultValue: false)
  bool hasCompletedBlurhashImageMigration;

  @HiveField(24, defaultValue: false)
  bool hasCompletedBlurhashImageMigrationIdFix;

  @HiveField(25, defaultValue: _showFastScroller)
  bool showFastScroller = _showFastScroller;

  @HiveField(26, defaultValue: _swipeInsertQueueNext)
  bool swipeInsertQueueNext;

  @HiveField(27, defaultValue: _defaultLoopMode)
  FinampLoopMode loopMode;

  @HiveField(28, defaultValue: false)
  bool hasCompletedIsarDownloadsMigration;

  @HiveField(29, defaultValue: false)
  bool requireWifiForDownloads;

  @HiveField(30, defaultValue: false)
  bool onlyShowFullyDownloaded;

  @HiveField(31, defaultValue: true)
  bool showDownloadsWithUnknownLibrary;

  @HiveField(32, defaultValue: 10)
  int maxConcurrentDownloads;

  @HiveField(33, defaultValue: 5)
  int downloadWorkers;

  @HiveField(34, defaultValue: false)
  bool resyncOnStartup;

  @HiveField(35, defaultValue: true)
  bool preferQuickSyncs;

  @HiveField(36, defaultValue: false)
  bool hasCompletedIsarUserMigration;

  @HiveField(37)
  FinampTranscodingCodec? downloadTranscodingCodec;

  @HiveField(38, defaultValue: _shouldTranscodeDownloadsDefault)
  TranscodeDownloadsSetting shouldTranscodeDownloads;

  @HiveField(39)
  int? downloadTranscodeBitrate;

  @HiveField(40, defaultValue: _shouldRedownloadTranscodesDefault)
  bool shouldRedownloadTranscodes;

  @HiveField(41, defaultValue: _autoLoadLastQueueOnStartup)
  bool autoloadLastQueueOnStartup;

  @HiveField(29, defaultValue: _replayGainActiveDefault)
  bool replayGainActive;

  @HiveField(30, defaultValue: _replayGainIOSBaseGainDefault)
  double replayGainIOSBaseGain;

  @HiveField(31, defaultValue: _replayGainTargetLufsDefault)
  double replayGainTargetLufs;

  @HiveField(32, defaultValue: _replayGainNormalizationFactorDefault)
  double replayGainNormalizationFactor;

  @HiveField(33, defaultValue: _replayGainModeDefault)
  ReplayGainMode replayGainMode;

  static Future<FinampSettings> create() async {
    final downloadLocation = await DownloadLocation.create(
      name: "Internal Storage",
      // TODO update backup exclusions on iOS and make sure support dir is covered
      // default download location moved to support dir based on existing comment
      baseDirectory: DownloadLocationType.internalSupport,
    );
    return FinampSettings(
      downloadLocations: [],
      // Create a map of TabContentType from TabContentType's values.
      showTabs: Map.fromEntries(
        TabContentType.values.map(
          (e) => MapEntry(e, true),
        ),
      ),
      downloadLocationsMap: {downloadLocation.id: downloadLocation},
      tabSortBy: {},
      tabSortOrder: {},
    );
  }

  DownloadProfile get downloadTranscodingProfile => DownloadProfile(
      transcodeCodec: downloadTranscodingCodec,
      bitrate: downloadTranscodeBitrate);

  /// Returns the DownloadLocation that is the internal song dir. This can
  /// technically throw a StateError, but that should never happen™.
  DownloadLocation get internalSongDir =>
      downloadLocationsMap.values.firstWhere((element) =>
          element.baseDirectory == DownloadLocationType.internalSupport);

  Duration get bufferDuration => Duration(seconds: bufferDurationSeconds);

  set bufferDuration(Duration duration) =>
      bufferDurationSeconds = duration.inSeconds;

  SortBy getTabSortBy(TabContentType tabType) {
    return tabSortBy[tabType] ?? SortBy.sortName;
  }

  SortOrder getSortOrder(TabContentType tabType) {
    return tabSortOrder[tabType] ?? SortOrder.ascending;
  }
}

/// Custom storage locations for storing music/images.
@HiveType(typeId: 31)
class DownloadLocation {
  DownloadLocation(
      {required this.name,
      required this.relativePath,
      required this.id,
      this.legacyUseHumanReadableNames,
      this.legacyDeletable,
      required this.baseDirectory}) {
    assert(baseDirectory.needsPath == (relativePath != null));
    assert(baseDirectory == DownloadLocationType.migrated ||
        (legacyUseHumanReadableNames == null && legacyDeletable == null));
    assert(baseDirectory != DownloadLocationType.migrated ||
        (legacyUseHumanReadableNames != null && legacyDeletable != null));
  }

  /// Human-readable name for the path (shown in settings)
  @HiveField(0)
  String name;

  /// The path. We store this as a string since it's easier to put into Hive.
  @HiveField(1)
  String? relativePath;

  /// If true, store songs using their actual names instead of Jellyfin item IDs.
  @Deprecated("This is here for migration.  Use useHumanReadableNames instead.")
  @HiveField(2)
  bool? legacyUseHumanReadableNames;

  bool get useHumanReadableNames => baseDirectory.useHumanReadableNames;
  bool get needsPermission => baseDirectory.needsPermission;

  /// If true, the user can delete this storage location. It's a bit of a hack,
  /// but the only undeletable location is the internal storage dir, so we can
  /// use this value to get the internal song dir.
  @HiveField(3)
  @Deprecated("This is here for migration.  Use baseDirectory instead.")
  bool? legacyDeletable;

  /// Unique ID for the DownloadLocation. If this DownloadLocation was created
  /// before 0.6, it will be "0", very temporarily until it is changed on
  /// startup.
  @HiveField(4, defaultValue: "0")
  String id;

  /// Base directory of DownloadLocation.  Used to calculate currentPath and
  /// to determine directory attributes.
  @HiveField(5, defaultValue: DownloadLocationType.migrated)
  DownloadLocationType baseDirectory;

  String? _currentPath;

  /// The current path to the location, updated during app startup
  String get currentPath => _currentPath!;

  /// Update curentPath to the latest value.  Run fro every downloadLocation
  /// every time the app starts up.
  Future<void> updateCurrentPath() async {
    if (baseDirectory == DownloadLocationType.migrated) {
      if (!legacyDeletable!) {
        baseDirectory = DownloadLocationType.internalDocuments;
        relativePath = null;
        name = "Legacy Internal Storage";
      } else if (!legacyUseHumanReadableNames!) {
        baseDirectory = DownloadLocationType.external;
      } else {
        baseDirectory = DownloadLocationType.custom;
      }
      legacyDeletable = null;
      legacyUseHumanReadableNames = null;
    }
    switch (baseDirectory) {
      case DownloadLocationType.internalDocuments:
        _currentPath = (await getApplicationDocumentsDirectory()).path;
      case DownloadLocationType.internalSupport:
        _currentPath = (await getApplicationSupportDirectory()).path;
      case DownloadLocationType.external:
        // TODO add more logic? Are these paths guaranteed stable?
        _currentPath = relativePath!;
      case DownloadLocationType.custom:
        _currentPath = relativePath!;
      case _:
        throw StateError("Bad basedirectory");
    }
  }

  /// Initialises a new DownloadLocation. id will be a UUID.
  static Future<DownloadLocation> create({
    required String name,
    String? realativePath,
    required DownloadLocationType baseDirectory,
  }) async {
    var downloadLocation = DownloadLocation(
      name: name,
      relativePath: realativePath,
      baseDirectory: baseDirectory,
      id: const Uuid().v4(),
    );
    await downloadLocation.updateCurrentPath();
    return downloadLocation;
  }
}

/// Class used in AddDownloadLocationScreen. Basically just a DownloadLocation
/// with nullable values. Shouldn't be used for actually storing download
/// locations.
class NewDownloadLocation {
  NewDownloadLocation({
    this.name,
    this.path,
    required this.baseDirectory,
  });

  String? name;
  String? path;
  DownloadLocationType baseDirectory;
}

/// Supported tab types in MusicScreenTabView.
@HiveType(typeId: 36)
enum TabContentType {
  @HiveField(0)
  albums(BaseItemDtoType.album),
  @HiveField(1)
  artists(BaseItemDtoType.artist),
  @HiveField(2)
  playlists(BaseItemDtoType.playlist),
  @HiveField(3)
  genres(BaseItemDtoType.genre),
  @HiveField(4)
  songs(BaseItemDtoType.song);

  const TabContentType(this.itemType);

  final BaseItemDtoType itemType;

  /// Human-readable version of the [TabContentType]. For example, toString() on
  /// [TabContentType.songs], toString() would return "TabContentType.songs".
  /// With this function, the same input would return "Songs".
  @override
  @Deprecated("Use toLocalisedString when possible")
  String toString() => _humanReadableName(this);

  String toLocalisedString(BuildContext context) =>
      _humanReadableLocalisedName(this, context);

  String _humanReadableName(TabContentType tabContentType) {
    switch (tabContentType) {
      case TabContentType.songs:
        return "Songs";
      case TabContentType.albums:
        return "Albums";
      case TabContentType.artists:
        return "Artists";
      case TabContentType.genres:
        return "Genres";
      case TabContentType.playlists:
        return "Playlists";
    }
  }

  String _humanReadableLocalisedName(
      TabContentType tabContentType, BuildContext context) {
    switch (tabContentType) {
      case TabContentType.songs:
        return AppLocalizations.of(context)!.songs;
      case TabContentType.albums:
        return AppLocalizations.of(context)!.albums;
      case TabContentType.artists:
        return AppLocalizations.of(context)!.artists;
      case TabContentType.genres:
        return AppLocalizations.of(context)!.genres;
      case TabContentType.playlists:
        return AppLocalizations.of(context)!.playlists;
    }
  }
}

@HiveType(typeId: 39)
enum ContentViewType {
  @HiveField(0)
  list,
  @HiveField(1)
  grid;

  /// Human-readable version of this enum. I've written longer descriptions on
  /// enums like [TabContentType], and I can't be bothered to copy and paste it
  /// again.
  @override
  @Deprecated("Use toLocalisedString when possible")
  String toString() => _humanReadableName(this);

  String toLocalisedString(BuildContext context) =>
      _humanReadableLocalisedName(this, context);

  String _humanReadableName(ContentViewType contentViewType) {
    switch (contentViewType) {
      case ContentViewType.list:
        return "List";
      case ContentViewType.grid:
        return "Grid";
    }
  }

  String _humanReadableLocalisedName(
      ContentViewType contentViewType, BuildContext context) {
    switch (contentViewType) {
      case ContentViewType.list:
        return AppLocalizations.of(context)!.list;
      case ContentViewType.grid:
        return AppLocalizations.of(context)!.grid;
    }
  }
}

@HiveType(typeId: 3)
@JsonSerializable(
  explicitToJson: true,
  anyMap: true,
)
@Deprecated("Hive download schemas are only present to enable migration.")
class DownloadedSong {
  DownloadedSong({
    required this.song,
    required this.mediaSourceInfo,
    required this.downloadId,
    required this.requiredBy,
    required this.path,
    required this.useHumanReadableNames,
    required this.viewId,
    this.isPathRelative = true,
    required this.downloadLocationId,
  });

  /// The Jellyfin item for the song
  @HiveField(0)
  BaseItemDto song;

  /// The media source info for the song (used to get file format)
  @HiveField(1)
  MediaSourceInfo mediaSourceInfo;

  /// The download ID of the song (for FlutterDownloader)
  @HiveField(2)
  String downloadId;

  /// The list of parent item IDs the item is downloaded for. If this is 0, the
  /// song should be deleted.
  @HiveField(3)
  List<String> requiredBy;

  /// The path of the song file. if [isPathRelative] is true, this will be a
  /// relative path from the song's DownloadLocation.
  @HiveField(4)
  String path;

  /// Whether or not the file is stored with a human readable name. We need this
  /// when deleting downloads, as we need to check for empty folders when
  /// deleting files with human readable names.
  @HiveField(5)
  bool useHumanReadableNames;

  /// The view that this download is in. Used for sorting in offline mode.
  @HiveField(6)
  String viewId;

  /// Whether or not [path] is relative.
  @HiveField(7, defaultValue: false)
  bool isPathRelative;

  /// The ID of the DownloadLocation that holds this file. Will be null if made
  /// before 0.6.
  @HiveField(8)
  String? downloadLocationId;

  factory DownloadedSong.fromJson(Map<String, dynamic> json) =>
      _$DownloadedSongFromJson(json);

  Map<String, dynamic> toJson() => _$DownloadedSongToJson(this);
}

@HiveType(typeId: 4)
@Deprecated("Hive download schemas are only present to enable migration.")
class DownloadedParent {
  DownloadedParent({
    required this.item,
    required this.downloadedChildren,
    required this.viewId,
  });

  @HiveField(0)
  BaseItemDto item;
  @HiveField(1)
  Map<String, BaseItemDto> downloadedChildren;

  /// The view that this download is in. Used for sorting in offline mode.
  @HiveField(2)
  String viewId;
}

@HiveType(typeId: 40)
@Deprecated("Hive download schemas are only present to enable migration.")
class DownloadedImage {
  DownloadedImage({
    required this.id,
    required this.downloadId,
    required this.path,
    required this.requiredBy,
    required this.downloadLocationId,
  });

  /// The image ID
  @HiveField(0)
  String id;

  /// The download ID of the song (for FlutterDownloader)
  @HiveField(1)
  String downloadId;

  /// The relative path to the image file. To get the absolute path, use the
  /// file getter.
  @HiveField(2)
  String path;

  /// The list of item IDs that use this image. If this is empty, the image
  /// should be deleted.
  @HiveField(3)
  List<String> requiredBy;

  /// The ID of the DownloadLocation that holds this file.
  @HiveField(4)
  String downloadLocationId;

  /// Creates a new DownloadedImage. Does not actually handle downloading or
  /// anything. This is only really a thing since having to manually specify
  /// empty lists is a bit jank.
  static DownloadedImage create({
    required String id,
    required String downloadId,
    required String path,
    List<String>? requiredBy,
    required String downloadLocationId,
  }) =>
      DownloadedImage(
        id: id,
        downloadId: downloadId,
        path: path,
        requiredBy: requiredBy ?? [],
        downloadLocationId: downloadLocationId,
      );
}

/// A reference to a downloadable item with no state.  Can be freely created
/// from a BaseItemDto at any time.  DownloadStubs/DownloadItems are considered
/// equivalent if their types and ids match.
@JsonSerializable(
    fieldRename: FieldRename.pascal,
    explicitToJson: true,
    anyMap: true,
    constructor: "_build")
class DownloadStub {
  DownloadStub._build({
    required this.id,
    required this.type,
    required this.jsonItem,
    required this.isarId,
    required this.name,
    required this.baseItemType,
  }) {
    assert(
        _verifyEnums(), "$type $baseItemType ${baseItem?.toJson().toString()}");
  }

  bool _verifyEnums() {
    switch (type) {
      case DownloadItemType.collection:
        return baseItem != null &&
            BaseItemDtoType.fromItem(baseItem!) == baseItemType &&
            baseItemType != BaseItemDtoType.song &&
            baseItemType != BaseItemDtoType.unknown;
      case DownloadItemType.song:
        return baseItemType == BaseItemDtoType.song &&
            baseItem != null &&
            BaseItemDtoType.fromItem(baseItem!) == baseItemType;
      case DownloadItemType.image:
        return baseItem != null;
      case DownloadItemType.finampCollection:
        // TODO create an enum or somthing for this if more custom collections happen
        return baseItem == null &&
            baseItemType == BaseItemDtoType.unknown &&
            (id == "Favorites" ||
                id == "All Playlists" ||
                id == "5 Latest Albums");
      case DownloadItemType.anchor:
        return baseItem == null &&
            baseItemType == BaseItemDtoType.unknown &&
            id == "Anchor";
    }
  }

  factory DownloadStub.fromItem({
    required DownloadItemType type,
    required BaseItemDto item,
  }) {
    assert(type.requiresItem);
    assert(type != DownloadItemType.image ||
        (item.blurHash != null || item.imageId != null));
    String id = (type == DownloadItemType.image)
        ? item.blurHash ?? item.imageId!
        : item.id;
    return DownloadStub._build(
        id: id,
        isarId: getHash(id, type),
        jsonItem: jsonEncode(item.toJson()),
        type: type,
        name: (type == DownloadItemType.image)
            ? "Image for ${item.name}"
            : item.name ?? id,
        baseItemType: BaseItemDtoType.fromItem(item));
  }

  factory DownloadStub.fromId(
      {required String id,
      required DownloadItemType type,
      required String? name}) {
    assert(!type.requiresItem);
    return DownloadStub._build(
        id: id,
        isarId: getHash(id, type),
        jsonItem: null,
        type: type,
        name: name ?? "Unlocalized $id",
        baseItemType: BaseItemDtoType.unknown);
  }

  /// The integer iD used as a database key by Isar
  final Id isarId;

  /// The id string of the underlying BaseItemDto
  final String id;

  /// The name of the underlying BaseItemDto
  final String name;

  @Enumerated(EnumType.ordinal)
  final BaseItemDtoType baseItemType;

  @Enumerated(EnumType.ordinal)
  @Index()
  final DownloadItemType type;

  /// The baseItemDto as a JSON string for storage in isar.
  /// Use baseItem to retrieve.
  final String? jsonItem;

  @ignore
  BaseItemDto? get baseItem => _baseItemCached ??=
      ((jsonItem == null) ? null : BaseItemDto.fromJson(jsonDecode(jsonItem!)));
  @ignore
  BaseItemDto? _baseItemCached;

  /// FNV-1a 64bit hash algorithm optimized for Dart Strings
  /// Provided by Isar documentation
  static int _fastHash(String string) {
    var hash = 0xcbf29ce484222325;

    var i = 0;
    while (i < string.length) {
      final codeUnit = string.codeUnitAt(i++);
      hash ^= codeUnit >> 8;
      hash *= 0x100000001b3;
      hash ^= codeUnit & 0xFF;
      hash *= 0x100000001b3;
    }

    return hash;
  }

  /// Calculate a DownloadStub's isarId
  static int getHash(String id, DownloadItemType type) {
    return _fastHash(type.name + id);
  }

  @override
  bool operator ==(Object other) {
    return other is DownloadStub && other.isarId == isarId;
  }

  @override
  @ignore
  int get hashCode => isarId;

  /// For use by IsarDownloads during database inserts.  Do not call directly.
  DownloadItem asItem(DownloadProfile? transcodingProfile) {
    return DownloadItem(
      id: id,
      type: type,
      jsonItem: jsonItem,
      isarId: isarId,
      name: name,
      state: DownloadItemState.notDownloaded,
      baseItemType: baseItemType,
      baseIndexNumber: baseItem?.indexNumber,
      parentIndexNumber: baseItem?.parentIndexNumber,
      orderedChildren: null,
      path: null,
      viewId: null,
      userTranscodingProfile: null,
      syncTranscodingProfile: transcodingProfile,
      fileTranscodingProfile: null,
    );
  }

  factory DownloadStub.fromJson(Map<String, dynamic> json) =>
      _$DownloadStubFromJson(json);
  Map<String, dynamic> toJson() => _$DownloadStubToJson(this);
}

/// Download metadata with state and file location information.  This should never
/// be built directly, and instead should be retrieved from Isar.
@collection
class DownloadItem extends DownloadStub {
  /// For use by Isar.  Do not call directly.
  DownloadItem(
      {required super.id,
      required super.type,
      required super.jsonItem,
      required super.isarId,
      required super.name,
      required super.baseItemType,
      required this.state,
      required this.baseIndexNumber,
      required this.parentIndexNumber,
      required this.orderedChildren,
      required this.path,
      required this.viewId,
      required this.userTranscodingProfile,
      required this.syncTranscodingProfile,
      required this.fileTranscodingProfile})
      : super._build() {
    assert(!(type == DownloadItemType.collection &&
            baseItemType == BaseItemDtoType.playlist) ||
        viewId == null);
  }

  final requires = IsarLinks<DownloadItem>();

  @Backlink(to: "requires")
  final requiredBy = IsarLinks<DownloadItem>();

  final info = IsarLinks<DownloadItem>();

  @Backlink(to: "info")
  final infoFor = IsarLinks<DownloadItem>();

  /// Do not update directly.  Use IsarDownloads _updateItemState.
  @Enumerated(EnumType.ordinal)
  @Index()
  DownloadItemState state;

  /// index numbers from backing BaseItemDto.  Used to order songs in albums.
  final int? baseIndexNumber;
  final int? parentIndexNumber;

  /// List of ordered isarIds of collection children.  This is used to order
  /// songs in playlists.
  List<int>? orderedChildren;

  /// The path to the downloads file, relative to the download location's currentPath.
  String? path;

  /// The id of the view/library containing this item.  Will be null for playlists
  /// and child elements with no non-playlist parents.
  String? viewId;

  DownloadProfile? userTranscodingProfile;
  DownloadProfile? syncTranscodingProfile;
  DownloadProfile? fileTranscodingProfile;

  @ignore
  DownloadLocation? get fileDownloadLocation => FinampSettingsHelper
      .finampSettings
      .downloadLocationsMap[fileTranscodingProfile?.downloadLocationId];

  @ignore
  DownloadLocation? get syncDownloadLocation => FinampSettingsHelper
      .finampSettings
      .downloadLocationsMap[syncTranscodingProfile?.downloadLocationId];

  @ignore
  File? get file {
    if (fileDownloadLocation == null || path == null) {
      return null;
    }

    return File(path_helper.join(fileDownloadLocation!.currentPath, path));
  }

  @override
  String toString() {
    return "$runtimeType ${type.name} '$name'";
  }

  /// Copy item with updated metadata.  Used inside _syncDownload, do not call elsewhere.
  DownloadItem? copyWith(
      {BaseItemDto? item,
      List<DownloadStub>? orderedChildItems,
      String? viewId}) {
    String? json;
    if (type == DownloadItemType.image) {
      // Images do not have any attributes we might want to update
      return null;
    }
    if (item != null) {
      if (baseItemType != BaseItemDtoType.fromItem(item) || baseItem == null) {
        throw "Could not update $name - incompatible new item $item";
      }
      if (item.id != id) {
        throw "Could not update $name - incompatible new item $item";
      }
      // Not all BaseItemDto are requested with mediasources or childcount.  Do not
      // overwrite with null if the new item does not have them.
      item.mediaSources ??= baseItem?.mediaSources;
      item.childCount ??= baseItem?.childCount;
    }
    assert(item == null ||
        item.mediaSources == null ||
        item.mediaSources!.isNotEmpty);
    var orderedChildren = orderedChildItems?.map((e) => e.isarId).toList();
    if (viewId == null || viewId == this.viewId) {
      if (item == null || baseItem!.mostlyEqual(item)) {
        var equal = const DeepCollectionEquality().equals;
        if (equal(orderedChildren, this.orderedChildren)) {
          return null;
        }
      }
    }
    if (item != null) {
      json = jsonEncode(item.toJson());
    }
    return DownloadItem(
      baseIndexNumber: item?.indexNumber ?? baseIndexNumber,
      baseItemType: baseItemType,
      id: id,
      isarId: isarId,
      jsonItem: json ?? jsonItem,
      name: item?.name ?? name,
      orderedChildren: orderedChildren ?? this.orderedChildren,
      parentIndexNumber: item?.parentIndexNumber ?? parentIndexNumber,
      path: path,
      state: state,
      type: type,
      viewId: viewId ?? this.viewId,
      userTranscodingProfile: userTranscodingProfile,
      syncTranscodingProfile: syncTranscodingProfile,
      fileTranscodingProfile: fileTranscodingProfile,
    );
  }
}

/// The primary type of a DownloadItem.
/// Enumerated by Isar, do not modify existing entries.
enum DownloadItemType {
  collection(true, false),
  song(true, true),
  image(true, true),
  anchor(false, false),
  finampCollection(false, false);

  const DownloadItemType(this.requiresItem, this.hasFiles);

  final bool requiresItem;
  final bool hasFiles;
}

/// The state of a DownloadItem's files and download task.
/// Obtain via IsarDownloads stateProvider.
/// Enumerated by Isar, do not modify existing entries.
enum DownloadItemState {
  notDownloaded,
  downloading,
  failed,
  complete,
  enqueued,
  syncFailed,
  needsRedownload,
  needsRedownloadComplete;

  bool get isFinal {
    switch (this) {
      case DownloadItemState.notDownloaded:
      case DownloadItemState.downloading:
      case DownloadItemState.enqueued:
        return false;
      case DownloadItemState.failed:
      case DownloadItemState.complete:
      case DownloadItemState.syncFailed:
      case DownloadItemState.needsRedownload:
      case DownloadItemState.needsRedownloadComplete:
        return true;
    }
  }

  bool get isComplete {
    switch (this) {
      case DownloadItemState.notDownloaded:
      case DownloadItemState.downloading:
      case DownloadItemState.enqueued:
      case DownloadItemState.syncFailed:
      case DownloadItemState.needsRedownload:
      case DownloadItemState.failed:
        return false;
      case DownloadItemState.complete:
      case DownloadItemState.needsRedownloadComplete:
        return true;
    }
  }

  static DownloadItemState fromTaskStatus(TaskStatus status) {
    assert(status != TaskStatus.paused);
    return switch (status) {
      // DownloadItemState.enqueued should only be reachable via _initiateDownload
      // or background_downloader listener to ensure item is ready to download
      TaskStatus.enqueued => DownloadItemState.downloading,
      TaskStatus.running => DownloadItemState.downloading,
      TaskStatus.complete => DownloadItemState.complete,
      TaskStatus.failed => DownloadItemState.failed,
      TaskStatus.canceled => DownloadItemState.notDownloaded,
      // Put paused items back in queue to be restarted
      TaskStatus.paused => DownloadItemState.enqueued,
      TaskStatus.notFound => DownloadItemState.failed,
      TaskStatus.waitingToRetry => DownloadItemState.downloading,
    };
  }
}

/// The status of a download, as used to determine download button state.
/// Obtain via IsarDownloads statusProvider.
enum DownloadItemStatus {
  notNeeded(false, false),
  incidental(false, false),
  incidentalOutdated(false, true),
  required(true, false),
  requiredOutdated(true, true);

  const DownloadItemStatus(this.isRequired, this.outdated);

  final bool isRequired;
  final bool outdated;
}

/// The type of a BaseItemDto as determined from its type field.
/// Enumerated by Isar, do not modify existing entries
enum BaseItemDtoType {
  unknown(null, false),
  album("MusicAlbum", false),
  artist("MusicArtist", true),
  playlist("Playlist", true),
  genre("MusicGenre", true),
  song("Audio", false),
  library("CollectionFolder", true);

  const BaseItemDtoType(this.idString, this.expectChanges);

  final String? idString;
  final bool expectChanges;

  static BaseItemDtoType fromItem(BaseItemDto item) {
    switch (item.type) {
      case "Audio":
        return song;
      case "MusicAlbum":
        return album;
      case "MusicArtist":
        return artist;
      case "MusicGenre":
        return genre;
      case "Playlist":
        return playlist;
      case "CollectionFolder":
        return library;
      default:
        throw "Unknown baseItemDto type ${item.type}";
    }
  }
}

@HiveType(typeId: 43)
class OfflineListen {
  OfflineListen({
    required this.timestamp,
    required this.userId,
    required this.itemId,
    required this.name,
    this.artist,
    this.album,
    this.trackMbid,
  });

  /// The stop timestamp of the listen, measured in seconds since the epoch.
  @HiveField(0)
  int timestamp;

  @HiveField(1)
  String userId;

  @HiveField(2)
  String itemId;

  @HiveField(3)
  String name;

  @HiveField(4)
  String? artist;

  @HiveField(5)
  String? album;

  // The MusicBrainz ID of the track, if available.
  @HiveField(6)
  String? trackMbid;
}

@HiveType(typeId: 50)
enum FinampPlaybackOrder {
  @HiveField(0)
  shuffled,
  @HiveField(1)
  linear;
}

@HiveType(typeId: 51)
enum FinampLoopMode {
  @HiveField(0)
  none,
  @HiveField(1)
  one,
  @HiveField(2)
  all;
}

@HiveType(typeId: 52)
enum QueueItemSourceType {
  @HiveField(0)
  album,
  @HiveField(1)
  playlist,
  @HiveField(2)
  songMix,
  @HiveField(3)
  artistMix,
  @HiveField(4)
  albumMix,
  @HiveField(5)
  favorites,
  @HiveField(6)
  allSongs,
  @HiveField(7)
  filteredList,
  @HiveField(8)
  genre,
  @HiveField(9)
  artist,
  @HiveField(10)
  nextUp,
  @HiveField(11)
  nextUpAlbum,
  @HiveField(12)
  nextUpPlaylist,
  @HiveField(13)
  nextUpArtist,
  @HiveField(14)
  formerNextUp,
  @HiveField(15)
  downloads,
  @HiveField(16)
  queue,
  @HiveField(17)
  unknown;
}

@HiveType(typeId: 53)
enum QueueItemQueueType {
  @HiveField(0)
  previousTracks,
  @HiveField(1)
  currentTrack,
  @HiveField(2)
  nextUp,
  @HiveField(3)
  queue;
}

@HiveType(typeId: 54)
class QueueItemSource {
  QueueItemSource({
    required this.type,
    required this.name,
    required this.id,
    this.item,
    this.contextLufs,
  });

  @HiveField(0)
  QueueItemSourceType type;

  @HiveField(1)
  QueueItemSourceName name;

  @HiveField(2)
  String id;

  @HiveField(3)
  BaseItemDto? item;

  @HiveField(4)
  double? contextLufs;
}

@HiveType(typeId: 55)
enum QueueItemSourceNameType {
  @HiveField(0)
  preTranslated,
  @HiveField(1)
  yourLikes,
  @HiveField(2)
  shuffleAll,
  @HiveField(3)
  mix,
  @HiveField(4)
  instantMix,
  @HiveField(5)
  nextUp,
  @HiveField(6)
  tracksFormerNextUp,
  @HiveField(7)
  savedQueue,
  @HiveField(8)
  queue,
}

@HiveType(typeId: 56)
class QueueItemSourceName {
  const QueueItemSourceName({
    required this.type,
    this.pretranslatedName,
    this.localizationParameter, // used if only part of the name is translated
  });

  @HiveField(0)
  final QueueItemSourceNameType type;
  @HiveField(1)
  final String? pretranslatedName;
  @HiveField(2)
  final String? localizationParameter;

  getLocalized(BuildContext context) {
    switch (type) {
      case QueueItemSourceNameType.preTranslated:
        return pretranslatedName ?? "";
      case QueueItemSourceNameType.yourLikes:
        return AppLocalizations.of(context)!.yourLikes;
      case QueueItemSourceNameType.shuffleAll:
        return AppLocalizations.of(context)!.shuffleAllQueueSource;
      case QueueItemSourceNameType.mix:
        return AppLocalizations.of(context)!.mix(localizationParameter ?? "");
      case QueueItemSourceNameType.instantMix:
        return AppLocalizations.of(context)!.instantMix;
      case QueueItemSourceNameType.nextUp:
        return AppLocalizations.of(context)!.nextUp;
      case QueueItemSourceNameType.tracksFormerNextUp:
        return AppLocalizations.of(context)!.tracksFormerNextUp;
      case QueueItemSourceNameType.savedQueue:
        return AppLocalizations.of(context)!.savedQueue;
      case QueueItemSourceNameType.queue:
        return AppLocalizations.of(context)!.queue;
    }
  }
}

@HiveType(typeId: 57)
class FinampQueueItem {
  FinampQueueItem({
    required this.item,
    required this.source,
    this.type = QueueItemQueueType.queue,
  }) {
    id = const Uuid().v4();
  }

  @HiveField(0)
  late String id;

  @HiveField(1)
  MediaItem item;

  @HiveField(2)
  QueueItemSource source;

  @HiveField(3)
  QueueItemQueueType type;

  BaseItemDto? get baseItem {
    return (item.extras?["itemJson"] != null)
        ? BaseItemDto.fromJson(item.extras!["itemJson"] as Map<String, dynamic>)
        : null;
  }
}

@HiveType(typeId: 58)
class FinampQueueOrder {
  FinampQueueOrder({
    required this.items,
    required this.originalSource,
    required this.linearOrder,
    required this.shuffledOrder,
  });

  @HiveField(0)
  List<FinampQueueItem> items;

  @HiveField(1)
  QueueItemSource originalSource;

  /// The linear order of the items in the queue. Used when shuffle is disabled.
  /// The integers at index x contains the index of the item within [items] at queue position x.
  @HiveField(2)
  List<int> linearOrder;

  /// The shuffled order of the items in the queue. Used when shuffle is enabled.
  /// The integers at index x contains the index of the item within [items] at queue position x.
  @HiveField(3)
  List<int> shuffledOrder;
}

@HiveType(typeId: 59)
class FinampQueueInfo {
  FinampQueueInfo({
    required this.previousTracks,
    required this.currentTrack,
    required this.nextUp,
    required this.queue,
    required this.source,
    required this.saveState,
  });

  @HiveField(0)
  List<FinampQueueItem> previousTracks;

  @HiveField(1)
  FinampQueueItem? currentTrack;

  @HiveField(2)
  List<FinampQueueItem> nextUp;

  @HiveField(3)
  List<FinampQueueItem> queue;

  @HiveField(4)
  QueueItemSource source;

  @HiveField(5)
  SavedQueueState saveState;
}

@HiveType(typeId: 60)
class FinampHistoryItem {
  FinampHistoryItem({
    required this.item,
    required this.startTime,
    this.endTime,
  });

  @HiveField(0)
  FinampQueueItem item;

  @HiveField(1)
  DateTime startTime;

  @HiveField(2)
  DateTime? endTime;
}

@HiveType(typeId: 61)
class FinampStorableQueueInfo {
  FinampStorableQueueInfo({
    required this.previousTracks,
    required this.currentTrack,
    required this.currentTrackSeek,
    required this.nextUp,
    required this.queue,
    required this.creation,
    required this.source,
  });

  FinampStorableQueueInfo.fromQueueInfo(FinampQueueInfo info, int? seek)
      : previousTracks = info.previousTracks
            .map<String>((track) => track.item.extras?["itemJson"]["Id"])
            .toList(),
        currentTrack = info.currentTrack?.item.extras?["itemJson"]["Id"],
        currentTrackSeek = seek,
        nextUp = info.nextUp
            .map<String>((track) => track.item.extras?["itemJson"]["Id"])
            .toList(),
        queue = info.queue
            .map<String>((track) => track.item.extras?["itemJson"]["Id"])
            .toList(),
        creation = DateTime.now().millisecondsSinceEpoch,
        source = info.source;

  @HiveField(0)
  List<String> previousTracks;

  @HiveField(1)
  String? currentTrack;

  @HiveField(2)
  int? currentTrackSeek;

  @HiveField(3)
  List<String> nextUp;

  @HiveField(4)
  List<String> queue;

  @HiveField(5)
  // timestamp, milliseconds since epoch
  int creation;

  @HiveField(6)
  QueueItemSource? source;

  @override
  String toString() {
    return "previous:$previousTracks current:$currentTrack seek:$currentTrackSeek next:$nextUp queue:$queue";
  }

  int get songCount {
    return previousTracks.length +
        ((currentTrack == null) ? 0 : 1) +
        nextUp.length +
        queue.length;
  }
}

@HiveType(typeId: 62)
enum SavedQueueState {
  @HiveField(0)
  preInit,
  @HiveField(1)
  init,
  @HiveField(2)
  loading,
  @HiveField(3)
  saving,
  @HiveField(4)
  failed,
  @HiveField(5)
  pendingSave,
}

@HiveType(typeId: 63)
<<<<<<< HEAD
enum DownloadLocationType {
  @HiveField(0)
  internalDocuments(false, false, false, BaseDirectory.applicationDocuments),
  @HiveField(1)
  internalSupport(false, false, false, BaseDirectory.applicationSupport),
  @HiveField(2)
  external(true, false, false, BaseDirectory.root),
  @HiveField(3)
  custom(true, false, true, BaseDirectory.root),
  @HiveField(4)
  none(false, false, false, BaseDirectory.root),
  @HiveField(5)
  migrated(true, false, false, BaseDirectory.root);

  const DownloadLocationType(this.needsPath, this.needsPermission,
      this.useHumanReadableNames, this.baseDirectory);

  final bool needsPath;
  // TODO this isn't used anymore.  Investigate permission stuff.
  final bool needsPermission;
  final bool useHumanReadableNames;
  final BaseDirectory baseDirectory;
}

@HiveType(typeId: 64)
enum FinampTranscodingCodec {
  @HiveField(0)
  aac("m4a", true, 1.2),
  @HiveField(1)
  mp3("mp3", true, 1.0),
  @HiveField(2)
  opus("ogg", false, 2.0),
  @HiveField(3)
  original("song", true, 99999999);

  const FinampTranscodingCodec(
      this.container, this.iosCompatible, this.quality);

  /// The container to use for the given codec
  final String container;

  final bool iosCompatible;

  /// Allowed codecs with higher quality*bitrate are prioritized
  final double quality;
}

@embedded
class DownloadProfile {
  DownloadProfile({
    FinampTranscodingCodec? transcodeCodec,
    int? bitrate,
    this.downloadLocationId,
  }) {
    codec = transcodeCodec ??
        (Platform.isIOS || Platform.isMacOS
            ? FinampTranscodingCodec.aac
            : FinampTranscodingCodec.opus);
    stereoBitrate =
        bitrate ?? (Platform.isIOS || Platform.isMacOS ? 256000 : 128000);
  }

  /// The codec to use for the given transcoding job
  @Enumerated(EnumType.ordinal)
  late FinampTranscodingCodec codec;

  /// The bitrate of the file, in bits per second (i.e. 320000 for 320kbps).
  /// This bitrate is used for stereo, use [bitrateChannels] to get a
  /// channel-dependent bitrate.  Should be ignored if codec is original.
  late int stereoBitrate;

  String? downloadLocationId;

  /// [bitrate], but multiplied to handle multiple channels. The current
  /// implementation returns the unmodified bitrate if [channels] is 2 or below
  /// (stereo/mono), doubles it if under 6, and triples it otherwise. This
  /// *should* handle the 5.1/7.1 case, apologies if you're reading this after
  /// wondering why your cinema-grade ∞-channel song sounds terrible when
  /// transcoded.
  int bitrateChannels(int channels) {
    // If stereo/mono, return the base bitrate
    if (channels <= 2) {
      return stereoBitrate;
    }

    // If 5.1, return the bitrate doubled
    if (channels <= 6) {
      return stereoBitrate * 2;
    }

    // Otherwise, triple the bitrate
    return stereoBitrate * 3;
  }

  @ignore
  String get bitrateKbps => "${stereoBitrate ~/ 1000}kbps";

  @ignore
  double get quality => codec == FinampTranscodingCodec.original
      ? 9999999999999
      : codec.quality * stereoBitrate;

  @override
  bool operator ==(Object other) {
    return other is DownloadProfile &&
        (codec == FinampTranscodingCodec.original ||
            other.stereoBitrate == stereoBitrate) &&
        other.codec == codec &&
        other.downloadLocationId == downloadLocationId;
  }

  @override
  @ignore
  int get hashCode => Object.hash(
      codec == FinampTranscodingCodec.original ? 0 : stereoBitrate,
      codec,
      downloadLocationId);
}

@HiveType(typeId: 65)
enum TranscodeDownloadsSetting {
  @HiveField(0)
  always,
  @HiveField(1)
  never,
  @HiveField(2)
  ask;
=======
/// Describes which mode will be used for loudness normalization.
enum ReplayGainMode {
  /// Use track LUFS if playing unrelated tracks, use album LUFS if playing albums
  @HiveField(0)
  hybrid,

  /// Use track LUFS regardless of context
  @HiveField(1)
  trackOnly,

  /// Only normalize if playing albums
  @HiveField(2)
  albumOnly,
>>>>>>> 11843712
}<|MERGE_RESOLUTION|>--- conflicted
+++ resolved
@@ -240,46 +240,7 @@
   @HiveField(27, defaultValue: _defaultLoopMode)
   FinampLoopMode loopMode;
 
-  @HiveField(28, defaultValue: false)
-  bool hasCompletedIsarDownloadsMigration;
-
-  @HiveField(29, defaultValue: false)
-  bool requireWifiForDownloads;
-
-  @HiveField(30, defaultValue: false)
-  bool onlyShowFullyDownloaded;
-
-  @HiveField(31, defaultValue: true)
-  bool showDownloadsWithUnknownLibrary;
-
-  @HiveField(32, defaultValue: 10)
-  int maxConcurrentDownloads;
-
-  @HiveField(33, defaultValue: 5)
-  int downloadWorkers;
-
-  @HiveField(34, defaultValue: false)
-  bool resyncOnStartup;
-
-  @HiveField(35, defaultValue: true)
-  bool preferQuickSyncs;
-
-  @HiveField(36, defaultValue: false)
-  bool hasCompletedIsarUserMigration;
-
-  @HiveField(37)
-  FinampTranscodingCodec? downloadTranscodingCodec;
-
-  @HiveField(38, defaultValue: _shouldTranscodeDownloadsDefault)
-  TranscodeDownloadsSetting shouldTranscodeDownloads;
-
-  @HiveField(39)
-  int? downloadTranscodeBitrate;
-
-  @HiveField(40, defaultValue: _shouldRedownloadTranscodesDefault)
-  bool shouldRedownloadTranscodes;
-
-  @HiveField(41, defaultValue: _autoLoadLastQueueOnStartup)
+  @HiveField(28, defaultValue: _autoLoadLastQueueOnStartup)
   bool autoloadLastQueueOnStartup;
 
   @HiveField(29, defaultValue: _replayGainActiveDefault)
@@ -296,6 +257,45 @@
 
   @HiveField(33, defaultValue: _replayGainModeDefault)
   ReplayGainMode replayGainMode;
+
+  @HiveField(34, defaultValue: false)
+  bool hasCompletedIsarDownloadsMigration;
+
+  @HiveField(35, defaultValue: false)
+  bool requireWifiForDownloads;
+
+  @HiveField(36, defaultValue: false)
+  bool onlyShowFullyDownloaded;
+
+  @HiveField(37, defaultValue: true)
+  bool showDownloadsWithUnknownLibrary;
+
+  @HiveField(38, defaultValue: 10)
+  int maxConcurrentDownloads;
+
+  @HiveField(39, defaultValue: 5)
+  int downloadWorkers;
+
+  @HiveField(40, defaultValue: false)
+  bool resyncOnStartup;
+
+  @HiveField(41, defaultValue: true)
+  bool preferQuickSyncs;
+
+  @HiveField(42, defaultValue: false)
+  bool hasCompletedIsarUserMigration;
+
+  @HiveField(43)
+  FinampTranscodingCodec? downloadTranscodingCodec;
+
+  @HiveField(44, defaultValue: _shouldTranscodeDownloadsDefault)
+  TranscodeDownloadsSetting shouldTranscodeDownloads;
+
+  @HiveField(45)
+  int? downloadTranscodeBitrate;
+
+  @HiveField(46, defaultValue: _shouldRedownloadTranscodesDefault)
+  bool shouldRedownloadTranscodes;
 
   static Future<FinampSettings> create() async {
     final downloadLocation = await DownloadLocation.create(
@@ -1505,7 +1505,21 @@
 }
 
 @HiveType(typeId: 63)
-<<<<<<< HEAD
+/// Describes which mode will be used for loudness normalization.
+enum ReplayGainMode {
+  /// Use track LUFS if playing unrelated tracks, use album LUFS if playing albums
+  @HiveField(0)
+  hybrid,
+
+  /// Use track LUFS regardless of context
+  @HiveField(1)
+  trackOnly,
+
+  /// Only normalize if playing albums
+  @HiveField(2)
+  albumOnly,
+}
+@HiveType(typeId: 64)
 enum DownloadLocationType {
   @HiveField(0)
   internalDocuments(false, false, false, BaseDirectory.applicationDocuments),
@@ -1530,7 +1544,7 @@
   final BaseDirectory baseDirectory;
 }
 
-@HiveType(typeId: 64)
+@HiveType(typeId: 65)
 enum FinampTranscodingCodec {
   @HiveField(0)
   aac("m4a", true, 1.2),
@@ -1625,7 +1639,7 @@
       downloadLocationId);
 }
 
-@HiveType(typeId: 65)
+@HiveType(typeId: 66)
 enum TranscodeDownloadsSetting {
   @HiveField(0)
   always,
@@ -1633,19 +1647,4 @@
   never,
   @HiveField(2)
   ask;
-=======
-/// Describes which mode will be used for loudness normalization.
-enum ReplayGainMode {
-  /// Use track LUFS if playing unrelated tracks, use album LUFS if playing albums
-  @HiveField(0)
-  hybrid,
-
-  /// Use track LUFS regardless of context
-  @HiveField(1)
-  trackOnly,
-
-  /// Only normalize if playing albums
-  @HiveField(2)
-  albumOnly,
->>>>>>> 11843712
 }