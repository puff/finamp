import 'dart:convert';
import 'dart:io';

import 'package:audio_service/audio_service.dart';
import 'package:background_downloader/background_downloader.dart';
import 'package:collection/collection.dart';
import 'package:flutter/material.dart';
import 'package:flutter_gen/gen_l10n/app_localizations.dart';
import 'package:hive/hive.dart';
import 'package:isar/isar.dart';
import 'package:json_annotation/json_annotation.dart';
import 'package:path/path.dart' as path_helper;
import 'package:path_provider/path_provider.dart';
import 'package:uuid/uuid.dart';

import '../services/finamp_settings_helper.dart';
import 'jellyfin_models.dart';

part 'finamp_models.g.dart';

@HiveType(typeId: 8)
@collection
class FinampUser {
  FinampUser({
    required this.id,
    required this.baseUrl,
    required this.accessToken,
    required this.serverId,
    this.currentViewId,
    this.views = const {},
  });

  @HiveField(0)
  String id;
  @HiveField(1)
  String baseUrl;
  @HiveField(2)
  String accessToken;
  @HiveField(3)
  String serverId;
  @HiveField(4)
  String? currentViewId;
  @ignore
  @HiveField(5)
  Map<String, BaseItemDto> views;

  // We only need 1 user, the current user
  final Id isarId = 0;
  String get isarViews => jsonEncode(views);
  set isarViews(String json) =>
      views = (jsonDecode(json) as Map<String, dynamic>)
          .map((k, v) => MapEntry(k, BaseItemDto.fromJson(v)));

  @ignore
  BaseItemDto? get currentView => views[currentViewId];
}

// These consts are so that we can easily keep the same default for
// FinampSettings's constructor and Hive's defaultValue.
const _isOfflineDefault = false;
const _shouldTranscodeDefault = false;
const _transcodeBitrateDefault = 320000;
const _androidStopForegroundOnPauseDefault = false;
const _isFavouriteDefault = false;
const _songShuffleItemCountDefault = 250;
const _replayGainActiveDefault = true;
// 3/4 volume in dB. In my testing, most tracks were louder than the default target
// of -14.0 LUFS, so the gain rarely needed to be increased. -5.0 gives us a bit of
// headroom in case we need to boost a track (since volume can't go above 1.0),
// without reducing the volume too much.
const _replayGainIOSBaseGainDefault = -5.0;
const _replayGainTargetLufsDefault = -14.0;
const _replayGainNormalizationFactorDefault = 1.0;
const _replayGainModeDefault = ReplayGainMode.hybrid;
const _contentViewType = ContentViewType.list;
const _contentGridViewCrossAxisCountPortrait = 2;
const _contentGridViewCrossAxisCountLandscape = 3;
const _showTextOnGridView = true;
const _sleepTimerSeconds = 1800; // 30 Minutes
const _useCoverAsBackground = true;
const _playerScreenCoverMinimumPadding = 1.5;
const _hideSongArtistsIfSameAsAlbumArtists = true;
const _showArtistsTopSongs = true;
const _disableGesture = false;
const _showFastScroller = true;
const _bufferDurationSeconds = 600;
const _tabOrder = TabContentType.values;
const _swipeInsertQueueNext = true;
const _defaultLoopMode = FinampLoopMode.none;
const _autoLoadLastQueueOnStartup = true;
const _shouldTranscodeDownloadsDefault = TranscodeDownloadsSetting.never;
const _shouldRedownloadTranscodesDefault = false;
const _defaultResyncOnStartup = true;
<<<<<<< HEAD
const _fixedGridTileSizeDefault = 150;
const _defaultSplitScreenPlayerWidth = 400.0;
=======
const _enableVibration = true;
const _prioritizeCoverFactor = 8.0;
const _suppressPlayerPadding = false;
const _hideQueueButton = false;
const _reportQueueToServerDefault = false;
const _periodicPlaybackSessionUpdateFrequencySecondsDefault = 150;
>>>>>>> 91e3e145

@HiveType(typeId: 28)
class FinampSettings {
  FinampSettings({
    this.isOffline = _isOfflineDefault,
    this.shouldTranscode = _shouldTranscodeDefault,
    this.transcodeBitrate = _transcodeBitrateDefault,
    // downloadLocations is required since the other values can be created with
    // default values. create() is used to return a FinampSettings with
    // downloadLocations.
    required this.downloadLocations,
    this.androidStopForegroundOnPause = _androidStopForegroundOnPauseDefault,
    required this.showTabs,
    this.onlyShowFavourite = _isFavouriteDefault,
    this.sortBy = SortBy.sortName,
    this.sortOrder = SortOrder.ascending,
    this.songShuffleItemCount = _songShuffleItemCountDefault,
    this.replayGainActive = _replayGainActiveDefault,
    this.replayGainIOSBaseGain = _replayGainIOSBaseGainDefault,
    this.replayGainTargetLufs = _replayGainTargetLufsDefault,
    this.replayGainNormalizationFactor = _replayGainNormalizationFactorDefault,
    this.replayGainMode = _replayGainModeDefault,
    this.contentViewType = _contentViewType,
    this.contentGridViewCrossAxisCountPortrait =
        _contentGridViewCrossAxisCountPortrait,
    this.contentGridViewCrossAxisCountLandscape =
        _contentGridViewCrossAxisCountLandscape,
    this.showTextOnGridView = _showTextOnGridView,
    this.sleepTimerSeconds = _sleepTimerSeconds,
    required this.downloadLocationsMap,
    this.useCoverAsBackground = _useCoverAsBackground,
    this.playerScreenCoverMinimumPadding = _playerScreenCoverMinimumPadding,
    this.hideSongArtistsIfSameAsAlbumArtists =
        _hideSongArtistsIfSameAsAlbumArtists,
    this.showArtistsTopSongs = _showArtistsTopSongs,
    this.bufferDurationSeconds = _bufferDurationSeconds,
    required this.tabSortBy,
    required this.tabSortOrder,
    this.loopMode = _defaultLoopMode,
    this.tabOrder = _tabOrder,
    this.autoloadLastQueueOnStartup = _autoLoadLastQueueOnStartup,
    this.hasCompletedBlurhashImageMigration = true,
    this.hasCompletedBlurhashImageMigrationIdFix = true,
    this.hasCompleteddownloadsServiceMigration = true,
    this.requireWifiForDownloads = false,
    this.onlyShowFullyDownloaded = false,
    this.showDownloadsWithUnknownLibrary = true,
    this.maxConcurrentDownloads = 10,
    this.downloadWorkers = 5,
    this.resyncOnStartup = _defaultResyncOnStartup,
    this.preferQuickSyncs = true,
    this.hasCompletedIsarUserMigration = true,
    this.downloadTranscodingCodec,
    this.downloadTranscodeBitrate,
    this.shouldTranscodeDownloads = _shouldTranscodeDownloadsDefault,
    this.shouldRedownloadTranscodes = _shouldRedownloadTranscodesDefault,
    this.swipeInsertQueueNext = _swipeInsertQueueNext,
<<<<<<< HEAD
    this.useFixedSizeGridTiles = false,
    this.fixedGridTileSize = _fixedGridTileSizeDefault,
    this.allowSplitScreen = true,
    this.splitScreenPlayerWidth = _defaultSplitScreenPlayerWidth,
=======
    this.enableVibration = _enableVibration,
    this.prioritizeCoverFactor = _prioritizeCoverFactor,
    this.suppressPlayerPadding = _suppressPlayerPadding,
    this.hideQueueButton = _hideQueueButton,
    this.reportQueueToServer = _reportQueueToServerDefault,
    this.periodicPlaybackSessionUpdateFrequencySeconds = _periodicPlaybackSessionUpdateFrequencySecondsDefault,
>>>>>>> 91e3e145
  });

  @HiveField(0, defaultValue: _isOfflineDefault)
  bool isOffline;
  @HiveField(1, defaultValue: _shouldTranscodeDefault)
  bool shouldTranscode;
  @HiveField(2, defaultValue: _transcodeBitrateDefault)
  int transcodeBitrate;

  @Deprecated("Use downloadedLocationsMap instead")
  @HiveField(3)
  List<DownloadLocation> downloadLocations;

  @HiveField(4, defaultValue: _androidStopForegroundOnPauseDefault)
  bool androidStopForegroundOnPause;
  @HiveField(5)
  Map<TabContentType, bool> showTabs;

  /// Used to remember if the user has set their music screen to favourites
  /// mode.
  @HiveField(6, defaultValue: _isFavouriteDefault)
  bool onlyShowFavourite;

  /// Current sort by setting.
  @Deprecated("Use per-tab sort by instead")
  @HiveField(7)
  SortBy sortBy;

  /// Current sort order setting.
  @Deprecated("Use per-tab sort order instead")
  @HiveField(8)
  SortOrder sortOrder;

  /// Amount of songs to get when shuffling songs.
  @HiveField(9, defaultValue: _songShuffleItemCountDefault)
  int songShuffleItemCount;

  /// The content view type used by the music screen.
  @HiveField(10, defaultValue: _contentViewType)
  ContentViewType contentViewType;

  /// Amount of grid tiles to use per-row when portrait.
  @HiveField(11, defaultValue: _contentGridViewCrossAxisCountPortrait)
  int contentGridViewCrossAxisCountPortrait;

  /// Amount of grid tiles to use per-row when landscape.
  @HiveField(12, defaultValue: _contentGridViewCrossAxisCountLandscape)
  int contentGridViewCrossAxisCountLandscape;

  /// Whether or not to show the text (title, artist etc) on the grid music
  /// screen.
  @HiveField(13, defaultValue: _showTextOnGridView)
  bool showTextOnGridView = _showTextOnGridView;

  /// The number of seconds to wait in a sleep timer. This is so that the app
  /// can remember the last duration. I'd use a Duration type here but Hive
  /// doesn't come with an adapter for it by default.
  @HiveField(14, defaultValue: _sleepTimerSeconds)
  int sleepTimerSeconds;

  @HiveField(15, defaultValue: {})
  Map<String, DownloadLocation> downloadLocationsMap;

  /// Whether or not to use blurred cover art as background on player screen.
  @HiveField(16, defaultValue: _useCoverAsBackground)
  bool useCoverAsBackground = _useCoverAsBackground;

  @HiveField(17, defaultValue: _hideSongArtistsIfSameAsAlbumArtists)
  bool hideSongArtistsIfSameAsAlbumArtists =
      _hideSongArtistsIfSameAsAlbumArtists;

  @HiveField(18, defaultValue: _bufferDurationSeconds)
  int bufferDurationSeconds;

  @HiveField(19, defaultValue: _disableGesture)
  bool disableGesture = _disableGesture;

  @HiveField(20, defaultValue: {})
  Map<TabContentType, SortBy> tabSortBy;

  @HiveField(21, defaultValue: {})
  Map<TabContentType, SortOrder> tabSortOrder;

  @HiveField(22, defaultValue: _tabOrder)
  List<TabContentType> tabOrder;

  @HiveField(23, defaultValue: false)
  bool hasCompletedBlurhashImageMigration;

  @HiveField(24, defaultValue: false)
  bool hasCompletedBlurhashImageMigrationIdFix;

  @HiveField(25, defaultValue: _showFastScroller)
  bool showFastScroller = _showFastScroller;

  @HiveField(26, defaultValue: _swipeInsertQueueNext)
  bool swipeInsertQueueNext;

  @HiveField(27, defaultValue: _defaultLoopMode)
  FinampLoopMode loopMode;

  @HiveField(28, defaultValue: _autoLoadLastQueueOnStartup)
  bool autoloadLastQueueOnStartup;

  @HiveField(29, defaultValue: _replayGainActiveDefault)
  bool replayGainActive;

  @HiveField(30, defaultValue: _replayGainIOSBaseGainDefault)
  double replayGainIOSBaseGain;

  @HiveField(31, defaultValue: _replayGainTargetLufsDefault)
  double replayGainTargetLufs;

  @HiveField(32, defaultValue: _replayGainNormalizationFactorDefault)
  double replayGainNormalizationFactor;

  @HiveField(33, defaultValue: _replayGainModeDefault)
  ReplayGainMode replayGainMode;

  @HiveField(34, defaultValue: false)
  bool hasCompleteddownloadsServiceMigration;

  @HiveField(35, defaultValue: false)
  bool requireWifiForDownloads;

  @HiveField(36, defaultValue: false)
  bool onlyShowFullyDownloaded;

  @HiveField(37, defaultValue: true)
  bool showDownloadsWithUnknownLibrary;

  @HiveField(38, defaultValue: 10)
  int maxConcurrentDownloads;

  @HiveField(39, defaultValue: 5)
  int downloadWorkers;

  @HiveField(40, defaultValue: _defaultResyncOnStartup)
  bool resyncOnStartup;

  @HiveField(41, defaultValue: true)
  bool preferQuickSyncs;

  @HiveField(42, defaultValue: false)
  bool hasCompletedIsarUserMigration;

  @HiveField(43)
  FinampTranscodingCodec? downloadTranscodingCodec;

  @HiveField(44, defaultValue: _shouldTranscodeDownloadsDefault)
  TranscodeDownloadsSetting shouldTranscodeDownloads;

  @HiveField(45)
  int? downloadTranscodeBitrate;

  @HiveField(46, defaultValue: _shouldRedownloadTranscodesDefault)
  bool shouldRedownloadTranscodes;

<<<<<<< HEAD
  @HiveField(47, defaultValue: null)
  String? defaultDownloadLocation;

  @HiveField(48, defaultValue: false)
  bool useFixedSizeGridTiles;

  @HiveField(49, defaultValue: _fixedGridTileSizeDefault)
  int fixedGridTileSize;

  @HiveField(50, defaultValue: true)
  bool allowSplitScreen;

  @HiveField(51, defaultValue: _defaultSplitScreenPlayerWidth)
  double splitScreenPlayerWidth;
=======
  @HiveField(47, defaultValue: _enableVibration)
  bool enableVibration;

  @HiveField(48, defaultValue: _playerScreenCoverMinimumPadding)
  double playerScreenCoverMinimumPadding = _playerScreenCoverMinimumPadding;

  @HiveField(49, defaultValue: _prioritizeCoverFactor)
  double prioritizeCoverFactor;

  @HiveField(50, defaultValue: _suppressPlayerPadding)
  bool suppressPlayerPadding;

  @HiveField(51, defaultValue: _hideQueueButton)
  bool hideQueueButton;

  @HiveField(52, defaultValue: _reportQueueToServerDefault)
  bool reportQueueToServer;

  @HiveField(53, defaultValue: _periodicPlaybackSessionUpdateFrequencySecondsDefault)
  int periodicPlaybackSessionUpdateFrequencySeconds;

  @HiveField(54, defaultValue: _showArtistsTopSongs)
  bool showArtistsTopSongs = _showArtistsTopSongs;
>>>>>>> 91e3e145

  static Future<FinampSettings> create() async {
    final downloadLocation = await DownloadLocation.create(
      name: "Internal Storage",
      // default download location moved to support dir based on existing comment
      baseDirectory: (Platform.isIOS || Platform.isAndroid)
          ? DownloadLocationType.internalSupport
          : DownloadLocationType.cache,
    );
    return FinampSettings(
      downloadLocations: [],
      // Create a map of TabContentType from TabContentType's values.
      showTabs: Map.fromEntries(
        TabContentType.values.map(
          (e) => MapEntry(e, true),
        ),
      ),
      downloadLocationsMap: {downloadLocation.id: downloadLocation},
      tabSortBy: {},
      tabSortOrder: {},
      useFixedSizeGridTiles: !(Platform.isIOS || Platform.isAndroid),
    );
  }

  DownloadProfile get downloadTranscodingProfile => DownloadProfile(
      transcodeCodec: downloadTranscodingCodec,
      bitrate: downloadTranscodeBitrate);

  /// Returns the DownloadLocation that is the internal song dir. This can
  /// technically throw a StateError, but that should never happen™.
  DownloadLocation get internalSongDir =>
      downloadLocationsMap.values.firstWhere((element) =>
          element.baseDirectory ==
          ((Platform.isIOS || Platform.isAndroid)
              ? DownloadLocationType.internalSupport
              : DownloadLocationType.cache));

  Duration get bufferDuration => Duration(seconds: bufferDurationSeconds);

  set bufferDuration(Duration duration) =>
      bufferDurationSeconds = duration.inSeconds;

  SortBy getTabSortBy(TabContentType tabType) {
    return tabSortBy[tabType] ?? SortBy.sortName;
  }

  SortOrder getSortOrder(TabContentType tabType) {
    return tabSortOrder[tabType] ?? SortOrder.ascending;
  }
}

/// Custom storage locations for storing music/images.
@HiveType(typeId: 31)
class DownloadLocation {
  DownloadLocation(
      {required this.name,
      required this.relativePath,
      required this.id,
      this.legacyUseHumanReadableNames,
      this.legacyDeletable,
      required this.baseDirectory}) {
    assert(baseDirectory.needsPath == (relativePath != null));
    assert(baseDirectory == DownloadLocationType.migrated ||
        (legacyUseHumanReadableNames == null && legacyDeletable == null));
    assert(baseDirectory != DownloadLocationType.migrated ||
        (legacyUseHumanReadableNames != null && legacyDeletable != null));
  }

  /// Human-readable name for the path (shown in settings)
  @HiveField(0)
  String name;

  /// The path. We store this as a string since it's easier to put into Hive.
  @HiveField(1)
  String? relativePath;

  /// If true, store songs using their actual names instead of Jellyfin item IDs.
  @Deprecated("This is here for migration.  Use useHumanReadableNames instead.")
  @HiveField(2)
  bool? legacyUseHumanReadableNames;

  bool get useHumanReadableNames => baseDirectory.useHumanReadableNames;

  /// If true, the user can delete this storage location. It's a bit of a hack,
  /// but the only undeletable location is the internal storage dir, so we can
  /// use this value to get the internal song dir.
  @HiveField(3)
  @Deprecated("This is here for migration.  Use baseDirectory instead.")
  bool? legacyDeletable;

  /// Unique ID for the DownloadLocation. If this DownloadLocation was created
  /// before 0.6, it will be "0", very temporarily until it is changed on
  /// startup.
  @HiveField(4, defaultValue: "0")
  String id;

  /// Base directory of DownloadLocation.  Used to calculate currentPath and
  /// to determine directory attributes.
  @HiveField(5, defaultValue: DownloadLocationType.migrated)
  DownloadLocationType baseDirectory;

  String? _currentPath;

  /// The current path to the location, updated during app startup
  String get currentPath => _currentPath!;

  /// Update currentPath to the latest value.  Run for every downloadLocation
  /// every time the app starts up.
  Future<void> updateCurrentPath() async {
    if (baseDirectory == DownloadLocationType.migrated) {
      if (!legacyDeletable!) {
        baseDirectory = DownloadLocationType.internalDocuments;
        relativePath = null;
        name = "Legacy Internal Storage";
      } else if (!legacyUseHumanReadableNames!) {
        baseDirectory = DownloadLocationType.external;
      } else {
        baseDirectory = DownloadLocationType.custom;
      }
      legacyDeletable = null;
      legacyUseHumanReadableNames = null;
    }
    switch (baseDirectory) {
      case DownloadLocationType.internalDocuments:
        _currentPath = (await getApplicationDocumentsDirectory()).path;
      case DownloadLocationType.internalSupport:
        _currentPath = (await getApplicationSupportDirectory()).path;
      case DownloadLocationType.external:
        _currentPath = relativePath!;
      case DownloadLocationType.custom:
        _currentPath = relativePath!;
      case DownloadLocationType.cache:
        _currentPath = (await getApplicationCacheDirectory()).path;
      case DownloadLocationType.none:
      case DownloadLocationType.migrated:
        throw StateError("Bad basedirectory");
    }
  }

  /// Initialises a new DownloadLocation. id will be a UUID.
  static Future<DownloadLocation> create({
    required String name,
    String? relativePath,
    required DownloadLocationType baseDirectory,
  }) async {
    var downloadLocation = DownloadLocation(
      name: name,
      relativePath: relativePath,
      baseDirectory: baseDirectory,
      id: const Uuid().v4(),
    );
    await downloadLocation.updateCurrentPath();
    return downloadLocation;
  }
}

/// Class used in AddDownloadLocationScreen. Basically just a DownloadLocation
/// with nullable values. Shouldn't be used for actually storing download
/// locations.
class NewDownloadLocation {
  NewDownloadLocation({
    this.name,
    this.path,
    required this.baseDirectory,
  });

  String? name;
  String? path;
  DownloadLocationType baseDirectory;
}

/// Supported tab types in MusicScreenTabView.
@HiveType(typeId: 36)
enum TabContentType {
  @HiveField(0)
  albums(BaseItemDtoType.album),
  @HiveField(1)
  artists(BaseItemDtoType.artist),
  @HiveField(2)
  playlists(BaseItemDtoType.playlist),
  @HiveField(3)
  genres(BaseItemDtoType.genre),
  @HiveField(4)
  songs(BaseItemDtoType.song);

  const TabContentType(this.itemType);

  final BaseItemDtoType itemType;

  /// Human-readable version of the [TabContentType]. For example, toString() on
  /// [TabContentType.songs], toString() would return "TabContentType.songs".
  /// With this function, the same input would return "Songs".
  @override
  @Deprecated("Use toLocalisedString when possible")
  String toString() => _humanReadableName(this);

  String toLocalisedString(BuildContext context) =>
      _humanReadableLocalisedName(this, context);

  String _humanReadableName(TabContentType tabContentType) {
    switch (tabContentType) {
      case TabContentType.songs:
        return "Songs";
      case TabContentType.albums:
        return "Albums";
      case TabContentType.artists:
        return "Artists";
      case TabContentType.genres:
        return "Genres";
      case TabContentType.playlists:
        return "Playlists";
    }
  }

  String _humanReadableLocalisedName(
      TabContentType tabContentType, BuildContext context) {
    switch (tabContentType) {
      case TabContentType.songs:
        return AppLocalizations.of(context)!.songs;
      case TabContentType.albums:
        return AppLocalizations.of(context)!.albums;
      case TabContentType.artists:
        return AppLocalizations.of(context)!.artists;
      case TabContentType.genres:
        return AppLocalizations.of(context)!.genres;
      case TabContentType.playlists:
        return AppLocalizations.of(context)!.playlists;
    }
  }
}

@HiveType(typeId: 39)
enum ContentViewType {
  @HiveField(0)
  list,
  @HiveField(1)
  grid;

  /// Human-readable version of this enum. I've written longer descriptions on
  /// enums like [TabContentType], and I can't be bothered to copy and paste it
  /// again.
  @override
  @Deprecated("Use toLocalisedString when possible")
  String toString() => _humanReadableName(this);

  String toLocalisedString(BuildContext context) =>
      _humanReadableLocalisedName(this, context);

  String _humanReadableName(ContentViewType contentViewType) {
    switch (contentViewType) {
      case ContentViewType.list:
        return "List";
      case ContentViewType.grid:
        return "Grid";
    }
  }

  String _humanReadableLocalisedName(
      ContentViewType contentViewType, BuildContext context) {
    switch (contentViewType) {
      case ContentViewType.list:
        return AppLocalizations.of(context)!.list;
      case ContentViewType.grid:
        return AppLocalizations.of(context)!.grid;
    }
  }
}

@HiveType(typeId: 3)
@JsonSerializable(
  explicitToJson: true,
  anyMap: true,
)
@Deprecated("Hive download schemas are only present to enable migration.")
class DownloadedSong {
  DownloadedSong({
    required this.song,
    required this.mediaSourceInfo,
    required this.downloadId,
    required this.requiredBy,
    required this.path,
    required this.useHumanReadableNames,
    required this.viewId,
    this.isPathRelative = true,
    required this.downloadLocationId,
  });

  /// The Jellyfin item for the song
  @HiveField(0)
  BaseItemDto song;

  /// The media source info for the song (used to get file format)
  @HiveField(1)
  MediaSourceInfo mediaSourceInfo;

  /// The download ID of the song (for FlutterDownloader)
  @HiveField(2)
  String downloadId;

  /// The list of parent item IDs the item is downloaded for. If this is 0, the
  /// song should be deleted.
  @HiveField(3)
  List<String> requiredBy;

  /// The path of the song file. if [isPathRelative] is true, this will be a
  /// relative path from the song's DownloadLocation.
  @HiveField(4)
  String path;

  /// Whether or not the file is stored with a human readable name. We need this
  /// when deleting downloads, as we need to check for empty folders when
  /// deleting files with human readable names.
  @HiveField(5)
  bool useHumanReadableNames;

  /// The view that this download is in. Used for sorting in offline mode.
  @HiveField(6)
  String viewId;

  /// Whether or not [path] is relative.
  @HiveField(7, defaultValue: false)
  bool isPathRelative;

  /// The ID of the DownloadLocation that holds this file. Will be null if made
  /// before 0.6.
  @HiveField(8)
  String? downloadLocationId;

  factory DownloadedSong.fromJson(Map<String, dynamic> json) =>
      _$DownloadedSongFromJson(json);

  Map<String, dynamic> toJson() => _$DownloadedSongToJson(this);
}

@HiveType(typeId: 4)
@Deprecated("Hive download schemas are only present to enable migration.")
class DownloadedParent {
  DownloadedParent({
    required this.item,
    required this.downloadedChildren,
    required this.viewId,
  });

  @HiveField(0)
  BaseItemDto item;
  @HiveField(1)
  Map<String, BaseItemDto> downloadedChildren;

  /// The view that this download is in. Used for sorting in offline mode.
  @HiveField(2)
  String viewId;
}

@HiveType(typeId: 40)
@Deprecated("Hive download schemas are only present to enable migration.")
class DownloadedImage {
  DownloadedImage({
    required this.id,
    required this.downloadId,
    required this.path,
    required this.requiredBy,
    required this.downloadLocationId,
  });

  /// The image ID
  @HiveField(0)
  String id;

  /// The download ID of the song (for FlutterDownloader)
  @HiveField(1)
  String downloadId;

  /// The relative path to the image file. To get the absolute path, use the
  /// file getter.
  @HiveField(2)
  String path;

  /// The list of item IDs that use this image. If this is empty, the image
  /// should be deleted.
  @HiveField(3)
  List<String> requiredBy;

  /// The ID of the DownloadLocation that holds this file.
  @HiveField(4)
  String downloadLocationId;

  /// Creates a new DownloadedImage. Does not actually handle downloading or
  /// anything. This is only really a thing since having to manually specify
  /// empty lists is a bit jank.
  static DownloadedImage create({
    required String id,
    required String downloadId,
    required String path,
    List<String>? requiredBy,
    required String downloadLocationId,
  }) =>
      DownloadedImage(
        id: id,
        downloadId: downloadId,
        path: path,
        requiredBy: requiredBy ?? [],
        downloadLocationId: downloadLocationId,
      );
}

/// A reference to a downloadable item with no state.  Can be freely created
/// from a BaseItemDto at any time.  DownloadStubs/DownloadItems are considered
/// equivalent if their types and ids match.
@JsonSerializable(
    fieldRename: FieldRename.pascal,
    explicitToJson: true,
    anyMap: true,
    constructor: "_build")
class DownloadStub {
  DownloadStub._build({
    required this.id,
    required this.type,
    required this.jsonItem,
    required this.isarId,
    required this.name,
    required this.baseItemType,
  }) {
    assert(
        _verifyEnums(), "$type $baseItemType ${baseItem?.toJson().toString()}");
  }

  bool _verifyEnums() {
    switch (type) {
      case DownloadItemType.collection:
        return baseItem != null &&
            BaseItemDtoType.fromItem(baseItem!) == baseItemType &&
            baseItemType != BaseItemDtoType.song &&
            baseItemType != BaseItemDtoType.unknown;
      case DownloadItemType.song:
        return baseItemType == BaseItemDtoType.song &&
            baseItem != null &&
            BaseItemDtoType.fromItem(baseItem!) == baseItemType;
      case DownloadItemType.image:
        return baseItem != null;
      case DownloadItemType.finampCollection:
        // TODO create an enum or somthing for this if more custom collections happen
        return baseItem == null &&
            baseItemType == BaseItemDtoType.unknown &&
            (id == "Favorites" ||
                id == "All Playlists" ||
                id == "5 Latest Albums");
      case DownloadItemType.anchor:
        return baseItem == null &&
            baseItemType == BaseItemDtoType.unknown &&
            id == "Anchor";
    }
  }

  factory DownloadStub.fromItem({
    required DownloadItemType type,
    required BaseItemDto item,
  }) {
    assert(type.requiresItem);
    assert(type != DownloadItemType.image ||
        (item.blurHash != null || item.imageId != null));
    String id = (type == DownloadItemType.image)
        ? item.blurHash ?? item.imageId!
        : item.id;
    return DownloadStub._build(
        id: id,
        isarId: getHash(id, type),
        jsonItem: jsonEncode(item.toJson()),
        type: type,
        name: (type == DownloadItemType.image)
            ? "Image for ${item.name}"
            : item.name ?? id,
        baseItemType: BaseItemDtoType.fromItem(item));
  }

  factory DownloadStub.fromId(
      {required String id,
      required DownloadItemType type,
      required String? name}) {
    assert(!type.requiresItem);
    return DownloadStub._build(
        id: id,
        isarId: getHash(id, type),
        jsonItem: null,
        type: type,
        name: name ?? "Unlocalized $id",
        baseItemType: BaseItemDtoType.unknown);
  }

  /// The integer iD used as a database key by Isar
  final Id isarId;

  /// The id string of the underlying BaseItemDto
  final String id;

  /// The name of the underlying BaseItemDto
  final String name;

  @Enumerated(EnumType.ordinal)
  final BaseItemDtoType baseItemType;

  @Enumerated(EnumType.ordinal)
  @Index()
  final DownloadItemType type;

  /// The baseItemDto as a JSON string for storage in isar.
  /// Use baseItem to retrieve.
  final String? jsonItem;

  @ignore
  BaseItemDto? get baseItem => _baseItemCached ??=
      ((jsonItem == null) ? null : BaseItemDto.fromJson(jsonDecode(jsonItem!)));
  @ignore
  BaseItemDto? _baseItemCached;

  /// FNV-1a 64bit hash algorithm optimized for Dart Strings
  /// Provided by Isar documentation
  /// Do not use directly, use getHash
  static int _fastHash(String string) {
    var hash = 0xcbf29ce484222325;

    var i = 0;
    while (i < string.length) {
      final codeUnit = string.codeUnitAt(i++);
      hash ^= codeUnit >> 8;
      hash *= 0x100000001b3;
      hash ^= codeUnit & 0xFF;
      hash *= 0x100000001b3;
    }

    return hash;
  }

  /// Calculate a DownloadStub's isarId
  static int getHash(String id, DownloadItemType type) {
    return _fastHash(type.name + id);
  }

  @override
  bool operator ==(Object other) {
    return other is DownloadStub && other.isarId == isarId;
  }

  @override
  @ignore
  int get hashCode => isarId;

  /// For use by downloadsService during database inserts.  Do not call directly.
  DownloadItem asItem(DownloadProfile? transcodingProfile) {
    return DownloadItem(
      id: id,
      type: type,
      jsonItem: jsonItem,
      isarId: isarId,
      name: name,
      state: DownloadItemState.notDownloaded,
      baseItemType: baseItemType,
      baseIndexNumber: baseItem?.indexNumber,
      parentIndexNumber: baseItem?.parentIndexNumber,
      orderedChildren: null,
      path: null,
      viewId: null,
      userTranscodingProfile: null,
      syncTranscodingProfile: transcodingProfile,
      fileTranscodingProfile: null,
    );
  }

  factory DownloadStub.fromJson(Map<String, dynamic> json) =>
      _$DownloadStubFromJson(json);
  Map<String, dynamic> toJson() => _$DownloadStubToJson(this);
}

/// Download metadata with state and file location information.  This should never
/// be built directly, and instead should be retrieved from Isar.
@collection
class DownloadItem extends DownloadStub {
  /// For use by Isar.  Do not call directly.
  DownloadItem(
      {required super.id,
      required super.type,
      required super.jsonItem,
      required super.isarId,
      required super.name,
      required super.baseItemType,
      required this.state,
      required this.baseIndexNumber,
      required this.parentIndexNumber,
      required this.orderedChildren,
      required this.path,
      required this.viewId,
      required this.userTranscodingProfile,
      required this.syncTranscodingProfile,
      required this.fileTranscodingProfile})
      : super._build() {
    assert(!(type == DownloadItemType.collection &&
            baseItemType == BaseItemDtoType.playlist) ||
        viewId == null);
  }

  final requires = IsarLinks<DownloadItem>();

  @Backlink(to: "requires")
  final requiredBy = IsarLinks<DownloadItem>();

  final info = IsarLinks<DownloadItem>();

  @Backlink(to: "info")
  final infoFor = IsarLinks<DownloadItem>();

  /// Do not update directly.  Use downloadsService _updateItemState.
  @Enumerated(EnumType.ordinal)
  @Index()
  DownloadItemState state;

  /// index numbers from backing BaseItemDto.  Used to order songs in albums.
  final int? baseIndexNumber;
  final int? parentIndexNumber;

  /// List of ordered isarIds of collection children.  This is used to order
  /// songs in playlists.
  List<int>? orderedChildren;

  /// The path to the downloads file, relative to the download location's currentPath.
  String? path;

  /// The id of the view/library containing this item.  Will be null for playlists
  /// and child elements with no non-playlist parents.
  String? viewId;

  DownloadProfile? userTranscodingProfile;
  DownloadProfile? syncTranscodingProfile;
  DownloadProfile? fileTranscodingProfile;

  @ignore
  DownloadLocation? get fileDownloadLocation => FinampSettingsHelper
      .finampSettings
      .downloadLocationsMap[fileTranscodingProfile?.downloadLocationId];

  @ignore
  DownloadLocation? get syncDownloadLocation => FinampSettingsHelper
      .finampSettings
      .downloadLocationsMap[syncTranscodingProfile?.downloadLocationId];

  @ignore
  File? get file {
    if (fileDownloadLocation == null || path == null) {
      return null;
    }

    return File(path_helper.join(fileDownloadLocation!.currentPath, path));
  }

  @override
  String toString() {
    return "$runtimeType ${type.name} '$name'";
  }

  /// Copy item with updated metadata.  Used inside _syncDownload, do not call elsewhere.
  DownloadItem? copyWith(
      {BaseItemDto? item,
      List<DownloadStub>? orderedChildItems,
      String? viewId}) {
    String? json;
    if (type == DownloadItemType.image) {
      // Images do not have any attributes we might want to update
      return null;
    }
    if (item != null) {
      if (baseItemType != BaseItemDtoType.fromItem(item) || baseItem == null) {
        throw "Could not update $name - incompatible new item $item";
      }
      if (item.id != id) {
        throw "Could not update $name - incompatible new item $item";
      }
      // Not all BaseItemDto are requested with mediasources or childcount.  Do not
      // overwrite with null if the new item does not have them.
      item.mediaSources ??= baseItem?.mediaSources;
      item.childCount ??= baseItem?.childCount;
    }
    assert(item == null ||
        item.mediaSources == null ||
        item.mediaSources!.isNotEmpty);
    var orderedChildren = orderedChildItems?.map((e) => e.isarId).toList();
    if (viewId == null || viewId == this.viewId) {
      if (item == null || baseItem!.mostlyEqual(item)) {
        var equal = const DeepCollectionEquality().equals;
        if (equal(orderedChildren, this.orderedChildren)) {
          return null;
        }
      }
    }
    if (item != null) {
      json = jsonEncode(item.toJson());
    }
    return DownloadItem(
      baseIndexNumber: item?.indexNumber ?? baseIndexNumber,
      baseItemType: baseItemType,
      id: id,
      isarId: isarId,
      jsonItem: json ?? jsonItem,
      name: item?.name ?? name,
      orderedChildren: orderedChildren ?? this.orderedChildren,
      parentIndexNumber: item?.parentIndexNumber ?? parentIndexNumber,
      path: path,
      state: state,
      type: type,
      viewId: viewId ?? this.viewId,
      userTranscodingProfile: userTranscodingProfile,
      syncTranscodingProfile: syncTranscodingProfile,
      fileTranscodingProfile: fileTranscodingProfile,
    );
  }
}

/// The primary type of a DownloadItem.
/// Enumerated by Isar, do not modify order or delete existing entries.
enum DownloadItemType {
  collection(true, false),
  song(true, true),
  image(true, true),
  anchor(false, false),
  finampCollection(false, false);

  const DownloadItemType(this.requiresItem, this.hasFiles);

  final bool requiresItem;
  final bool hasFiles;
}

/// The state of a DownloadItem's files and download task.
/// Obtain via downloadsService stateProvider.
/// Enumerated by Isar, do not modify order or delete existing entries.
enum DownloadItemState {
  notDownloaded,
  downloading,
  failed,
  complete,
  enqueued,
  syncFailed,
  needsRedownload,
  needsRedownloadComplete;

  bool get isFinal {
    switch (this) {
      case DownloadItemState.notDownloaded:
      case DownloadItemState.downloading:
      case DownloadItemState.enqueued:
        return false;
      case DownloadItemState.failed:
      case DownloadItemState.complete:
      case DownloadItemState.syncFailed:
      case DownloadItemState.needsRedownload:
      case DownloadItemState.needsRedownloadComplete:
        return true;
    }
  }

  bool get isComplete {
    switch (this) {
      case DownloadItemState.notDownloaded:
      case DownloadItemState.downloading:
      case DownloadItemState.enqueued:
      case DownloadItemState.syncFailed:
      case DownloadItemState.needsRedownload:
      case DownloadItemState.failed:
        return false;
      case DownloadItemState.complete:
      case DownloadItemState.needsRedownloadComplete:
        return true;
    }
  }

  static DownloadItemState fromTaskStatus(TaskStatus status) {
    assert(status != TaskStatus.paused);
    return switch (status) {
      // DownloadItemState.enqueued should only be reachable via _initiateDownload
      // or background_downloader listener to ensure item is ready to download
      TaskStatus.enqueued => DownloadItemState.downloading,
      TaskStatus.running => DownloadItemState.downloading,
      TaskStatus.complete => DownloadItemState.complete,
      TaskStatus.failed => DownloadItemState.failed,
      TaskStatus.canceled => DownloadItemState.notDownloaded,
      // Put paused items back in queue to be restarted
      TaskStatus.paused => DownloadItemState.enqueued,
      TaskStatus.notFound => DownloadItemState.failed,
      TaskStatus.waitingToRetry => DownloadItemState.downloading,
    };
  }
}

/// The status of a download, as used to determine download button state.
/// Obtain via downloadsService statusProvider.
enum DownloadItemStatus {
  notNeeded(false, false, false),
  incidental(false, false, true),
  incidentalOutdated(false, true, true),
  required(true, false, false),
  requiredOutdated(true, true, false);

  const DownloadItemStatus(this.isRequired, this.outdated, this.isIncidental);

  final bool isRequired;
  final bool outdated;
  final bool isIncidental;
}

/// The type of a BaseItemDto as determined from its type field.
/// Enumerated by Isar, do not modify order or delete existing entries
enum BaseItemDtoType {
  unknown(null, false),
  album("MusicAlbum", false),
  artist("MusicArtist", true),
  playlist("Playlist", true),
  genre("MusicGenre", true),
  song("Audio", false),
  library("CollectionFolder", true),
  folder("Folder", false),
  musicVideo("MusicVideo", false);

  const BaseItemDtoType(this.idString, this.expectChanges);

  final String? idString;
  final bool expectChanges;

  static BaseItemDtoType fromItem(BaseItemDto item) {
    switch (item.type) {
      case "Audio":
        return song;
      case "MusicAlbum":
        return album;
      case "MusicArtist":
        return artist;
      case "MusicGenre":
        return genre;
      case "Playlist":
        return playlist;
      case "CollectionFolder":
        return library;
      case "Folder":
        return song;
      case "MusicVideo":
        return song;
      default:
        throw "Unknown baseItemDto type ${item.type}";
    }
  }
}

@HiveType(typeId: 43)
class OfflineListen {
  OfflineListen({
    required this.timestamp,
    required this.userId,
    required this.itemId,
    required this.name,
    this.artist,
    this.album,
    this.trackMbid,
  });

  /// The stop timestamp of the listen, measured in seconds since the epoch.
  @HiveField(0)
  int timestamp;

  @HiveField(1)
  String userId;

  @HiveField(2)
  String itemId;

  @HiveField(3)
  String name;

  @HiveField(4)
  String? artist;

  @HiveField(5)
  String? album;

  // The MusicBrainz ID of the track, if available.
  @HiveField(6)
  String? trackMbid;
}

@HiveType(typeId: 50)
enum FinampPlaybackOrder {
  @HiveField(0)
  shuffled,
  @HiveField(1)
  linear;
}

@HiveType(typeId: 51)
enum FinampLoopMode {
  @HiveField(0)
  none,
  @HiveField(1)
  one,
  @HiveField(2)
  all;
}

@HiveType(typeId: 52)
enum QueueItemSourceType {
  @HiveField(0)
  album,
  @HiveField(1)
  playlist,
  @HiveField(2)
  songMix,
  @HiveField(3)
  artistMix,
  @HiveField(4)
  albumMix,
  @HiveField(5)
  favorites,
  @HiveField(6)
  allSongs,
  @HiveField(7)
  filteredList,
  @HiveField(8)
  genre,
  @HiveField(9)
  artist,
  @HiveField(10)
  nextUp,
  @HiveField(11)
  nextUpAlbum,
  @HiveField(12)
  nextUpPlaylist,
  @HiveField(13)
  nextUpArtist,
  @HiveField(14)
  formerNextUp,
  @HiveField(15)
  downloads,
  @HiveField(16)
  queue,
  @HiveField(17)
  unknown,
  @HiveField(18)
  genreMix;
}

@HiveType(typeId: 53)
enum QueueItemQueueType {
  @HiveField(0)
  previousTracks,
  @HiveField(1)
  currentTrack,
  @HiveField(2)
  nextUp,
  @HiveField(3)
  queue;
}

@HiveType(typeId: 54)
class QueueItemSource {
  QueueItemSource({
    required this.type,
    required this.name,
    required this.id,
    this.item,
    this.contextLufs,
  });

  @HiveField(0)
  QueueItemSourceType type;

  @HiveField(1)
  QueueItemSourceName name;

  @HiveField(2)
  String id;

  @HiveField(3)
  BaseItemDto? item;

  @HiveField(4)
  double? contextLufs;
}

@HiveType(typeId: 55)
enum QueueItemSourceNameType {
  @HiveField(0)
  preTranslated,
  @HiveField(1)
  yourLikes,
  @HiveField(2)
  shuffleAll,
  @HiveField(3)
  mix,
  @HiveField(4)
  instantMix,
  @HiveField(5)
  nextUp,
  @HiveField(6)
  tracksFormerNextUp,
  @HiveField(7)
  savedQueue,
  @HiveField(8)
  queue,
}

@HiveType(typeId: 56)
class QueueItemSourceName {
  const QueueItemSourceName({
    required this.type,
    this.pretranslatedName,
    this.localizationParameter, // used if only part of the name is translated
  });

  @HiveField(0)
  final QueueItemSourceNameType type;
  @HiveField(1)
  final String? pretranslatedName;
  @HiveField(2)
  final String? localizationParameter;

  getLocalized(BuildContext context) {
    switch (type) {
      case QueueItemSourceNameType.preTranslated:
        return pretranslatedName ?? "";
      case QueueItemSourceNameType.yourLikes:
        return AppLocalizations.of(context)!.yourLikes;
      case QueueItemSourceNameType.shuffleAll:
        return AppLocalizations.of(context)!.shuffleAllQueueSource;
      case QueueItemSourceNameType.mix:
        return AppLocalizations.of(context)!.mix(localizationParameter ?? "");
      case QueueItemSourceNameType.instantMix:
        return AppLocalizations.of(context)!.instantMix;
      case QueueItemSourceNameType.nextUp:
        return AppLocalizations.of(context)!.nextUp;
      case QueueItemSourceNameType.tracksFormerNextUp:
        return AppLocalizations.of(context)!.tracksFormerNextUp;
      case QueueItemSourceNameType.savedQueue:
        return AppLocalizations.of(context)!.savedQueue;
      case QueueItemSourceNameType.queue:
        return AppLocalizations.of(context)!.queue;
    }
  }
}

@HiveType(typeId: 57)
class FinampQueueItem {
  FinampQueueItem({
    required this.item,
    required this.source,
    this.type = QueueItemQueueType.queue,
  }) {
    id = const Uuid().v4();
  }

  @HiveField(0)
  late String id;

  @HiveField(1)
  MediaItem item;

  @HiveField(2)
  QueueItemSource source;

  @HiveField(3)
  QueueItemQueueType type;

  BaseItemDto? get baseItem {
    return (item.extras?["itemJson"] != null)
        ? BaseItemDto.fromJson(item.extras!["itemJson"] as Map<String, dynamic>)
        : null;
  }
}

@HiveType(typeId: 58)
class FinampQueueOrder {
  FinampQueueOrder({
    required this.items,
    required this.originalSource,
    required this.linearOrder,
    required this.shuffledOrder,
  }) {
    id = const Uuid().v4();
  }

  @HiveField(0)
  List<FinampQueueItem> items;

  @HiveField(1)
  QueueItemSource originalSource;

  /// The linear order of the items in the queue. Used when shuffle is disabled.
  /// The integers at index x contains the index of the item within [items] at queue position x.
  @HiveField(2)
  List<int> linearOrder;

  /// The shuffled order of the items in the queue. Used when shuffle is enabled.
  /// The integers at index x contains the index of the item within [items] at queue position x.
  @HiveField(3)
  List<int> shuffledOrder;

  @HiveField(4)
  late String id;
}

@HiveType(typeId: 59)
class FinampQueueInfo {
  FinampQueueInfo({
    required this.id,
    required this.previousTracks,
    required this.currentTrack,
    required this.nextUp,
    required this.queue,
    required this.source,
    required this.saveState,
  });

  @HiveField(0)
  List<FinampQueueItem> previousTracks;

  @HiveField(1)
  FinampQueueItem? currentTrack;

  @HiveField(2)
  List<FinampQueueItem> nextUp;

  @HiveField(3)
  List<FinampQueueItem> queue;

  @HiveField(4)
  QueueItemSource source;

  @HiveField(5)
  SavedQueueState saveState;

  @HiveField(6)
  String id;
}

@HiveType(typeId: 60)
class FinampHistoryItem {
  FinampHistoryItem({
    required this.item,
    required this.startTime,
    this.endTime,
  });

  @HiveField(0)
  FinampQueueItem item;

  @HiveField(1)
  DateTime startTime;

  @HiveField(2)
  DateTime? endTime;
}

@HiveType(typeId: 61)
class FinampStorableQueueInfo {
  FinampStorableQueueInfo({
    required this.previousTracks,
    required this.currentTrack,
    required this.currentTrackSeek,
    required this.nextUp,
    required this.queue,
    required this.creation,
    required this.source,
  });

  FinampStorableQueueInfo.fromQueueInfo(FinampQueueInfo info, int? seek)
      : previousTracks = info.previousTracks
            .map<String>((track) => track.item.extras?["itemJson"]["Id"])
            .toList(),
        currentTrack = info.currentTrack?.item.extras?["itemJson"]["Id"],
        currentTrackSeek = seek,
        nextUp = info.nextUp
            .map<String>((track) => track.item.extras?["itemJson"]["Id"])
            .toList(),
        queue = info.queue
            .map<String>((track) => track.item.extras?["itemJson"]["Id"])
            .toList(),
        creation = DateTime.now().millisecondsSinceEpoch,
        source = info.source;

  @HiveField(0)
  List<String> previousTracks;

  @HiveField(1)
  String? currentTrack;

  @HiveField(2)
  int? currentTrackSeek;

  @HiveField(3)
  List<String> nextUp;

  @HiveField(4)
  List<String> queue;

  @HiveField(5)
  // timestamp, milliseconds since epoch
  int creation;

  @HiveField(6)
  QueueItemSource? source;

  @override
  String toString() {
    return "previous:$previousTracks current:$currentTrack seek:$currentTrackSeek next:$nextUp queue:$queue";
  }

  int get songCount {
    return previousTracks.length +
        ((currentTrack == null) ? 0 : 1) +
        nextUp.length +
        queue.length;
  }
}

@HiveType(typeId: 62)
enum SavedQueueState {
  @HiveField(0)
  preInit,
  @HiveField(1)
  init,
  @HiveField(2)
  loading,
  @HiveField(3)
  saving,
  @HiveField(4)
  failed,
  @HiveField(5)
  pendingSave,
}

@HiveType(typeId: 63)

/// Describes which mode will be used for loudness normalization.
enum ReplayGainMode {
  /// Use track LUFS if playing unrelated tracks, use album LUFS if playing albums
  @HiveField(0)
  hybrid,

  /// Use track LUFS regardless of context
  @HiveField(1)
  trackOnly,

  /// Only normalize if playing albums
  @HiveField(2)
  albumOnly,
}

@HiveType(typeId: 64)
enum DownloadLocationType {
  @HiveField(0)
  internalDocuments(false, false, BaseDirectory.applicationDocuments),
  @HiveField(1)
  internalSupport(false, false, BaseDirectory.applicationSupport),
  @HiveField(2)
  external(true, false, BaseDirectory.root),
  @HiveField(3)
  custom(true, true, BaseDirectory.root),
  @HiveField(4)
  none(false, false, BaseDirectory.root),
  @HiveField(5)
  migrated(true, false, BaseDirectory.root),
  @HiveField(6)
  cache(false, false, BaseDirectory.root);

  const DownloadLocationType(
      this.needsPath, this.useHumanReadableNames, this.baseDirectory);

  /// true if the download path is stored, false if it is calculated
  final bool needsPath;
  final bool useHumanReadableNames;
  final BaseDirectory baseDirectory;
}

@HiveType(typeId: 65)
enum FinampTranscodingCodec {
  @HiveField(0)
  aac("aac", true, 1.2),
  @HiveField(1)
  mp3("mp3", true, 1.0),
  @HiveField(2)
  opus("ogg", false, 2.0),
  @HiveField(3)
  // Container is null to fall back to real original container per song
  original(null, true, 99999999);

  const FinampTranscodingCodec(
      this.container, this.iosCompatible, this.quality);

  /// The container to use for the given codec
  final String? container;

  final bool iosCompatible;

  /// Allowed codecs with higher quality*bitrate are prioritized
  final double quality;
}

@embedded
class DownloadProfile {
  DownloadProfile({
    FinampTranscodingCodec? transcodeCodec,
    int? bitrate,
    this.downloadLocationId,
  }) {
    codec = transcodeCodec ??
        (Platform.isIOS || Platform.isMacOS
            ? FinampTranscodingCodec.aac
            : FinampTranscodingCodec.opus);
    stereoBitrate =
        bitrate ?? (Platform.isIOS || Platform.isMacOS ? 256000 : 128000);
  }

  /// The codec to use for the given transcoding job
  @Enumerated(EnumType.ordinal)
  late FinampTranscodingCodec codec;

  /// The bitrate of the file, in bits per second (i.e. 320000 for 320kbps).
  /// This bitrate is used for stereo, use [bitrateChannels] to get a
  /// channel-dependent bitrate.  Should be ignored if codec is original.
  late int stereoBitrate;

  String? downloadLocationId;

  /// [bitrate], but multiplied to handle multiple channels. The current
  /// implementation returns the unmodified bitrate if [channels] is 2 or below
  /// (stereo/mono), doubles it if under 6, and triples it otherwise. This
  /// *should* handle the 5.1/7.1 case, apologies if you're reading this after
  /// wondering why your cinema-grade ∞-channel song sounds terrible when
  /// transcoded.
  int bitrateChannels(int channels) {
    // If stereo/mono, return the base bitrate
    if (channels <= 2) {
      return stereoBitrate;
    }

    // If 5.1, return the bitrate doubled
    if (channels <= 6) {
      return stereoBitrate * 2;
    }

    // Otherwise, triple the bitrate
    return stereoBitrate * 3;
  }

  @ignore
  String get bitrateKbps => "${stereoBitrate ~/ 1000}kbps";

  @ignore
  double get quality => codec == FinampTranscodingCodec.original
      ? 9999999999999
      : codec.quality * stereoBitrate;

  @override
  bool operator ==(Object other) {
    return other is DownloadProfile &&
        (codec == FinampTranscodingCodec.original ||
            other.stereoBitrate == stereoBitrate) &&
        other.codec == codec &&
        other.downloadLocationId == downloadLocationId;
  }

  @override
  @ignore
  int get hashCode => Object.hash(
      codec == FinampTranscodingCodec.original ? 0 : stereoBitrate,
      codec,
      downloadLocationId);
}

@HiveType(typeId: 66)
enum TranscodeDownloadsSetting {
  @HiveField(0)
  always,
  @HiveField(1)
  never,
  @HiveField(2)
  ask;
}<|MERGE_RESOLUTION|>--- conflicted
+++ resolved
@@ -91,17 +91,14 @@
 const _shouldTranscodeDownloadsDefault = TranscodeDownloadsSetting.never;
 const _shouldRedownloadTranscodesDefault = false;
 const _defaultResyncOnStartup = true;
-<<<<<<< HEAD
 const _fixedGridTileSizeDefault = 150;
 const _defaultSplitScreenPlayerWidth = 400.0;
-=======
 const _enableVibration = true;
 const _prioritizeCoverFactor = 8.0;
 const _suppressPlayerPadding = false;
 const _hideQueueButton = false;
 const _reportQueueToServerDefault = false;
 const _periodicPlaybackSessionUpdateFrequencySecondsDefault = 150;
->>>>>>> 91e3e145
 
 @HiveType(typeId: 28)
 class FinampSettings {
@@ -159,19 +156,16 @@
     this.shouldTranscodeDownloads = _shouldTranscodeDownloadsDefault,
     this.shouldRedownloadTranscodes = _shouldRedownloadTranscodesDefault,
     this.swipeInsertQueueNext = _swipeInsertQueueNext,
-<<<<<<< HEAD
     this.useFixedSizeGridTiles = false,
     this.fixedGridTileSize = _fixedGridTileSizeDefault,
     this.allowSplitScreen = true,
     this.splitScreenPlayerWidth = _defaultSplitScreenPlayerWidth,
-=======
     this.enableVibration = _enableVibration,
     this.prioritizeCoverFactor = _prioritizeCoverFactor,
     this.suppressPlayerPadding = _suppressPlayerPadding,
     this.hideQueueButton = _hideQueueButton,
     this.reportQueueToServer = _reportQueueToServerDefault,
     this.periodicPlaybackSessionUpdateFrequencySeconds = _periodicPlaybackSessionUpdateFrequencySecondsDefault,
->>>>>>> 91e3e145
   });
 
   @HiveField(0, defaultValue: _isOfflineDefault)
@@ -330,22 +324,6 @@
   @HiveField(46, defaultValue: _shouldRedownloadTranscodesDefault)
   bool shouldRedownloadTranscodes;
 
-<<<<<<< HEAD
-  @HiveField(47, defaultValue: null)
-  String? defaultDownloadLocation;
-
-  @HiveField(48, defaultValue: false)
-  bool useFixedSizeGridTiles;
-
-  @HiveField(49, defaultValue: _fixedGridTileSizeDefault)
-  int fixedGridTileSize;
-
-  @HiveField(50, defaultValue: true)
-  bool allowSplitScreen;
-
-  @HiveField(51, defaultValue: _defaultSplitScreenPlayerWidth)
-  double splitScreenPlayerWidth;
-=======
   @HiveField(47, defaultValue: _enableVibration)
   bool enableVibration;
 
@@ -369,7 +347,21 @@
 
   @HiveField(54, defaultValue: _showArtistsTopSongs)
   bool showArtistsTopSongs = _showArtistsTopSongs;
->>>>>>> 91e3e145
+
+  @HiveField(55, defaultValue: null)
+  String? defaultDownloadLocation;
+
+  @HiveField(56, defaultValue: false)
+  bool useFixedSizeGridTiles;
+
+  @HiveField(57, defaultValue: _fixedGridTileSizeDefault)
+  int fixedGridTileSize;
+
+  @HiveField(58, defaultValue: true)
+  bool allowSplitScreen;
+
+  @HiveField(59, defaultValue: _defaultSplitScreenPlayerWidth)
+  double splitScreenPlayerWidth;
 
   static Future<FinampSettings> create() async {
     final downloadLocation = await DownloadLocation.create(
