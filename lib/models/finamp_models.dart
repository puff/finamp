import 'dart:convert';
import 'dart:io';

import 'package:audio_service/audio_service.dart';
import 'package:background_downloader/background_downloader.dart';
import 'package:collection/collection.dart';
import 'package:flutter/material.dart';
import 'package:flutter_gen/gen_l10n/app_localizations.dart';
import 'package:hive/hive.dart';
import 'package:isar/isar.dart';
import 'package:json_annotation/json_annotation.dart';
import 'package:path/path.dart' as path_helper;
import 'package:path_provider/path_provider.dart';
import 'package:uuid/uuid.dart';

import '../services/finamp_settings_helper.dart';
import 'jellyfin_models.dart';

part 'finamp_models.g.dart';

@HiveType(typeId: 8)
@collection
class FinampUser {
  FinampUser({
    required this.id,
    required this.baseUrl,
    required this.accessToken,
    required this.serverId,
    this.currentViewId,
    this.views = const {},
  });

  @HiveField(0)
  String id;
  @HiveField(1)
  String baseUrl;
  @HiveField(2)
  String accessToken;
  @HiveField(3)
  String serverId;
  @HiveField(4)
  String? currentViewId;
  @ignore
  @HiveField(5)
  Map<String, BaseItemDto> views;

  // We only need 1 user, the current user
  final Id isarId = 0;
  String get isarViews => jsonEncode(views);
  set isarViews(String json) =>
      views = (jsonDecode(json) as Map<String, dynamic>)
          .map((k, v) => MapEntry(k, BaseItemDto.fromJson(v)));

  @ignore
  BaseItemDto? get currentView => views[currentViewId];
}

// These consts are so that we can easily keep the same default for
// FinampSettings's constructor and Hive's defaultValue.
const _isOfflineDefault = false;
const _shouldTranscodeDefault = false;
const _transcodeBitrateDefault = 320000;
const _androidStopForegroundOnPauseDefault = false;
const _isFavouriteDefault = false;
const _songShuffleItemCountDefault = 250;
const _replayGainActiveDefault = true;
// 3/4 volume in dB. In my testing, most tracks were louder than the default target
// of -14.0 LUFS, so the gain rarely needed to be increased. -5.0 gives us a bit of
// headroom in case we need to boost a track (since volume can't go above 1.0),
// without reducing the volume too much.
const _replayGainIOSBaseGainDefault = -5.0;
const _replayGainTargetLufsDefault = -14.0;
const _replayGainNormalizationFactorDefault = 1.0;
const _replayGainModeDefault = ReplayGainMode.hybrid;
const _contentViewType = ContentViewType.list;
const _contentGridViewCrossAxisCountPortrait = 2;
const _contentGridViewCrossAxisCountLandscape = 3;
const _showTextOnGridView = true;
const _sleepTimerSeconds = 1800; // 30 Minutes
const _useCoverAsBackground = true;
const _playerScreenCoverMinimumPadding = 1.5;
const _hideSongArtistsIfSameAsAlbumArtists = true;
const _showArtistsTopSongs = true;
const _disableGesture = false;
const _showFastScroller = true;
const _bufferDurationSeconds = 600;
const _tabOrder = TabContentType.values;
const _swipeInsertQueueNext = true;
const _defaultLoopMode = FinampLoopMode.none;
const _autoLoadLastQueueOnStartup = true;
const _shouldTranscodeDownloadsDefault = TranscodeDownloadsSetting.never;
const _shouldRedownloadTranscodesDefault = false;
const _defaultResyncOnStartup = true;
const _enableVibration = true;
const _prioritizeCoverFactor = 8.0;
const _suppressPlayerPadding = false;
const _hideQueueButton = false;
const _reportQueueToServerDefault = false;
const _periodicPlaybackSessionUpdateFrequencySecondsDefault = 150;

@HiveType(typeId: 28)
class FinampSettings {
  FinampSettings({
    this.isOffline = _isOfflineDefault,
    this.shouldTranscode = _shouldTranscodeDefault,
    this.transcodeBitrate = _transcodeBitrateDefault,
    // downloadLocations is required since the other values can be created with
    // default values. create() is used to return a FinampSettings with
    // downloadLocations.
    required this.downloadLocations,
    this.androidStopForegroundOnPause = _androidStopForegroundOnPauseDefault,
    required this.showTabs,
    this.onlyShowFavourite = _isFavouriteDefault,
    this.sortBy = SortBy.sortName,
    this.sortOrder = SortOrder.ascending,
    this.songShuffleItemCount = _songShuffleItemCountDefault,
    this.replayGainActive = _replayGainActiveDefault,
    this.replayGainIOSBaseGain = _replayGainIOSBaseGainDefault,
    this.replayGainTargetLufs = _replayGainTargetLufsDefault,
    this.replayGainNormalizationFactor = _replayGainNormalizationFactorDefault,
    this.replayGainMode = _replayGainModeDefault,
    this.contentViewType = _contentViewType,
    this.contentGridViewCrossAxisCountPortrait =
        _contentGridViewCrossAxisCountPortrait,
    this.contentGridViewCrossAxisCountLandscape =
        _contentGridViewCrossAxisCountLandscape,
    this.showTextOnGridView = _showTextOnGridView,
    this.sleepTimerSeconds = _sleepTimerSeconds,
    required this.downloadLocationsMap,
    this.useCoverAsBackground = _useCoverAsBackground,
    this.playerScreenCoverMinimumPadding = _playerScreenCoverMinimumPadding,
    this.hideSongArtistsIfSameAsAlbumArtists =
        _hideSongArtistsIfSameAsAlbumArtists,
    this.showArtistsTopSongs = _showArtistsTopSongs,
    this.bufferDurationSeconds = _bufferDurationSeconds,
    required this.tabSortBy,
    required this.tabSortOrder,
    this.loopMode = _defaultLoopMode,
    this.tabOrder = _tabOrder,
    this.autoloadLastQueueOnStartup = _autoLoadLastQueueOnStartup,
    this.hasCompletedBlurhashImageMigration = true,
    this.hasCompletedBlurhashImageMigrationIdFix = true,
    this.hasCompleteddownloadsServiceMigration = true,
    this.requireWifiForDownloads = false,
    this.onlyShowFullyDownloaded = false,
    this.showDownloadsWithUnknownLibrary = true,
    this.maxConcurrentDownloads = 10,
    this.downloadWorkers = 5,
    this.resyncOnStartup = _defaultResyncOnStartup,
    this.preferQuickSyncs = true,
    this.hasCompletedIsarUserMigration = true,
    this.downloadTranscodingCodec,
    this.downloadTranscodeBitrate,
    this.shouldTranscodeDownloads = _shouldTranscodeDownloadsDefault,
    this.shouldRedownloadTranscodes = _shouldRedownloadTranscodesDefault,
    this.swipeInsertQueueNext = _swipeInsertQueueNext,
    this.enableVibration = _enableVibration,
    this.prioritizeCoverFactor = _prioritizeCoverFactor,
    this.suppressPlayerPadding = _suppressPlayerPadding,
    this.hideQueueButton = _hideQueueButton,
    this.reportQueueToServer = _reportQueueToServerDefault,
    this.periodicPlaybackSessionUpdateFrequencySeconds = _periodicPlaybackSessionUpdateFrequencySecondsDefault,
  });

  @HiveField(0, defaultValue: _isOfflineDefault)
  bool isOffline;
  @HiveField(1, defaultValue: _shouldTranscodeDefault)
  bool shouldTranscode;
  @HiveField(2, defaultValue: _transcodeBitrateDefault)
  int transcodeBitrate;

  @Deprecated("Use downloadedLocationsMap instead")
  @HiveField(3)
  List<DownloadLocation> downloadLocations;

  @HiveField(4, defaultValue: _androidStopForegroundOnPauseDefault)
  bool androidStopForegroundOnPause;
  @HiveField(5)
  Map<TabContentType, bool> showTabs;

  /// Used to remember if the user has set their music screen to favourites
  /// mode.
  @HiveField(6, defaultValue: _isFavouriteDefault)
  bool onlyShowFavourite;

  /// Current sort by setting.
  @Deprecated("Use per-tab sort by instead")
  @HiveField(7)
  SortBy sortBy;

  /// Current sort order setting.
  @Deprecated("Use per-tab sort order instead")
  @HiveField(8)
  SortOrder sortOrder;

  /// Amount of songs to get when shuffling songs.
  @HiveField(9, defaultValue: _songShuffleItemCountDefault)
  int songShuffleItemCount;

  /// The content view type used by the music screen.
  @HiveField(10, defaultValue: _contentViewType)
  ContentViewType contentViewType;

  /// Amount of grid tiles to use per-row when portrait.
  @HiveField(11, defaultValue: _contentGridViewCrossAxisCountPortrait)
  int contentGridViewCrossAxisCountPortrait;

  /// Amount of grid tiles to use per-row when landscape.
  @HiveField(12, defaultValue: _contentGridViewCrossAxisCountLandscape)
  int contentGridViewCrossAxisCountLandscape;

  /// Whether or not to show the text (title, artist etc) on the grid music
  /// screen.
  @HiveField(13, defaultValue: _showTextOnGridView)
  bool showTextOnGridView = _showTextOnGridView;

  /// The number of seconds to wait in a sleep timer. This is so that the app
  /// can remember the last duration. I'd use a Duration type here but Hive
  /// doesn't come with an adapter for it by default.
  @HiveField(14, defaultValue: _sleepTimerSeconds)
  int sleepTimerSeconds;

  @HiveField(15, defaultValue: {})
  Map<String, DownloadLocation> downloadLocationsMap;

  /// Whether or not to use blurred cover art as background on player screen.
  @HiveField(16, defaultValue: _useCoverAsBackground)
  bool useCoverAsBackground = _useCoverAsBackground;

  @HiveField(17, defaultValue: _hideSongArtistsIfSameAsAlbumArtists)
  bool hideSongArtistsIfSameAsAlbumArtists =
      _hideSongArtistsIfSameAsAlbumArtists;

  @HiveField(18, defaultValue: _bufferDurationSeconds)
  int bufferDurationSeconds;

  @HiveField(19, defaultValue: _disableGesture)
  bool disableGesture = _disableGesture;

  @HiveField(20, defaultValue: {})
  Map<TabContentType, SortBy> tabSortBy;

  @HiveField(21, defaultValue: {})
  Map<TabContentType, SortOrder> tabSortOrder;

  @HiveField(22, defaultValue: _tabOrder)
  List<TabContentType> tabOrder;

  @HiveField(23, defaultValue: false)
  bool hasCompletedBlurhashImageMigration;

  @HiveField(24, defaultValue: false)
  bool hasCompletedBlurhashImageMigrationIdFix;

  @HiveField(25, defaultValue: _showFastScroller)
  bool showFastScroller = _showFastScroller;

  @HiveField(26, defaultValue: _swipeInsertQueueNext)
  bool swipeInsertQueueNext;

  @HiveField(27, defaultValue: _defaultLoopMode)
  FinampLoopMode loopMode;

  @HiveField(28, defaultValue: _autoLoadLastQueueOnStartup)
  bool autoloadLastQueueOnStartup;

  @HiveField(29, defaultValue: _replayGainActiveDefault)
  bool replayGainActive;

  @HiveField(30, defaultValue: _replayGainIOSBaseGainDefault)
  double replayGainIOSBaseGain;

  @HiveField(31, defaultValue: _replayGainTargetLufsDefault)
  double replayGainTargetLufs;

  @HiveField(32, defaultValue: _replayGainNormalizationFactorDefault)
  double replayGainNormalizationFactor;

  @HiveField(33, defaultValue: _replayGainModeDefault)
  ReplayGainMode replayGainMode;

  @HiveField(34, defaultValue: false)
  bool hasCompleteddownloadsServiceMigration;

  @HiveField(35, defaultValue: false)
  bool requireWifiForDownloads;

  @HiveField(36, defaultValue: false)
  bool onlyShowFullyDownloaded;

  @HiveField(37, defaultValue: true)
  bool showDownloadsWithUnknownLibrary;

  @HiveField(38, defaultValue: 10)
  int maxConcurrentDownloads;

  @HiveField(39, defaultValue: 5)
  int downloadWorkers;

  @HiveField(40, defaultValue: _defaultResyncOnStartup)
  bool resyncOnStartup;

  @HiveField(41, defaultValue: true)
  bool preferQuickSyncs;

  @HiveField(42, defaultValue: false)
  bool hasCompletedIsarUserMigration;

  @HiveField(43)
  FinampTranscodingCodec? downloadTranscodingCodec;

  @HiveField(44, defaultValue: _shouldTranscodeDownloadsDefault)
  TranscodeDownloadsSetting shouldTranscodeDownloads;

  @HiveField(45)
  int? downloadTranscodeBitrate;

  @HiveField(46, defaultValue: _shouldRedownloadTranscodesDefault)
  bool shouldRedownloadTranscodes;

  @HiveField(47, defaultValue: _enableVibration)
  bool enableVibration;

<<<<<<< HEAD
  @HiveField(48, defaultValue: _showArtistsTopSongs)
  bool showArtistsTopSongs = _showArtistsTopSongs;
=======
  @HiveField(48, defaultValue: _playerScreenCoverMinimumPadding)
  double playerScreenCoverMinimumPadding = _playerScreenCoverMinimumPadding;

  @HiveField(49, defaultValue: _prioritizeCoverFactor)
  double prioritizeCoverFactor;

  @HiveField(50, defaultValue: _suppressPlayerPadding)
  bool suppressPlayerPadding;

  @HiveField(51, defaultValue: _hideQueueButton)
  bool hideQueueButton;

  @HiveField(52, defaultValue: _reportQueueToServerDefault)
  bool reportQueueToServer;

  @HiveField(53, defaultValue: _periodicPlaybackSessionUpdateFrequencySecondsDefault)
  int periodicPlaybackSessionUpdateFrequencySeconds;
>>>>>>> cfd305da

  static Future<FinampSettings> create() async {
    final downloadLocation = await DownloadLocation.create(
      name: "Internal Storage",
      // TODO update backup exclusions on iOS and make sure support dir is covered
      // default download location moved to support dir based on existing comment
      baseDirectory: DownloadLocationType.internalSupport,
    );
    return FinampSettings(
      downloadLocations: [],
      // Create a map of TabContentType from TabContentType's values.
      showTabs: Map.fromEntries(
        TabContentType.values.map(
          (e) => MapEntry(e, true),
        ),
      ),
      downloadLocationsMap: {downloadLocation.id: downloadLocation},
      tabSortBy: {},
      tabSortOrder: {},
    );
  }

  DownloadProfile get downloadTranscodingProfile => DownloadProfile(
      transcodeCodec: downloadTranscodingCodec,
      bitrate: downloadTranscodeBitrate);

  /// Returns the DownloadLocation that is the internal song dir. This can
  /// technically throw a StateError, but that should never happen™.
  DownloadLocation get internalSongDir =>
      downloadLocationsMap.values.firstWhere((element) =>
          element.baseDirectory == DownloadLocationType.internalSupport);

  Duration get bufferDuration => Duration(seconds: bufferDurationSeconds);

  set bufferDuration(Duration duration) =>
      bufferDurationSeconds = duration.inSeconds;

  SortBy getTabSortBy(TabContentType tabType) {
    return tabSortBy[tabType] ?? SortBy.sortName;
  }

  SortOrder getSortOrder(TabContentType tabType) {
    return tabSortOrder[tabType] ?? SortOrder.ascending;
  }
}

/// Custom storage locations for storing music/images.
@HiveType(typeId: 31)
class DownloadLocation {
  DownloadLocation(
      {required this.name,
      required this.relativePath,
      required this.id,
      this.legacyUseHumanReadableNames,
      this.legacyDeletable,
      required this.baseDirectory}) {
    assert(baseDirectory.needsPath == (relativePath != null));
    assert(baseDirectory == DownloadLocationType.migrated ||
        (legacyUseHumanReadableNames == null && legacyDeletable == null));
    assert(baseDirectory != DownloadLocationType.migrated ||
        (legacyUseHumanReadableNames != null && legacyDeletable != null));
  }

  /// Human-readable name for the path (shown in settings)
  @HiveField(0)
  String name;

  /// The path. We store this as a string since it's easier to put into Hive.
  @HiveField(1)
  String? relativePath;

  /// If true, store songs using their actual names instead of Jellyfin item IDs.
  @Deprecated("This is here for migration.  Use useHumanReadableNames instead.")
  @HiveField(2)
  bool? legacyUseHumanReadableNames;

  bool get useHumanReadableNames => baseDirectory.useHumanReadableNames;
  bool get needsPermission => baseDirectory.needsPermission;

  /// If true, the user can delete this storage location. It's a bit of a hack,
  /// but the only undeletable location is the internal storage dir, so we can
  /// use this value to get the internal song dir.
  @HiveField(3)
  @Deprecated("This is here for migration.  Use baseDirectory instead.")
  bool? legacyDeletable;

  /// Unique ID for the DownloadLocation. If this DownloadLocation was created
  /// before 0.6, it will be "0", very temporarily until it is changed on
  /// startup.
  @HiveField(4, defaultValue: "0")
  String id;

  /// Base directory of DownloadLocation.  Used to calculate currentPath and
  /// to determine directory attributes.
  @HiveField(5, defaultValue: DownloadLocationType.migrated)
  DownloadLocationType baseDirectory;

  String? _currentPath;

  /// The current path to the location, updated during app startup
  String get currentPath => _currentPath!;

  /// Update currentPath to the latest value.  Run for every downloadLocation
  /// every time the app starts up.
  Future<void> updateCurrentPath() async {
    if (baseDirectory == DownloadLocationType.migrated) {
      if (!legacyDeletable!) {
        baseDirectory = DownloadLocationType.internalDocuments;
        relativePath = null;
        name = "Legacy Internal Storage";
      } else if (!legacyUseHumanReadableNames!) {
        baseDirectory = DownloadLocationType.external;
      } else {
        baseDirectory = DownloadLocationType.custom;
      }
      legacyDeletable = null;
      legacyUseHumanReadableNames = null;
    }
    switch (baseDirectory) {
      case DownloadLocationType.internalDocuments:
        _currentPath = (await getApplicationDocumentsDirectory()).path;
      case DownloadLocationType.internalSupport:
        _currentPath = (await getApplicationSupportDirectory()).path;
      case DownloadLocationType.external:
        _currentPath = relativePath!;
      case DownloadLocationType.custom:
        _currentPath = relativePath!;
      case _:
        throw StateError("Bad basedirectory");
    }
  }

  /// Initialises a new DownloadLocation. id will be a UUID.
  static Future<DownloadLocation> create({
    required String name,
    String? relativePath,
    required DownloadLocationType baseDirectory,
  }) async {
    var downloadLocation = DownloadLocation(
      name: name,
      relativePath: relativePath,
      baseDirectory: baseDirectory,
      id: const Uuid().v4(),
    );
    await downloadLocation.updateCurrentPath();
    return downloadLocation;
  }
}

/// Class used in AddDownloadLocationScreen. Basically just a DownloadLocation
/// with nullable values. Shouldn't be used for actually storing download
/// locations.
class NewDownloadLocation {
  NewDownloadLocation({
    this.name,
    this.path,
    required this.baseDirectory,
  });

  String? name;
  String? path;
  DownloadLocationType baseDirectory;
}

/// Supported tab types in MusicScreenTabView.
@HiveType(typeId: 36)
enum TabContentType {
  @HiveField(0)
  albums(BaseItemDtoType.album),
  @HiveField(1)
  artists(BaseItemDtoType.artist),
  @HiveField(2)
  playlists(BaseItemDtoType.playlist),
  @HiveField(3)
  genres(BaseItemDtoType.genre),
  @HiveField(4)
  songs(BaseItemDtoType.song);

  const TabContentType(this.itemType);

  final BaseItemDtoType itemType;

  /// Human-readable version of the [TabContentType]. For example, toString() on
  /// [TabContentType.songs], toString() would return "TabContentType.songs".
  /// With this function, the same input would return "Songs".
  @override
  @Deprecated("Use toLocalisedString when possible")
  String toString() => _humanReadableName(this);

  String toLocalisedString(BuildContext context) =>
      _humanReadableLocalisedName(this, context);

  String _humanReadableName(TabContentType tabContentType) {
    switch (tabContentType) {
      case TabContentType.songs:
        return "Songs";
      case TabContentType.albums:
        return "Albums";
      case TabContentType.artists:
        return "Artists";
      case TabContentType.genres:
        return "Genres";
      case TabContentType.playlists:
        return "Playlists";
    }
  }

  String _humanReadableLocalisedName(
      TabContentType tabContentType, BuildContext context) {
    switch (tabContentType) {
      case TabContentType.songs:
        return AppLocalizations.of(context)!.songs;
      case TabContentType.albums:
        return AppLocalizations.of(context)!.albums;
      case TabContentType.artists:
        return AppLocalizations.of(context)!.artists;
      case TabContentType.genres:
        return AppLocalizations.of(context)!.genres;
      case TabContentType.playlists:
        return AppLocalizations.of(context)!.playlists;
    }
  }
}

@HiveType(typeId: 39)
enum ContentViewType {
  @HiveField(0)
  list,
  @HiveField(1)
  grid;

  /// Human-readable version of this enum. I've written longer descriptions on
  /// enums like [TabContentType], and I can't be bothered to copy and paste it
  /// again.
  @override
  @Deprecated("Use toLocalisedString when possible")
  String toString() => _humanReadableName(this);

  String toLocalisedString(BuildContext context) =>
      _humanReadableLocalisedName(this, context);

  String _humanReadableName(ContentViewType contentViewType) {
    switch (contentViewType) {
      case ContentViewType.list:
        return "List";
      case ContentViewType.grid:
        return "Grid";
    }
  }

  String _humanReadableLocalisedName(
      ContentViewType contentViewType, BuildContext context) {
    switch (contentViewType) {
      case ContentViewType.list:
        return AppLocalizations.of(context)!.list;
      case ContentViewType.grid:
        return AppLocalizations.of(context)!.grid;
    }
  }
}

@HiveType(typeId: 3)
@JsonSerializable(
  explicitToJson: true,
  anyMap: true,
)
@Deprecated("Hive download schemas are only present to enable migration.")
class DownloadedSong {
  DownloadedSong({
    required this.song,
    required this.mediaSourceInfo,
    required this.downloadId,
    required this.requiredBy,
    required this.path,
    required this.useHumanReadableNames,
    required this.viewId,
    this.isPathRelative = true,
    required this.downloadLocationId,
  });

  /// The Jellyfin item for the song
  @HiveField(0)
  BaseItemDto song;

  /// The media source info for the song (used to get file format)
  @HiveField(1)
  MediaSourceInfo mediaSourceInfo;

  /// The download ID of the song (for FlutterDownloader)
  @HiveField(2)
  String downloadId;

  /// The list of parent item IDs the item is downloaded for. If this is 0, the
  /// song should be deleted.
  @HiveField(3)
  List<String> requiredBy;

  /// The path of the song file. if [isPathRelative] is true, this will be a
  /// relative path from the song's DownloadLocation.
  @HiveField(4)
  String path;

  /// Whether or not the file is stored with a human readable name. We need this
  /// when deleting downloads, as we need to check for empty folders when
  /// deleting files with human readable names.
  @HiveField(5)
  bool useHumanReadableNames;

  /// The view that this download is in. Used for sorting in offline mode.
  @HiveField(6)
  String viewId;

  /// Whether or not [path] is relative.
  @HiveField(7, defaultValue: false)
  bool isPathRelative;

  /// The ID of the DownloadLocation that holds this file. Will be null if made
  /// before 0.6.
  @HiveField(8)
  String? downloadLocationId;

  factory DownloadedSong.fromJson(Map<String, dynamic> json) =>
      _$DownloadedSongFromJson(json);

  Map<String, dynamic> toJson() => _$DownloadedSongToJson(this);
}

@HiveType(typeId: 4)
@Deprecated("Hive download schemas are only present to enable migration.")
class DownloadedParent {
  DownloadedParent({
    required this.item,
    required this.downloadedChildren,
    required this.viewId,
  });

  @HiveField(0)
  BaseItemDto item;
  @HiveField(1)
  Map<String, BaseItemDto> downloadedChildren;

  /// The view that this download is in. Used for sorting in offline mode.
  @HiveField(2)
  String viewId;
}

@HiveType(typeId: 40)
@Deprecated("Hive download schemas are only present to enable migration.")
class DownloadedImage {
  DownloadedImage({
    required this.id,
    required this.downloadId,
    required this.path,
    required this.requiredBy,
    required this.downloadLocationId,
  });

  /// The image ID
  @HiveField(0)
  String id;

  /// The download ID of the song (for FlutterDownloader)
  @HiveField(1)
  String downloadId;

  /// The relative path to the image file. To get the absolute path, use the
  /// file getter.
  @HiveField(2)
  String path;

  /// The list of item IDs that use this image. If this is empty, the image
  /// should be deleted.
  @HiveField(3)
  List<String> requiredBy;

  /// The ID of the DownloadLocation that holds this file.
  @HiveField(4)
  String downloadLocationId;

  /// Creates a new DownloadedImage. Does not actually handle downloading or
  /// anything. This is only really a thing since having to manually specify
  /// empty lists is a bit jank.
  static DownloadedImage create({
    required String id,
    required String downloadId,
    required String path,
    List<String>? requiredBy,
    required String downloadLocationId,
  }) =>
      DownloadedImage(
        id: id,
        downloadId: downloadId,
        path: path,
        requiredBy: requiredBy ?? [],
        downloadLocationId: downloadLocationId,
      );
}

/// A reference to a downloadable item with no state.  Can be freely created
/// from a BaseItemDto at any time.  DownloadStubs/DownloadItems are considered
/// equivalent if their types and ids match.
@JsonSerializable(
    fieldRename: FieldRename.pascal,
    explicitToJson: true,
    anyMap: true,
    constructor: "_build")
class DownloadStub {
  DownloadStub._build({
    required this.id,
    required this.type,
    required this.jsonItem,
    required this.isarId,
    required this.name,
    required this.baseItemType,
  }) {
    assert(
        _verifyEnums(), "$type $baseItemType ${baseItem?.toJson().toString()}");
  }

  bool _verifyEnums() {
    switch (type) {
      case DownloadItemType.collection:
        return baseItem != null &&
            BaseItemDtoType.fromItem(baseItem!) == baseItemType &&
            baseItemType != BaseItemDtoType.song &&
            baseItemType != BaseItemDtoType.unknown;
      case DownloadItemType.song:
        return baseItemType == BaseItemDtoType.song &&
            baseItem != null &&
            BaseItemDtoType.fromItem(baseItem!) == baseItemType;
      case DownloadItemType.image:
        return baseItem != null;
      case DownloadItemType.finampCollection:
        // TODO create an enum or somthing for this if more custom collections happen
        return baseItem == null &&
            baseItemType == BaseItemDtoType.unknown &&
            (id == "Favorites" ||
                id == "All Playlists" ||
                id == "5 Latest Albums");
      case DownloadItemType.anchor:
        return baseItem == null &&
            baseItemType == BaseItemDtoType.unknown &&
            id == "Anchor";
    }
  }

  factory DownloadStub.fromItem({
    required DownloadItemType type,
    required BaseItemDto item,
  }) {
    assert(type.requiresItem);
    assert(type != DownloadItemType.image ||
        (item.blurHash != null || item.imageId != null));
    String id = (type == DownloadItemType.image)
        ? item.blurHash ?? item.imageId!
        : item.id;
    return DownloadStub._build(
        id: id,
        isarId: getHash(id, type),
        jsonItem: jsonEncode(item.toJson()),
        type: type,
        name: (type == DownloadItemType.image)
            ? "Image for ${item.name}"
            : item.name ?? id,
        baseItemType: BaseItemDtoType.fromItem(item));
  }

  factory DownloadStub.fromId(
      {required String id,
      required DownloadItemType type,
      required String? name}) {
    assert(!type.requiresItem);
    return DownloadStub._build(
        id: id,
        isarId: getHash(id, type),
        jsonItem: null,
        type: type,
        name: name ?? "Unlocalized $id",
        baseItemType: BaseItemDtoType.unknown);
  }

  /// The integer iD used as a database key by Isar
  final Id isarId;

  /// The id string of the underlying BaseItemDto
  final String id;

  /// The name of the underlying BaseItemDto
  final String name;

  @Enumerated(EnumType.ordinal)
  final BaseItemDtoType baseItemType;

  @Enumerated(EnumType.ordinal)
  @Index()
  final DownloadItemType type;

  /// The baseItemDto as a JSON string for storage in isar.
  /// Use baseItem to retrieve.
  final String? jsonItem;

  @ignore
  BaseItemDto? get baseItem => _baseItemCached ??=
      ((jsonItem == null) ? null : BaseItemDto.fromJson(jsonDecode(jsonItem!)));
  @ignore
  BaseItemDto? _baseItemCached;

  /// FNV-1a 64bit hash algorithm optimized for Dart Strings
  /// Provided by Isar documentation
  /// Do not use directly, use getHash
  static int _fastHash(String string) {
    var hash = 0xcbf29ce484222325;

    var i = 0;
    while (i < string.length) {
      final codeUnit = string.codeUnitAt(i++);
      hash ^= codeUnit >> 8;
      hash *= 0x100000001b3;
      hash ^= codeUnit & 0xFF;
      hash *= 0x100000001b3;
    }

    return hash;
  }

  /// Calculate a DownloadStub's isarId
  static int getHash(String id, DownloadItemType type) {
    return _fastHash(type.name + id);
  }

  @override
  bool operator ==(Object other) {
    return other is DownloadStub && other.isarId == isarId;
  }

  @override
  @ignore
  int get hashCode => isarId;

  /// For use by downloadsService during database inserts.  Do not call directly.
  DownloadItem asItem(DownloadProfile? transcodingProfile) {
    return DownloadItem(
      id: id,
      type: type,
      jsonItem: jsonItem,
      isarId: isarId,
      name: name,
      state: DownloadItemState.notDownloaded,
      baseItemType: baseItemType,
      baseIndexNumber: baseItem?.indexNumber,
      parentIndexNumber: baseItem?.parentIndexNumber,
      orderedChildren: null,
      path: null,
      viewId: null,
      userTranscodingProfile: null,
      syncTranscodingProfile: transcodingProfile,
      fileTranscodingProfile: null,
    );
  }

  factory DownloadStub.fromJson(Map<String, dynamic> json) =>
      _$DownloadStubFromJson(json);
  Map<String, dynamic> toJson() => _$DownloadStubToJson(this);
}

/// Download metadata with state and file location information.  This should never
/// be built directly, and instead should be retrieved from Isar.
@collection
class DownloadItem extends DownloadStub {
  /// For use by Isar.  Do not call directly.
  DownloadItem(
      {required super.id,
      required super.type,
      required super.jsonItem,
      required super.isarId,
      required super.name,
      required super.baseItemType,
      required this.state,
      required this.baseIndexNumber,
      required this.parentIndexNumber,
      required this.orderedChildren,
      required this.path,
      required this.viewId,
      required this.userTranscodingProfile,
      required this.syncTranscodingProfile,
      required this.fileTranscodingProfile})
      : super._build() {
    assert(!(type == DownloadItemType.collection &&
            baseItemType == BaseItemDtoType.playlist) ||
        viewId == null);
  }

  final requires = IsarLinks<DownloadItem>();

  @Backlink(to: "requires")
  final requiredBy = IsarLinks<DownloadItem>();

  final info = IsarLinks<DownloadItem>();

  @Backlink(to: "info")
  final infoFor = IsarLinks<DownloadItem>();

  /// Do not update directly.  Use downloadsService _updateItemState.
  @Enumerated(EnumType.ordinal)
  @Index()
  DownloadItemState state;

  /// index numbers from backing BaseItemDto.  Used to order songs in albums.
  final int? baseIndexNumber;
  final int? parentIndexNumber;

  /// List of ordered isarIds of collection children.  This is used to order
  /// songs in playlists.
  List<int>? orderedChildren;

  /// The path to the downloads file, relative to the download location's currentPath.
  String? path;

  /// The id of the view/library containing this item.  Will be null for playlists
  /// and child elements with no non-playlist parents.
  String? viewId;

  DownloadProfile? userTranscodingProfile;
  DownloadProfile? syncTranscodingProfile;
  DownloadProfile? fileTranscodingProfile;

  @ignore
  DownloadLocation? get fileDownloadLocation => FinampSettingsHelper
      .finampSettings
      .downloadLocationsMap[fileTranscodingProfile?.downloadLocationId];

  @ignore
  DownloadLocation? get syncDownloadLocation => FinampSettingsHelper
      .finampSettings
      .downloadLocationsMap[syncTranscodingProfile?.downloadLocationId];

  @ignore
  File? get file {
    if (fileDownloadLocation == null || path == null) {
      return null;
    }

    return File(path_helper.join(fileDownloadLocation!.currentPath, path));
  }

  @override
  String toString() {
    return "$runtimeType ${type.name} '$name'";
  }

  /// Copy item with updated metadata.  Used inside _syncDownload, do not call elsewhere.
  DownloadItem? copyWith(
      {BaseItemDto? item,
      List<DownloadStub>? orderedChildItems,
      String? viewId}) {
    String? json;
    if (type == DownloadItemType.image) {
      // Images do not have any attributes we might want to update
      return null;
    }
    if (item != null) {
      if (baseItemType != BaseItemDtoType.fromItem(item) || baseItem == null) {
        throw "Could not update $name - incompatible new item $item";
      }
      if (item.id != id) {
        throw "Could not update $name - incompatible new item $item";
      }
      // Not all BaseItemDto are requested with mediasources or childcount.  Do not
      // overwrite with null if the new item does not have them.
      item.mediaSources ??= baseItem?.mediaSources;
      item.childCount ??= baseItem?.childCount;
    }
    assert(item == null ||
        item.mediaSources == null ||
        item.mediaSources!.isNotEmpty);
    var orderedChildren = orderedChildItems?.map((e) => e.isarId).toList();
    if (viewId == null || viewId == this.viewId) {
      if (item == null || baseItem!.mostlyEqual(item)) {
        var equal = const DeepCollectionEquality().equals;
        if (equal(orderedChildren, this.orderedChildren)) {
          return null;
        }
      }
    }
    if (item != null) {
      json = jsonEncode(item.toJson());
    }
    return DownloadItem(
      baseIndexNumber: item?.indexNumber ?? baseIndexNumber,
      baseItemType: baseItemType,
      id: id,
      isarId: isarId,
      jsonItem: json ?? jsonItem,
      name: item?.name ?? name,
      orderedChildren: orderedChildren ?? this.orderedChildren,
      parentIndexNumber: item?.parentIndexNumber ?? parentIndexNumber,
      path: path,
      state: state,
      type: type,
      viewId: viewId ?? this.viewId,
      userTranscodingProfile: userTranscodingProfile,
      syncTranscodingProfile: syncTranscodingProfile,
      fileTranscodingProfile: fileTranscodingProfile,
    );
  }
}

/// The primary type of a DownloadItem.
/// Enumerated by Isar, do not modify order or delete existing entries.
enum DownloadItemType {
  collection(true, false),
  song(true, true),
  image(true, true),
  anchor(false, false),
  finampCollection(false, false);

  const DownloadItemType(this.requiresItem, this.hasFiles);

  final bool requiresItem;
  final bool hasFiles;
}

/// The state of a DownloadItem's files and download task.
/// Obtain via downloadsService stateProvider.
/// Enumerated by Isar, do not modify order or delete existing entries.
enum DownloadItemState {
  notDownloaded,
  downloading,
  failed,
  complete,
  enqueued,
  syncFailed,
  needsRedownload,
  needsRedownloadComplete;

  bool get isFinal {
    switch (this) {
      case DownloadItemState.notDownloaded:
      case DownloadItemState.downloading:
      case DownloadItemState.enqueued:
        return false;
      case DownloadItemState.failed:
      case DownloadItemState.complete:
      case DownloadItemState.syncFailed:
      case DownloadItemState.needsRedownload:
      case DownloadItemState.needsRedownloadComplete:
        return true;
    }
  }

  bool get isComplete {
    switch (this) {
      case DownloadItemState.notDownloaded:
      case DownloadItemState.downloading:
      case DownloadItemState.enqueued:
      case DownloadItemState.syncFailed:
      case DownloadItemState.needsRedownload:
      case DownloadItemState.failed:
        return false;
      case DownloadItemState.complete:
      case DownloadItemState.needsRedownloadComplete:
        return true;
    }
  }

  static DownloadItemState fromTaskStatus(TaskStatus status) {
    assert(status != TaskStatus.paused);
    return switch (status) {
      // DownloadItemState.enqueued should only be reachable via _initiateDownload
      // or background_downloader listener to ensure item is ready to download
      TaskStatus.enqueued => DownloadItemState.downloading,
      TaskStatus.running => DownloadItemState.downloading,
      TaskStatus.complete => DownloadItemState.complete,
      TaskStatus.failed => DownloadItemState.failed,
      TaskStatus.canceled => DownloadItemState.notDownloaded,
      // Put paused items back in queue to be restarted
      TaskStatus.paused => DownloadItemState.enqueued,
      TaskStatus.notFound => DownloadItemState.failed,
      TaskStatus.waitingToRetry => DownloadItemState.downloading,
    };
  }
}

/// The status of a download, as used to determine download button state.
/// Obtain via downloadsService statusProvider.
enum DownloadItemStatus {
  notNeeded(false, false, false),
  incidental(false, false, true),
  incidentalOutdated(false, true, true),
  required(true, false, false),
  requiredOutdated(true, true, false);

  const DownloadItemStatus(this.isRequired, this.outdated, this.isIncidental);

  final bool isRequired;
  final bool outdated;
  final bool isIncidental;
}

/// The type of a BaseItemDto as determined from its type field.
/// Enumerated by Isar, do not modify order or delete existing entries
enum BaseItemDtoType {
  unknown(null, false),
  album("MusicAlbum", false),
  artist("MusicArtist", true),
  playlist("Playlist", true),
  genre("MusicGenre", true),
  song("Audio", false),
  library("CollectionFolder", true),
  folder("Folder", false),
  musicVideo("MusicVideo", false);

  const BaseItemDtoType(this.idString, this.expectChanges);

  final String? idString;
  final bool expectChanges;

  static BaseItemDtoType fromItem(BaseItemDto item) {
    switch (item.type) {
      case "Audio":
        return song;
      case "MusicAlbum":
        return album;
      case "MusicArtist":
        return artist;
      case "MusicGenre":
        return genre;
      case "Playlist":
        return playlist;
      case "CollectionFolder":
        return library;
      case "Folder":
        return song;
      case "MusicVideo":
        return song;
      default:
        throw "Unknown baseItemDto type ${item.type}";
    }
  }
}

@HiveType(typeId: 43)
class OfflineListen {
  OfflineListen({
    required this.timestamp,
    required this.userId,
    required this.itemId,
    required this.name,
    this.artist,
    this.album,
    this.trackMbid,
  });

  /// The stop timestamp of the listen, measured in seconds since the epoch.
  @HiveField(0)
  int timestamp;

  @HiveField(1)
  String userId;

  @HiveField(2)
  String itemId;

  @HiveField(3)
  String name;

  @HiveField(4)
  String? artist;

  @HiveField(5)
  String? album;

  // The MusicBrainz ID of the track, if available.
  @HiveField(6)
  String? trackMbid;
}

@HiveType(typeId: 50)
enum FinampPlaybackOrder {
  @HiveField(0)
  shuffled,
  @HiveField(1)
  linear;
}

@HiveType(typeId: 51)
enum FinampLoopMode {
  @HiveField(0)
  none,
  @HiveField(1)
  one,
  @HiveField(2)
  all;
}

@HiveType(typeId: 52)
enum QueueItemSourceType {
  @HiveField(0)
  album,
  @HiveField(1)
  playlist,
  @HiveField(2)
  songMix,
  @HiveField(3)
  artistMix,
  @HiveField(4)
  albumMix,
  @HiveField(5)
  favorites,
  @HiveField(6)
  allSongs,
  @HiveField(7)
  filteredList,
  @HiveField(8)
  genre,
  @HiveField(9)
  artist,
  @HiveField(10)
  nextUp,
  @HiveField(11)
  nextUpAlbum,
  @HiveField(12)
  nextUpPlaylist,
  @HiveField(13)
  nextUpArtist,
  @HiveField(14)
  formerNextUp,
  @HiveField(15)
  downloads,
  @HiveField(16)
  queue,
  @HiveField(17)
  unknown,
  @HiveField(18)
  genreMix;
}

@HiveType(typeId: 53)
enum QueueItemQueueType {
  @HiveField(0)
  previousTracks,
  @HiveField(1)
  currentTrack,
  @HiveField(2)
  nextUp,
  @HiveField(3)
  queue;
}

@HiveType(typeId: 54)
class QueueItemSource {
  QueueItemSource({
    required this.type,
    required this.name,
    required this.id,
    this.item,
    this.contextLufs,
  });

  @HiveField(0)
  QueueItemSourceType type;

  @HiveField(1)
  QueueItemSourceName name;

  @HiveField(2)
  String id;

  @HiveField(3)
  BaseItemDto? item;

  @HiveField(4)
  double? contextLufs;
}

@HiveType(typeId: 55)
enum QueueItemSourceNameType {
  @HiveField(0)
  preTranslated,
  @HiveField(1)
  yourLikes,
  @HiveField(2)
  shuffleAll,
  @HiveField(3)
  mix,
  @HiveField(4)
  instantMix,
  @HiveField(5)
  nextUp,
  @HiveField(6)
  tracksFormerNextUp,
  @HiveField(7)
  savedQueue,
  @HiveField(8)
  queue,
}

@HiveType(typeId: 56)
class QueueItemSourceName {
  const QueueItemSourceName({
    required this.type,
    this.pretranslatedName,
    this.localizationParameter, // used if only part of the name is translated
  });

  @HiveField(0)
  final QueueItemSourceNameType type;
  @HiveField(1)
  final String? pretranslatedName;
  @HiveField(2)
  final String? localizationParameter;

  getLocalized(BuildContext context) {
    switch (type) {
      case QueueItemSourceNameType.preTranslated:
        return pretranslatedName ?? "";
      case QueueItemSourceNameType.yourLikes:
        return AppLocalizations.of(context)!.yourLikes;
      case QueueItemSourceNameType.shuffleAll:
        return AppLocalizations.of(context)!.shuffleAllQueueSource;
      case QueueItemSourceNameType.mix:
        return AppLocalizations.of(context)!.mix(localizationParameter ?? "");
      case QueueItemSourceNameType.instantMix:
        return AppLocalizations.of(context)!.instantMix;
      case QueueItemSourceNameType.nextUp:
        return AppLocalizations.of(context)!.nextUp;
      case QueueItemSourceNameType.tracksFormerNextUp:
        return AppLocalizations.of(context)!.tracksFormerNextUp;
      case QueueItemSourceNameType.savedQueue:
        return AppLocalizations.of(context)!.savedQueue;
      case QueueItemSourceNameType.queue:
        return AppLocalizations.of(context)!.queue;
    }
  }
}

@HiveType(typeId: 57)
class FinampQueueItem {
  FinampQueueItem({
    required this.item,
    required this.source,
    this.type = QueueItemQueueType.queue,
  }) {
    id = const Uuid().v4();
  }

  @HiveField(0)
  late String id;

  @HiveField(1)
  MediaItem item;

  @HiveField(2)
  QueueItemSource source;

  @HiveField(3)
  QueueItemQueueType type;

  BaseItemDto? get baseItem {
    return (item.extras?["itemJson"] != null)
        ? BaseItemDto.fromJson(item.extras!["itemJson"] as Map<String, dynamic>)
        : null;
  }
}

@HiveType(typeId: 58)
class FinampQueueOrder {
  FinampQueueOrder({
    required this.items,
    required this.originalSource,
    required this.linearOrder,
    required this.shuffledOrder,
  }) {
    id = const Uuid().v4();
  }

  @HiveField(0)
  List<FinampQueueItem> items;

  @HiveField(1)
  QueueItemSource originalSource;

  /// The linear order of the items in the queue. Used when shuffle is disabled.
  /// The integers at index x contains the index of the item within [items] at queue position x.
  @HiveField(2)
  List<int> linearOrder;

  /// The shuffled order of the items in the queue. Used when shuffle is enabled.
  /// The integers at index x contains the index of the item within [items] at queue position x.
  @HiveField(3)
  List<int> shuffledOrder;

  @HiveField(4)
  late String id;
}

@HiveType(typeId: 59)
class FinampQueueInfo {
  FinampQueueInfo({
    required this.id,
    required this.previousTracks,
    required this.currentTrack,
    required this.nextUp,
    required this.queue,
    required this.source,
    required this.saveState,
  });

  @HiveField(0)
  List<FinampQueueItem> previousTracks;

  @HiveField(1)
  FinampQueueItem? currentTrack;

  @HiveField(2)
  List<FinampQueueItem> nextUp;

  @HiveField(3)
  List<FinampQueueItem> queue;

  @HiveField(4)
  QueueItemSource source;

  @HiveField(5)
  SavedQueueState saveState;

  @HiveField(6)
  String id;
}

@HiveType(typeId: 60)
class FinampHistoryItem {
  FinampHistoryItem({
    required this.item,
    required this.startTime,
    this.endTime,
  });

  @HiveField(0)
  FinampQueueItem item;

  @HiveField(1)
  DateTime startTime;

  @HiveField(2)
  DateTime? endTime;
}

@HiveType(typeId: 61)
class FinampStorableQueueInfo {
  FinampStorableQueueInfo({
    required this.previousTracks,
    required this.currentTrack,
    required this.currentTrackSeek,
    required this.nextUp,
    required this.queue,
    required this.creation,
    required this.source,
  });

  FinampStorableQueueInfo.fromQueueInfo(FinampQueueInfo info, int? seek)
      : previousTracks = info.previousTracks
            .map<String>((track) => track.item.extras?["itemJson"]["Id"])
            .toList(),
        currentTrack = info.currentTrack?.item.extras?["itemJson"]["Id"],
        currentTrackSeek = seek,
        nextUp = info.nextUp
            .map<String>((track) => track.item.extras?["itemJson"]["Id"])
            .toList(),
        queue = info.queue
            .map<String>((track) => track.item.extras?["itemJson"]["Id"])
            .toList(),
        creation = DateTime.now().millisecondsSinceEpoch,
        source = info.source;

  @HiveField(0)
  List<String> previousTracks;

  @HiveField(1)
  String? currentTrack;

  @HiveField(2)
  int? currentTrackSeek;

  @HiveField(3)
  List<String> nextUp;

  @HiveField(4)
  List<String> queue;

  @HiveField(5)
  // timestamp, milliseconds since epoch
  int creation;

  @HiveField(6)
  QueueItemSource? source;

  @override
  String toString() {
    return "previous:$previousTracks current:$currentTrack seek:$currentTrackSeek next:$nextUp queue:$queue";
  }

  int get songCount {
    return previousTracks.length +
        ((currentTrack == null) ? 0 : 1) +
        nextUp.length +
        queue.length;
  }
}

@HiveType(typeId: 62)
enum SavedQueueState {
  @HiveField(0)
  preInit,
  @HiveField(1)
  init,
  @HiveField(2)
  loading,
  @HiveField(3)
  saving,
  @HiveField(4)
  failed,
  @HiveField(5)
  pendingSave,
}

@HiveType(typeId: 63)

/// Describes which mode will be used for loudness normalization.
enum ReplayGainMode {
  /// Use track LUFS if playing unrelated tracks, use album LUFS if playing albums
  @HiveField(0)
  hybrid,

  /// Use track LUFS regardless of context
  @HiveField(1)
  trackOnly,

  /// Only normalize if playing albums
  @HiveField(2)
  albumOnly,
}

@HiveType(typeId: 64)
enum DownloadLocationType {
  @HiveField(0)
  internalDocuments(false, false, false, BaseDirectory.applicationDocuments),
  @HiveField(1)
  internalSupport(false, false, false, BaseDirectory.applicationSupport),
  @HiveField(2)
  external(true, false, false, BaseDirectory.root),
  @HiveField(3)
  custom(true, false, true, BaseDirectory.root),
  @HiveField(4)
  none(false, false, false, BaseDirectory.root),
  @HiveField(5)
  migrated(true, false, false, BaseDirectory.root);

  const DownloadLocationType(this.needsPath, this.needsPermission,
      this.useHumanReadableNames, this.baseDirectory);

  final bool needsPath;
  // TODO this isn't used anymore.  Investigate permission stuff.
  final bool needsPermission;
  final bool useHumanReadableNames;
  final BaseDirectory baseDirectory;
}

@HiveType(typeId: 65)
enum FinampTranscodingCodec {
  @HiveField(0)
  aac("aac", true, 1.2),
  @HiveField(1)
  mp3("mp3", true, 1.0),
  @HiveField(2)
  opus("ogg", false, 2.0),
  @HiveField(3)
  original("song", true, 99999999);

  const FinampTranscodingCodec(
      this.container, this.iosCompatible, this.quality);

  /// The container to use for the given codec
  final String container;

  final bool iosCompatible;

  /// Allowed codecs with higher quality*bitrate are prioritized
  final double quality;
}

@embedded
class DownloadProfile {
  DownloadProfile({
    FinampTranscodingCodec? transcodeCodec,
    int? bitrate,
    this.downloadLocationId,
  }) {
    codec = transcodeCodec ??
        (Platform.isIOS || Platform.isMacOS
            ? FinampTranscodingCodec.aac
            : FinampTranscodingCodec.opus);
    stereoBitrate =
        bitrate ?? (Platform.isIOS || Platform.isMacOS ? 256000 : 128000);
  }

  /// The codec to use for the given transcoding job
  @Enumerated(EnumType.ordinal)
  late FinampTranscodingCodec codec;

  /// The bitrate of the file, in bits per second (i.e. 320000 for 320kbps).
  /// This bitrate is used for stereo, use [bitrateChannels] to get a
  /// channel-dependent bitrate.  Should be ignored if codec is original.
  late int stereoBitrate;

  String? downloadLocationId;

  /// [bitrate], but multiplied to handle multiple channels. The current
  /// implementation returns the unmodified bitrate if [channels] is 2 or below
  /// (stereo/mono), doubles it if under 6, and triples it otherwise. This
  /// *should* handle the 5.1/7.1 case, apologies if you're reading this after
  /// wondering why your cinema-grade ∞-channel song sounds terrible when
  /// transcoded.
  int bitrateChannels(int channels) {
    // If stereo/mono, return the base bitrate
    if (channels <= 2) {
      return stereoBitrate;
    }

    // If 5.1, return the bitrate doubled
    if (channels <= 6) {
      return stereoBitrate * 2;
    }

    // Otherwise, triple the bitrate
    return stereoBitrate * 3;
  }

  @ignore
  String get bitrateKbps => "${stereoBitrate ~/ 1000}kbps";

  @ignore
  double get quality => codec == FinampTranscodingCodec.original
      ? 9999999999999
      : codec.quality * stereoBitrate;

  @override
  bool operator ==(Object other) {
    return other is DownloadProfile &&
        (codec == FinampTranscodingCodec.original ||
            other.stereoBitrate == stereoBitrate) &&
        other.codec == codec &&
        other.downloadLocationId == downloadLocationId;
  }

  @override
  @ignore
  int get hashCode => Object.hash(
      codec == FinampTranscodingCodec.original ? 0 : stereoBitrate,
      codec,
      downloadLocationId);
}

@HiveType(typeId: 66)
enum TranscodeDownloadsSetting {
  @HiveField(0)
  always,
  @HiveField(1)
  never,
  @HiveField(2)
  ask;
}<|MERGE_RESOLUTION|>--- conflicted
+++ resolved
@@ -321,10 +321,6 @@
   @HiveField(47, defaultValue: _enableVibration)
   bool enableVibration;
 
-<<<<<<< HEAD
-  @HiveField(48, defaultValue: _showArtistsTopSongs)
-  bool showArtistsTopSongs = _showArtistsTopSongs;
-=======
   @HiveField(48, defaultValue: _playerScreenCoverMinimumPadding)
   double playerScreenCoverMinimumPadding = _playerScreenCoverMinimumPadding;
 
@@ -342,7 +338,9 @@
 
   @HiveField(53, defaultValue: _periodicPlaybackSessionUpdateFrequencySecondsDefault)
   int periodicPlaybackSessionUpdateFrequencySeconds;
->>>>>>> cfd305da
+
+  @HiveField(54, defaultValue: _showArtistsTopSongs)
+  bool showArtistsTopSongs = _showArtistsTopSongs;
 
   static Future<FinampSettings> create() async {
     final downloadLocation = await DownloadLocation.create(
