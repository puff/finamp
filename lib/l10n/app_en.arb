{
  "finamp": "Finamp",
  "@finamp": {
    "description": "App name, possibly translated"
  },
  "startupError": "Something went wrong during app startup. The error was: {error}\n\nPlease create an issue on github.com/UnicornsOnLSD/finamp with a screenshot of this page. If this problem persists you can clear your app data to reset the app.",
  "@startupError": {
    "description": "The error message that shows when startup fails.",
    "placeholders": {
      "error": {
        "type": "String",
        "example": "Failed to open download DB"
      }
    }
  },
  "loginFlowWelcomeHeading": "Welcome to",
  "@loginFlowWelcomeHeading": {
    "description": "Greeting shown on the login screen. The full message will be 'Welcome to Finamp'."
  },
  "loginFlowSlogan": "Your music, the way you want it.",
  "@loginFlowSlogan": {
    "description": "Slogan shown on the login screen."
  },
  "loginFlowGetStarted": "Get Started!",
  "@loginFlowGetStarted": {
    "description": "Button label for the login/splash screen."
  },
  "viewLogs": "View Logs",
  "@viewLogs": {
    "description": "Label for button shown during the login process that allows the user to view the app logs"
  },
  "changeLanguage": "Change Language",
  "@changeLanguage": {
    "description": "Label for button shown during the login process that allows the user to change the app language"
  },
  "loginFlowServerSelectionHeading": "Connect to Jellyfin",
  "@loginFlowServerSelectionHeading": {
    "description": "Heading for the server selection step during the login flow."
  },
  "back": "Back",
  "@back": {
    "description": "Label for the back button."
  },
  "serverUrl": "Server URL",
  "@serverUrl": {},
  "internalExternalIpExplanation": "If you want to be able to access your Jellyfin server remotely, you need to use your external IP.\n\nIf your server is on a HTTP default port (80 or 443) or Jellyfin's default port (8096), you don't have to specify the port.\n\nIf the URL is correct, you should see some information about your server pop up below the input field.",
  "@internalExternalIpExplanation": {
    "description": "Extra info for which IP to use for remote access, and info on whether or not the user needs to specify a port."
  },
  "serverUrlHint": "e.g. demo.jellyfin.org/stable",
  "@serverUrlHint": {
    "description": "Hint text for the server URL input field. Should be the address to an actual, public Jellyfin server."
  },
  "serverUrlInfoButtonTooltip": "Server URL Help",
  "@serverUrlInfoButtonTooltip": {
    "description": "Tooltip for the button that shows the extra info dialog for which IP to use for remote access, and info on whether or not the user needs to specify a port."
  },
  "emptyServerUrl": "Server URL cannot be empty",
  "@emptyServerUrl": {
    "description": "Error message that shows when the user submits a login without a server URL"
  },
  "connectingToServer": "Connecting to server...",
  "@connectingToServer": {
    "description": "Text shown while the connection to the specified server is attempted"
  },
  "loginFlowLocalNetworkServers": "Servers on your local network:",
  "@loginFlowLocalNetworkServers": {
    "description": "Heading for the list of servers on the local network, shown during the login flow. Should ideally have a colon at the end."
  },
  "loginFlowLocalNetworkServersScanningForServers": "Scanning for servers...",
  "@loginFlowLocalNetworkServersScanningForServers": {
    "description": "Text shown while servers are being discovered via UDP broadcasts"
  },
  "loginFlowAccountSelectionHeading": "Select your account",
  "@loginFlowAccountSelectionHeading": {
    "description": "Heading for the account selection step during the login flow."
  },
  "backToServerSelection": "Back to Server Selection",
  "@backToServerSelection": {
    "description": "Label for the button that takes the user back to the server selection step during the login flow."
  },
  "loginFlowNamelessUser": "Unnamed User",
  "@loginFlowNamelessUser": {
    "description": "Name for a user that doesn't have a name set on the server."
  },
  "loginFlowCustomUser": "Custom User",
  "@loginFlowCustomUser": {
    "description": "Label for a button that allows the user to enter a custom username/password, for example if their user account is hidden."
  },
  "loginFlowAuthenticationHeading": "Log in to your account",
  "@loginFlowAuthenticationHeading": {
    "description": "Heading for the authentication step during the login flow."
  },
  "backToAccountSelection": "Back to Account Selection",
  "@backToAccountSelection": {
    "description": "Label for the button that takes the user back to the account selection step during the login flow."
  },
  "loginFlowQuickConnectPrompt": "Use Quick Connect code",
  "@loginFlowQuickConnectPrompt": {
    "description": "Text shown above the quick connect code. The full message will be 'Use Quick Connect code {code}'. The code will be a 6-digit number. Ideally, 'Quick Connect' should be capitalized and translated exactly as it is in the Jellyfin web UI."
  },
  "loginFlowQuickConnectInstructions": "Open the Jellyfin app or website, click on your user icon, and select Quick Connect.",
  "@loginFlowQuickConnectInstructions": {
    "description": "Instructions for how and where to enter the Quick Connect code. Ideally, 'Quick Connect' should be capitalized and translated exactly as it is in the Jellyfin web UI."
  },
  "loginFlowQuickConnectDisabled": "Quick Connect is disabled on this server.",
  "@loginFlowQuickConnectDisabled": {
    "description": "Warning that is shown during authentication if Quick Connect is disabled on the server."
  },
  "orDivider": "or",
  "@orDivider": {
    "description": "Text that separates two different ways to log in. For example, after selecting a server during the login flow, the other can either use Quick Connect, *or* select an account from a list. The text is stylized by wrapping it in dashes: '- or -'."
  },
  "loginFlowSelectAUser": "Select a user",
  "@loginFlowSelectAUser": {
    "description": "Heading for the list of users that the user can select from during the login flow."
  },
  "username": "Username",
  "@username": {},
  "usernameHint": "Enter your username",
  "@usernameHint": {
    "description": "Hint text for the username input field."
  },
  "usernameValidationMissingUsername": "Please enter a username",
  "@usernameValidationMissingUsername": {
    "description": "Error message that shows when the user submits a login without a username"
  },
  "password": "Password",
  "@password": {},
  "passwordHint": "Enter your password",
  "@passwordHint": {
    "description": "Hint text for the password input field."
  },
  "login": "Log In",
  "@login": {
    "description": "Label for the login button."
  },
  "logs": "Logs",
  "@logs": {},
  "next": "Next",
  "@next": {},
  "selectMusicLibraries": "Select Music Libraries",
  "@selectMusicLibraries": {
    "description": "App bar title for library select screen"
  },
  "couldNotFindLibraries": "Could not find any libraries.",
  "@couldNotFindLibraries": {
    "description": "Error message when the user does not have any libraries"
  },
  "unknownName": "Unknown Name",
  "@unknownName": {},
  "songs": "Songs",
  "@songs": {},
  "albums": "Albums",
  "@albums": {},
  "artists": "Artists",
  "@artists": {},
  "genres": "Genres",
  "@genres": {},
  "playlists": "Playlists",
  "@playlists": {},
  "startMix": "Start Mix",
  "@startMix": {},
  "startMixNoSongsArtist": "Long-press an artist to add or remove it from the mix builder before starting a mix",
  "@startMixNoSongsArtist": {
    "description": "Snackbar message that shows when the user presses the instant mix button with no artists selected"
  },
  "startMixNoSongsAlbum": "Long-press an album to add or remove it from the mix builder before starting a mix",
  "@startMixNoSongsAlbum": {
    "description": "Snackbar message that shows when the user presses the instant mix button with no albums selected"
  },
  "music": "Music",
  "@music": {},
  "clear": "Clear",
  "@clear": {},
  "favourites": "Favourites",
  "@favourites": {},
  "shuffleAll": "Shuffle all",
  "@shuffleAll": {},
  "downloads": "Downloads",
  "@downloads": {},
  "settings": "Settings",
  "@settings": {},
  "offlineMode": "Offline Mode",
  "@offlineMode": {},
  "sortOrder": "Sort order",
  "@sortOrder": {},
  "sortBy": "Sort by",
  "@sortBy": {},
  "album": "Album",
  "@album": {},
  "albumArtist": "Album Artist",
  "@albumArtist": {},
  "artist": "Artist",
  "@artist": {},
  "budget": "Budget",
  "@budget": {},
  "communityRating": "Community Rating",
  "@communityRating": {},
  "criticRating": "Critic Rating",
  "@criticRating": {},
  "dateAdded": "Date Added",
  "@dateAdded": {},
  "datePlayed": "Date Played",
  "@datePlayed": {},
  "playCount": "Play Count",
  "@playCount": {},
  "premiereDate": "Premiere Date",
  "@premiereDate": {},
  "productionYear": "Production Year",
  "@productionYear": {},
  "name": "Name",
  "@name": {},
  "random": "Random",
  "@random": {},
  "revenue": "Revenue",
  "@revenue": {},
  "runtime": "Runtime",
  "@runtime": {},
  "syncDownloadedPlaylists": "Sync downloaded playlists",
  "@syncDownloadedPlaylists": {},
  "downloadMissingImages": "Download missing images",
  "@downloadMissingImages": {},
  "downloadedMissingImages": "{count,plural, =0{No missing images found} =1{Downloaded {count} missing image} other{Downloaded {count} missing images}}",
  "@downloadedMissingImages": {
    "description": "Message that shows when the user downloads missing images",
    "placeholders": {
      "count": {
        "type": "int"
      }
    }
  },
  "activeDownloads": "Active Downloads",
  "@activeDownloads": {},
  "downloadCount": "{count,plural, =1{{count} download} other{{count} downloads}}",
  "@downloadCount": {
    "placeholders": {
      "count": {
        "type": "int"
      }
    }
  },
  "downloadedCountUnified": "{songCount,plural,=1{{songCount} song} other{{songCount} songs}}, {imageCount,plural,=1{{imageCount} image} other{{imageCount} images}}\n{syncCount,plural,=1{{syncCount} node syncing} other{{syncCount} nodes syncing}}{repairing, plural, =0{} other{\nCurrently repairing}}",
  "@downloadedCountUnified": {
    "description": "Display of downloaded song and image count on downloads screen.",
    "placeholders": {
      "songCount": {
        "type": "int"
      },
      "imageCount": {
        "type": "int"
      },
      "syncCount": {
        "type": "int"
      },
      "repairing": {
        "type": "int"
      }
    }
  },
  "dlComplete": "{count} complete",
  "@dlComplete": {
    "placeholders": {
      "count": {
        "type": "int"
      }
    }
  },
  "dlFailed": "{count} failed",
  "@dlFailed": {
    "placeholders": {
      "count": {
        "type": "int"
      }
    }
  },
  "dlEnqueued": "{count} enqueued",
  "@dlEnqueued": {
    "placeholders": {
      "count": {
        "type": "int"
      }
    }
  },
  "dlRunning": "{count} running",
  "@dlRunning": {
    "placeholders": {
      "count": {
        "type": "int"
      }
    }
  },
  "activeDownloadsTitle": "Active Downloads",
  "@activeDownloadsTitle": {},
  "noActiveDownloads": "No active downloads.",
  "@noActiveDownloads": {},
  "errorScreenError": "An error occurred while getting the list of errors! At this point, you should probably just create an issue on GitHub and delete app data",
  "@errorScreenError": {},
  "failedToGetSongFromDownloadId": "Failed to get song from download ID",
  "@failedToGetSongFromDownloadId": {},
  "deleteDownloadsPrompt": "Are you sure you want to delete the {itemType, select, album{album} playlist{playlist} artist{artist} genre{genre} song{song} library{library} other{item}} '{itemName}' from this device?",
  "@deleteDownloadsPrompt": {
    "placeholders": {
      "itemName": {
        "type": "String",
        "example": "Abandon Ship"
      },
      "itemType": {
        "type": "String",
        "example": "album"
      }
    },
    "description": "Confirmation prompt shown before deleting downloaded media from the local device, destructive action, doesn't affect the media on the server."
  },
  "deleteDownloadsConfirmButtonText": "Delete",
  "@deleteDownloadsConfirmButtonText": {
    "description": "Shown in the confirmation dialog for deleting downloaded media from the local device."
  },
  "deleteDownloadsAbortButtonText": "Cancel",
  "error": "Error",
  "@error": {},
  "discNumber": "Disc {number}",
  "@discNumber": {
    "placeholders": {
      "number": {
        "type": "int"
      }
    }
  },
  "playButtonLabel": "PLAY",
  "@playButtonLabel": {},
  "shuffleButtonLabel": "SHUFFLE",
  "@shuffleButtonLabel": {},
  "songCount": "{count,plural,=1{{count} Song} other{{count} Songs}}",
  "@songCount": {
    "placeholders": {
      "count": {
        "type": "int"
      }
    }
  },
  "offlineSongCount": "{count,plural,=1{{count} Song} other{{count} Songs}}, {downloads} Downloaded",
  "@offlineSongCount": {
    "placeholders": {
      "count": {
        "type": "int"
      },
      "downloads": {
        "type": "int"
      }
    }
  },
  "offlineSongCountArtist": "{count,plural,=1{{count} Song} other{{count} Songs}} Downloaded",
  "@offlineSongCountArtis": {
    "placeholders": {
      "count": {
        "type": "int"
      }
    }
  },
  "editPlaylistNameTooltip": "Edit playlist name",
  "@editPlaylistNameTooltip": {},
  "editPlaylistNameTitle": "Edit Playlist Name",
  "@editPlaylistNameTitle": {},
  "required": "Required",
  "@required": {},
  "updateButtonLabel": "UPDATE",
  "@updateButtonLabel": {},
  "playlistNameUpdated": "Playlist name updated.",
  "@playlistNameUpdated": {},
  "favourite": "Favourite",
  "@favourite": {},
  "downloadsDeleted": "Downloads deleted.",
  "@downloadsDeleted": {},
  "addDownloads": "Add Downloads",
  "@addDownloads": {},
  "location": "Location",
  "@location": {},
  "confirmDownloadStarted": "Download started",
  "@confirmDownloadStarted": {
    "description": "A confirmation message that is shown after successfully adding an item to the download queue, before it starts being processed and enqueued for download"
  },
  "downloadsQueued": "Download prepared, downloading files",
  "@downloadsQueued": {},
  "addButtonLabel": "ADD",
  "@addButtonLabel": {},
  "shareLogs": "Share logs",
  "@shareLogs": {},
  "logsCopied": "Logs copied.",
  "@logsCopied": {},
  "message": "Message",
  "@message": {},
  "stackTrace": "Stack Trace",
  "@stackTrace": {},
  "applicationLegalese": "Licensed with the Mozilla Public License 2.0. Source code available at:\n\ngithub.com/jmshrv/finamp",
  "@applicationLegalese": {},
  "transcoding": "Transcoding",
  "@transcoding": {},
  "downloadLocations": "Download Locations",
  "@downloadLocations": {},
  "audioService": "Audio Service",
  "@audioService": {},
  "interactions": "Interactions",
  "@interactions": {},
  "layoutAndTheme": "Layout & Theme",
  "@layoutAndTheme": {},
  "notAvailableInOfflineMode": "Not available in offline mode",
  "@notAvailableInOfflineMode": {},
  "logOut": "Log Out",
  "@logOut": {},
  "downloadedSongsWillNotBeDeleted": "Downloaded songs will not be deleted",
  "@downloadedSongsWillNotBeDeleted": {},
  "areYouSure": "Are you sure?",
  "@areYouSure": {},
  "jellyfinUsesAACForTranscoding": "Jellyfin uses AAC for transcoding",
  "@jellyfinUsesAACForTranscoding": {},
  "enableTranscoding": "Enable Transcoding",
  "@enableTranscoding": {},
  "enableTranscodingSubtitle": "Transcodes music streams on the server side.",
  "@enableTranscodingSubtitle": {},
  "bitrate": "Bitrate",
  "@bitrate": {},
  "bitrateSubtitle": "A higher bitrate gives higher quality audio at the cost of higher bandwidth.",
  "@bitrateSubtitle": {},
  "customLocation": "Custom Location",
  "@customLocation": {},
  "appDirectory": "App Directory",
  "@appDirectory": {},
  "addDownloadLocation": "Add Download Location",
  "@addDownloadLocation": {},
  "selectDirectory": "Select Directory",
  "@selectDirectory": {},
  "unknownError": "Unknown Error",
  "@unknownError": {},
  "pathReturnSlashErrorMessage": "Paths that return \"/\" can''t be used",
  "@pathReturnSlashErrorMessage": {},
  "directoryMustBeEmpty": "Directory must be empty",
  "@directoryMustBeEmpty": {},
  "customLocationsBuggy": "Custom locations are extremely buggy due to issues with permissions. I'm thinking of ways to fix this, but for now I wouldn't recommend using them.",
  "@customLocationsBuggy": {},
  "enterLowPriorityStateOnPause": "Enter Low-Priority State on Pause",
  "@enterLowPriorityStateOnPause": {},
  "enterLowPriorityStateOnPauseSubtitle": "Lets the notification be swiped away when paused. Also allows Android to kill the service when paused.",
  "@enterLowPriorityStateOnPauseSubtitle": {},
  "shuffleAllSongCount": "Shuffle All Song Count",
  "@shuffleAllSongCount": {},
  "shuffleAllSongCountSubtitle": "Amount of songs to load when using the shuffle all songs button.",
  "@shuffleAllSongCountSubtitle": {},
  "viewType": "View Type",
  "@viewType": {},
  "viewTypeSubtitle": "View type for the music screen",
  "@viewTypeSubtitle": {},
  "list": "List",
  "@list": {},
  "grid": "Grid",
  "@grid": {},
  "portrait": "Portrait",
  "@portrait": {},
  "landscape": "Landscape",
  "@landscape": {},
  "gridCrossAxisCount": "{value} Grid Cross-Axis Count",
  "@gridCrossAxisCount": {
    "description": "List tile title for grid cross axis count. Value will either be the portrait or landscape key.",
    "placeholders": {
      "value": {
        "type": "String",
        "example": "Portrait"
      }
    }
  },
  "gridCrossAxisCountSubtitle": "Amount of grid tiles to use per-row when {value}.",
  "@gridCrossAxisCountSubtitle": {
    "description": "List tile subtitle for grid cross axis count. Value will either be the portrait or landscape key.",
    "placeholders": {
      "value": {
        "type": "String",
        "example": "landscape"
      }
    }
  },
  "showTextOnGridView": "Show text in grid view",
  "@showTextOnGridView": {},
  "showTextOnGridViewSubtitle": "Whether or not to show the text (title, artist etc) on the grid music screen.",
  "@showTextOnGridViewSubtitle": {},
  "showCoverAsPlayerBackground": "Show blurred cover as player background",
  "@showCoverAsPlayerBackground": {},
  "showCoverAsPlayerBackgroundSubtitle": "Whether or not to use blurred cover art as background on player screen.",
  "@showCoverAsPlayerBackgroundSubtitle": {},
  "hideSongArtistsIfSameAsAlbumArtists": "Hide song artists if same as album artists",
  "@hideSongArtistsIfSameAsAlbumArtists": {},
  "hideSongArtistsIfSameAsAlbumArtistsSubtitle": "Whether to show song artists on the album screen if not differing from album artists.",
  "@hideSongArtistsIfSameAsAlbumArtistsSubtitle": {},
  "disableGesture": "Disable gestures",
  "@disableGesture": {},
  "disableGestureSubtitle": "Whether to disables gestures.",
  "@disableGestureSubtitle": {},
  "showFastScroller": "Show fast scroller",
  "@showFastScroller": {},
  "theme": "Theme",
  "@theme": {},
  "system": "System",
  "@system": {},
  "light": "Light",
  "@light": {},
  "dark": "Dark",
  "@dark": {},
  "tabs": "Tabs",
  "@tabs": {},
  "cancelSleepTimer": "Cancel Sleep Timer?",
  "@cancelSleepTimer": {},
  "yesButtonLabel": "YES",
  "@yesButtonLabel": {},
  "noButtonLabel": "NO",
  "@noButtonLabel": {},
  "setSleepTimer": "Set Sleep Timer",
  "@setSleepTimer": {},
  "minutes": "Minutes",
  "@minutes": {},
  "invalidNumber": "Invalid Number",
  "@invalidNumber": {},
  "sleepTimerTooltip": "Sleep timer",
  "@sleepTimerTooltip": {},
  "sleepTimerRemainingTime": "Sleeping in {time} minutes",
  "@sleepTimerRemainingTime": {
    "description": "Button label for sleep timer. {time} is the amount of minutes left.",
    "placeholders": {
      "time": {
        "type": "int"
      }
    }
  },
  "addToPlaylistTooltip": "Add to playlist",
  "@addToPlaylistTooltip": {},
  "addToPlaylistTitle": "Add to Playlist",
  "@addToPlaylistTitle": {},
  "removeFromPlaylistTooltip": "Remove from playlist",
  "@removeFromPlaylistTooltip": {},
  "removeFromPlaylistTitle": "Remove from Playlist",
  "@removeFromPlaylistTitle": {},
  "newPlaylist": "New Playlist",
  "@newPlaylist": {},
  "createButtonLabel": "CREATE",
  "@createButtonLabel": {},
  "playlistCreated": "Playlist created.",
  "@playlistCreated": {},
  "noAlbum": "No Album",
  "@noAlbum": {},
  "noItem": "No Item",
  "@noItem": {},
  "noArtist": "No Artist",
  "@noArtist": {},
  "unknownArtist": "Unknown Artist",
  "@unknownArtist": {},
  "unknownAlbum": "Unknown Album",
  "@unknownAlbum": {},
  "playbackModeDirectPlaying": "Direct Playing",
  "@playbackModeDirectPlaying": {
    "description": "Feature chip that is shown when songs are being played directly from the server, without transcoding"
  },
  "playbackModeTranscoding": "Transcoding",
  "@playbackModeTranscoding": {
    "description": "Feature chip that is shown when songs are being transcoded by the server"
  },
  "kiloBitsPerSecondLabel": "{bitrate} kbps",
  "@kiloBitsPerSecondLabel": {
    "description": "Label for the bitrate of a song or for transcoding. The value will be the bitrate in kilobits per second.",
    "placeholders": {
      "bitrate": {
        "type": "int",
        "example": "320"
      }
    }
  },
  "playbackModeLocal": "Locally Playing",
  "@playbackModeLocal": {
    "description": "Feature chip that is shown when songs are being played from local downloads, without using the server"
  },
  "queue": "Queue",
  "@queue": {},
  "addToQueue": "Add to Queue",
  "@addToQueue": {
    "description": "Popup menu item title for adding an item to the end of the play queue."
  },
  "replaceQueue": "Replace Queue",
  "@replaceQueue": {},
  "instantMix": "Instant Mix",
  "@instantMix": {},
  "goToAlbum": "Go to Album",
  "@goToAlbum": {},
  "goToArtist": "Go to Artist",
  "@goToArtist": {},
  "goToGenre": "Go to Genre",
  "@goToGenre": {},
  "removeFavourite": "Remove Favourite",
  "@removeFavourite": {},
  "addFavourite": "Add Favourite",
  "@addFavourite": {},
  "confirmFavoriteAdded": "Added Favorite",
  "@confirmFavoriteAdded": {},
  "confirmFavoriteRemoved": "Removed Favorite",
  "@confirmFavoriteRemoved": {},
  "addedToQueue": "Added to queue.",
  "@addedToQueue": {
    "description": "Snackbar message that shows when the user successfully adds items to the end of the play queue."
  },
  "insertedIntoQueue": "Inserted into queue.",
  "@insertedIntoQueue": {
    "description": "Snackbar message that shows when the user successfully inserts items into the play queue at a location that is not necessarily the end."
  },
  "queueReplaced": "Queue replaced.",
  "@queueReplaced": {},
  "confirmAddedToPlaylist": "Added to playlist.",
  "@confirmAddedToPlaylist": {
    "description": "Snackbar message that shows when the user successfully adds items to a playlist."
  },
  "removedFromPlaylist": "Removed from playlist.",
  "@removedFromPlaylist": {},
  "startingInstantMix": "Starting instant mix.",
  "@startingInstantMix": {},
  "anErrorHasOccured": "An error has occured.",
  "@anErrorHasOccured": {},
  "responseError": "{error} Status code {statusCode}.",
  "@responseError": {
    "placeholders": {
      "error": {
        "type": "String",
        "example": "Forbidden"
      },
      "statusCode": {
        "type": "int",
        "example": "403"
      }
    }
  },
  "responseError401": "{error} Status code {statusCode}. This probably means you used the wrong username/password, or your client is no longer logged in.",
  "@responseError401": {
    "placeholders": {
      "error": {
        "type": "String",
        "example": "Unauthorized"
      },
      "statusCode": {
        "type": "int",
        "example": "401"
      }
    }
  },
  "removeFromMix": "Remove From Mix",
  "@removeFromMix": {},
  "addToMix": "Add To Mix",
  "@addToMix": {},
  "redownloadedItems": "{count,plural, =0{No redownloads needed.} =1{Redownloaded {count} item} other{Redownloaded {count} items}}",
  "@redownloadedItems": {
    "placeholders": {
      "count": {
        "type": "int"
      }
    }
  },
  "bufferDuration": "Buffer Duration",
  "@bufferDuration": {},
  "bufferDurationSubtitle": "How much the player should buffer, in seconds. Requires a restart.",
  "@bufferDurationSubtitle": {},
  "language": "Language",
  "@language": {},
  "previousTracks": "Previous Songs",
  "@previousTracks": {
    "description": "Description in the queue panel for the list of songs that come before the current song in the queue. The songs might not actually have been played (e.g. if the user skipped ahead to a specific song)."
  },
  "nextUp": "Next Up",
  "@nextUp": {
    "description": "Description in the queue panel for the list of songs were manually added to be played after the current song. This should be capitalized (if applicable) to be more recognizable throughout the UI"
  },
  "clearNextUp": "Clear Next Up",
  "@clearNextUp": {
    "description": "Label for the action that deletes all songs added to Next Up"
  },
  "playingFrom": "Playing from",
  "@playingFrom": {
    "description": "Prefix shown before the name of the main queue source, like the album or playlist that was used to start playback. Example: \"Playing from {My Nice Playlist}\""
  },
  "playNext": "Play next",
  "@playNext": {
    "description": "Used for adding a song to the \"Next Up\" queue at the first position, to play right after the current song finishes playing"
  },
  "addToNextUp": "Add to Next Up",
  "@addToNextUp": {
    "description": "Used for adding a song to the \"Next Up\" queue at the end, to play after all prior songs from Next Up have played "
  },
  "shuffleNext": "Shuffle next",
  "@shuffleNext": {
    "description": "Used for shuffling a list (album, playlist, etc.) to the \"Next Up\" queue at the first position, to play right after the current song finishes playing"
  },
  "shuffleToNextUp": "Shuffle to Next Up",
  "@shuffleToNextUp": {
    "description": "Used for shuffling a list (album, playlist, etc.) to the end of the \"Next Up\" queue, to play after all prior songs from Next Up have played "
  },
  "shuffleToQueue": "Shuffle to queue",
  "@shuffleToQueue": {
    "description": "Used for shuffling a list (album, playlist, etc.) to the end of the regular queue, to play after all prior songs from the queue have played "
  },
  "confirmPlayNext": "{type, select, track{Song} album{Album} artist{Artist} playlist{Playlist} genre{Genre} other{Item}} will play next",
  "@confirmPlayNext": {
    "description": "A confirmation message that is shown after successfully adding a song to the front of the \"Next Up\" queue",
    "placeholders": {
      "type": {
        "type": "String"
      }
    }
  },
  "confirmAddToNextUp": "Added {type, select, track{song} album{album} artist{artist} playlist{playlist} genre{genre} other{item}} to Next Up",
  "@confirmAddToNextUp": {
    "description": "A confirmation message that is shown after successfully adding a song to the end of the \"Next Up\" queue",
    "placeholders": {
      "type": {
        "type": "String"
      }
    }
  },
  "confirmAddToQueue": "Added {type, select, track{song} album{album} artist{artist} playlist{playlist} genre{genre} other{item}} to queue",
  "@confirmAddToQueue": {
    "description": "A confirmation message that is shown after successfully adding a song to the end of the regular queue",
    "placeholders": {
      "type": {
        "type": "String"
      }
    }
  },
  "confirmShuffleNext": "Will shuffle next",
  "@confirmShuffleNext": {
    "description": "A confirmation message that is shown after successfully shuffling a list (album, playlist, etc.) to the front of the \"Next Up\" queue"
  },
  "confirmShuffleToNextUp": "Shuffled to Next Up",
  "@confirmShuffleToNextUp": {
    "description": "A confirmation message that is shown after successfully shuffling a list (album, playlist, etc.) to the end of the \"Next Up\" queue"
  },
  "confirmShuffleToQueue": "Shuffled to queue",
  "@confirmShuffleToQueue": {
    "description": "A confirmation message that is shown after successfully shuffling a list (album, playlist, etc.) to the end of the regular queue"
  },
  "placeholderSource": "Somewhere",
  "@placeholderSource": {
    "description": "Placeholder text used when the source of the current song/queue is unknown"
  },
  "playbackHistory": "Playback History",
  "@playbackHistory": {
    "description": "Title for the playback history screen, where the user can see a list of recently played songs, sorted by "
  },
  "shareOfflineListens": "Share offline listens",
  "@shareOfflineListens": {
    "description": "Button for exporting the JSON file containing any playback events that couldn't be submitted to the server, either because offline mode was enabled or the connection failed"
  },
  "yourLikes": "Your Likes",
  "@yourLikes": {
    "description": "Title for the queue source when the user is playing their liked songs"
  },
  "mix": "{mixSource} - Mix",
  "@mix": {
    "description": "Suffix added to a queue source when playing a mix. Example: \"Never Gonna Give You Up - Mix\"",
    "placeholders": {
      "mixSource": {
        "type": "String",
        "example": "Never Gonna Give You Up"
      }
    }
  },
  "tracksFormerNextUp": "Songs added via Next Up",
  "@tracksFormerNextUp": {
    "description": "Title for the queue source for songs that were once added to the queue via the \"Next Up\" feature, but have since been played"
  },
  "savedQueue": "Saved Queue",
  "@savedQueue": {
    "description": "Title for the queue source for songs were previously in the queue before an app restart and have been reloaded"
  },
  "playingFromType": "Playing From {source, select, album{Album} playlist{Playlist} songMix{Song Mix} artistMix{Artist Mix} albumMix{Album Mix} favorites{Favorites} allSongs{All Songs} filteredList{Songs} genre{Genre} artist{Artist} nextUpAlbum{Album in Next Up} nextUpPlaylist{Playlist in Next Up} nextUpArtist{Artist in Next Up} other{}}",
  "@playingFromType": {
    "description": "Prefix shown before the type of the main queue source at the top of the player screen. Example: \"Playing From Album\"",
    "placeholders": {
      "source": {
        "type": "String"
      }
    }
  },
  "shuffleAllQueueSource": "Shuffle All",
  "@shuffleAllQueueSource": {
    "description": "Title for the queue source when the user is shuffling all songs. Should be capitalized (if applicable) to be more recognizable throughout the UI"
  },
  "playbackOrderLinearButtonLabel": "Playing in order",
  "@playbackOrderLinearButtonLabel": {
    "description": "Label for the button that toggles the playback order between linear/in-order and shuffle, while the queue is in linear/in-order mode"
  },
  "playbackOrderShuffledButtonLabel": "Shuffling songs",
  "@playbackOrderShuffledButtonLabel": {
    "description": "Label for the button that toggles the playback order between linear/in-order and shuffle, while the queue is in shuffle mode"
  },
  "loopModeNoneButtonLabel": "Looping off",
  "@loopModeNoneButtonLabel": {
    "description": "Label for the button that toggles the loop mode between off, loop one, and loop all, while the queue is in loop off mode"
  },
  "loopModeOneButtonLabel": "Looping this song",
  "@loopModeOneButtonLabel": {
    "description": "Label for the button that toggles the loop mode between off, loop one, and loop all, while the queue is in loop one mode"
  },
  "loopModeAllButtonLabel": "Looping all",
  "@loopModeAllButtonLabel": {
    "description": "Label for the button that toggles the loop mode between off, loop one, and loop all, while the queue is in loop all mode"
  },
  "queuesScreen": "Restore Now Playing",
  "@queuesScreen": {
    "description": "Title for the screen where older now playing queues can be restored"
  },
  "queueRestoreButtonLabel": "Restore",
  "@queueRestoreButtonLabel": {
    "description": "Button to restore archived now playing queue, overwriting current queue"
  },
  "queueRestoreTitle": "Saved {date}",
  "@queueRestoreTitle": {
    "description": "Description of when a saved queue was saved",
    "placeholders": {
      "date": {
        "type": "DateTime",
        "format": "yyy-MM-dd hh:mm",
        "isCustomDateFormat": "true"
      }
    }
  },
  "queueRestoreSubtitle1": "Playing: {song}",
  "@queueRestoreSubtitle1": {
    "description": "Description of playing song in a saved queue",
    "placeholders": {
      "song": {
        "type": "String"
      }
    }
  },
  "queueRestoreSubtitle2": "{count,plural,=1{1 Song} other{{count} Songs}}, {remaining} Unplayed",
  "@queueRestoreSubtitle2": {
    "description": "Description of length of a saved queue",
    "placeholders": {
      "count": {
        "type": "int"
      },
      "remaining": {
        "type": "int"
      }
    }
  },
  "queueLoadingMessage": "Restoring queue...",
  "@queueLoadingMessage": {
    "description": "Message displayed on now-playing bar when a saved queue is loading."
  },
  "queueRetryMessage": "Failed to restore queue. Retry?",
  "@queueRetryMessage": {
    "description": "Message displayed on now-playing bar when all items in a saved queue fail to load."
  },
  "autoloadLastQueueOnStartup": "Auto-Restore Last Queue",
  "@autoloadLastQueueOnStartup": {
    "description": "Setting to restore last queue on startup"
  },
  "autoloadLastQueueOnStartupSubtitle": "Upon app startup, attempt to restore the last played queue.",
  "@autoloadLastQueueOnStartupSubtitle": {
    "description": "Description of the setting to restore last queue on startup"
  },
  "topSongs": "Top Songs",
  "@topSongs": {},
  "albumCount": "{count,plural,=1{{count} Album} other{{count} Albums}}",
  "@albumCount": {},
  "shuffleAlbums": "Shuffle Albums",
  "@shuffleAlbums": {
    "description": "Label for action that shuffles all albums of an artist or genre"
  },
  "shuffleAlbumsNext": "Shuffle Albums Next",
  "@shuffleAlbumsNext": {
    "description": "Label for action that shuffles all albums of an artist or genre and adds them at the start of Next Up"
  },
  "shuffleAlbumsToNextUp": "Shuffle Albums To Next Up",
  "@shuffleAlbumsToNextUp": {
    "description": "Label for action that shuffles all albums of an artist or genre and adds them at the end of Next Up"
  },
  "shuffleAlbumsToQueue": "Shuffle Albums To Queue",
  "@shuffleAlbumsToQueue": {
    "description": "Label for action that shuffles all albums of an artist or genre and adds them at the end of the regular queue"
  },
  "playCountValue": "{playCount,plural,=1{{playCount} play} other{{playCount} plays}}",
  "@playCountValue": {
    "placeholders": {
      "playCount": {
        "type": "int",
        "example": "12"
      }
    }
  },
  "couldNotLoad": "Couldn't load {source, select, album{album} playlist{playlist} songMix{song mix} artistMix{artist mix} albumMix{album mix} favorites{favorites} allSongs{all songs} filteredList{songs} genre{genre} artist{artist} nextUpAlbum{album in next up} nextUpPlaylist{playlist in next up} nextUpArtist{artist in next up} other{}}",
  "@couldNotLoad": {},
  "confirm": "Confirm",
  "close": "Close",
  "showUncensoredLogMessage": "This log contains your login information. Show?",
  "resetTabs": "Reset tabs",
  "noMusicLibrariesTitle": "No Music Libraries",
  "@noMusicLibrariesTitle": {
    "description": "Title for message that shows on the views screen when no music libraries could be found."
  },
  "noMusicLibrariesBody": "Finamp could not find any music libraries. Please ensure that your Jellyfin server contains at least one library with the content type set to \"Music\".",
  "refresh": "REFRESH",
  "moreInfo": "More Info",
  "replayGainSettingsTitle": "Replay Gain",
  "@replayGainSettingsTitle": {
    "description": "Title for the replay gain settings screen"
  },
  "replayGainSwitchTitle": "Enable Replay Gain",
  "@replayGainSwitchTitle": {
    "description": "Title for the switch that toggles replay gain"
  },
  "replayGainSwitchSubtitle": "Use LUFS information to normalize the loudness of songs",
  "@replayGainSwitchSubtitle": {
    "description": "Subtitle for the switch that toggles replay gain"
  },
  "replayGainTargetLufsEditorTitle": "Replay Gain Target LUFS",
  "@replayGainTargetLufsEditorTitle": {
    "description": "Title for the input that sets the replay gain target LUFS"
  },
  "replayGainTargetLufsEditorSubtitle": "The target loudness (LUFS value) in decibels (dB) for replay gain to normalize to",
  "@replayGainTargetLufsEditorSubtitle": {
    "description": "Subtitle for the input that sets the replay gain target LUFS"
  },
  "replayGainNormalizationFactorEditorTitle": "Replay Gain Normalization Factor",
  "@replayGainNormalizationFactorEditorTitle": {
    "description": "Title for the input that sets the replay gain normalization factor"
  },
  "replayGainNormalizationFactorEditorSubtitle": "How much to normalize the volume by. Controls the 'aggressiveness' of the normalization.",
  "@replayGainNormalizationFactorEditorSubtitle": {
    "description": "Subtitle for the input that sets the replay gain normalization factor"
  },
  "replayGainModeSelectorTitle": "Replay Gain Mode",
  "@replayGainModeSelectorTitle": {
    "description": "Title for the dropdown that selects the replay gain mode"
  },
  "replayGainModeSelectorSubtitle": "When and how to apply Replay Gain",
  "@replayGainModeSelectorSubtitle": {
    "description": "Subtitle for the dropdown that selects the replay gain mode"
  },
  "replayGainModeSelectorDescription": "Hybrid (Song + Album): Song gain is used for regular playback, but if an album is playing (either because it's the main playback queue source, or because it was added to the queue at some point), the album gain is used instead.\n\nSongs Only: Song gain is always used, regardless of whether an album is playing or not.\n\nAlbums Only: Replay Gain is only applied while playing albums (using the album gain), but not for individual songs.",
  "@replayGainModeSelectorDescription": {
    "description": "Description for the dropdown that selects the replay gain mode, shown in a dialog that opens when the user presses the info icon next to the dropdown"
  },
  "replayGainModeHybrid": "Hybrid (Song + Album)",
  "@replayGainModeHybrid": {
    "description": "'Hybrid' option for the replay gain mode dropdown. In hybrid mode, the song gain is used for regular playback, but if an album is playing (either because it's the main playback queue source, or because it was added to the queue at some point), the album gain is used instead."
  },
  "replayGainModeTrackOnly": "Songs Only",
  "@replayGainModeTrackOnly": {
    "description": "'Songs Only' option for the replay gain mode dropdown. In songs-only mode, the track gain is always used, regardless of whether an album is playing or not."
  },
  "replayGainModeAlbumOnly": "Albums Only",
  "@replayGainModeAlbumOnly": {
    "description": "'Albums Only' option for the replay gain mode dropdown. In albums-only mode, Replay Gain is only applied while playing albums (using the album gain), but not for individual songs."
  },
  "replayGainIOSBaseGainEditorTitle": "Base Gain (iOS and other non-Android platforms only)",
  "@replayGainIOSBaseGainEditorTitle": {
    "description": "Title for the input that sets the replay gain base gain on iOS and other non-Android platforms"
  },
  "replayGainIOSBaseGainEditorSubtitle": "Currently, Replay Gain on iOS required changing the playback volume to emulate the gain change. Since we can't increase the volume above 100%, we need to decrease the volume by default so that we can boost the volume of quiet songs. The value is in decibels (dB), where -10 dB is 50% volume and -5 dB is 75% volume.",
  "@replayGainIOSBaseGainEditorSubtitle": {
    "description": "Subtitle for the input that sets the replay gain base gain on iOS and other non-Android platforms"
  },
  "swipeInsertQueueNext": "Play Swiped Song Next",
  "@swipeInsertQueueNext": {},
  "swipeInsertQueueNextSubtitle": "Enable to insert a song as next item in queue when swiped in song list instead of appending it to the end.",
  "@swipeInsertQueueNextSubtitle": {},
  "downloadItem": "Download",
  "@downloadItem": {
    "description": "Option to download item in long-press menu."
  },
  "deleteItem": "Delete",
  "@deletedItem": {
    "description": "Option to delete item in long-press menu."
  },
  "repairComplete": "Downloads Repair complete.",
  "@repairComplete": {
    "description": "Message displayed after download repair completes."
  },
  "syncComplete": "All downloads re-synced.",
  "@syncComplete": {
    "description": "Message displayed after download sync completes."
  },
  "syncDownloads": "Sync and download all items.",
  "@syncDownloads": {
    "description": "Tooltip for downloads sync button."
  },
  "repairDownloads": "Repair issues with downloaded files or metadata.",
  "@repairDownloads": {
    "description": "Tooltip for downloads repair button."
  },
  "requireWifiForDownloads": "Require WiFi when downloading.",
  "@requireWifiForDownloads": {
    "description": "Description of setting for only performing downloads while on wifi"
  },
  "queueRestoreError": "Warning: {count,plural, =1{{count} song} other{{count} songs}} could not be restored to the queue.",
  "@queueRestoreError": {
    "description": "Message that shows when some, but not all, songs in the Now-Playing queue from the previous session cannot be restored due to server issues or being offline.",
    "placeholders": {
      "count": {
        "type": "int"
      }
    }
  },
  "activeDownloadsListHeader": "{itemCount} {typeName, select, downloading{Running} failed{Failed} syncFailed{Repeatedly Unsynced} enqueued{Queued} other{}} {itemCount, plural, =1{Download} other{Downloads}}}",
  "@activeDownloadsListHeader": {
    "description": "Header text for lists of active downloads of a particular state.",
    "placeholders": {
      "typeName": {
        "type": "String"
      },
      "itemCount": {
        "type": "int"
      }
    }
  },
  "downloadLibraryPrompt": "Are you sure you want to download all contents of the library '{ libraryName }'?",
  "@downloadLibraryPrompt": {
    "description": "Confirmation prompt before downloading entire library, which may be large.",
    "placeholders": {
      "libraryName": {
        "type": "String"
      }
    }
  },
  "onlyShowFullyDownloaded": "Only show fully downloaded albums",
  "@onlyShowFullyDownloaded": {
    "description": "Tooltip for button that hides all partially downloaded albums"
  },
  "filesystemFull": "Remaining downloads cannot be completed.  The filesystem is full.",
  "@filesystemFull": {
    "description": "Message shown when a download cannot complete due to the filesystem being full."
  },
  "connectionInterrupted": "Connection interrupted, pausing downloads.",
  "@connectionInterrupted": {
    "description": "Message shown when the connection is interrupted during a download."
  },
  "connectionInterruptedBackground": "Connection was interrupted while downloading in the background.  This can be caused by OS settings.",
  "@connectionInterruptedBackground": {
    "description": "Message shown when the connection is interrupted during a download while in the background.  It advises checking OS settings, as they may cause background downloads to be blocked."
  },
  "connectionInterruptedBackgroundAndroid": "Connection was interrupted while downloading in the background.  This can be caused by enabling 'Enter Low-Priority State on Pause' or OS settings.",
  "@connectionInterruptedBackgroundAndroid": {
    "description": "Message shown when the connection is interrupted during a download while in the background on android.  It advises checking OS settings, as they may cause background downloads to be blocked, or checking the  'Enter Low-Priority State on Pause' setting."
  },
  "activeDownloadSize": "Downloading...",
  "@activeDownloadSize": {
    "description": "Message shown for download size while item is still being downloaded"
  },
  "missingDownloadSize": "Deleting...",
  "@missingDownloadSize": {
    "description": "Message shown for download size while item is being deleted but is not fully removed"
  },
  "syncingDownloadSize": "Syncing...",
  "@syncingDownloadSize": {
    "description": "Message shown for download size while item is still syncing."
  },
  "runRepairWarning": "The server could not be contacted to finalize downloads migration.  Please run 'Repair Downloads' from the downloads screen as soon as you are back online.",
  "@runRepairWarning": {
    "description": "Message shown when an error occurs during the downloads repair step of the Isar downloads migration, which requires a server connection."
  },
  "downloadSettings": "Download Settings",
  "@downloadSettings": {},
  "showNullLibraryItemsTitle": "Show Media with Unknown Library.",
  "@showNullLibraryItemsTitle": {
    "description": "Title of setting that shows songs/albums from an unknown library in all libraries when on, or in no libraries when off."
  },
  "showNullLibraryItemsSubtitle": "Some media may be downloaded with an unknown library.  Turn off to hide these outside their original collection.",
  "@showNullLibraryItemsSubtitle": {
    "description": "Description of setting that shows songs/albums from an unknown library in all libraries when on, or in no libraries when off."
  },
  "maxConcurrentDownloads": "Max Concurrent Downloads",
  "@maxConcurrentDownloads": {
    "description": "Title of setting controlling max concurrent downloads."
  },
  "maxConcurrentDownloadsSubtitle": "Increasing concurrent downloads may allow increased downloading in the background but may cause some downloads to fail if very large, or cause excessive lag in some cases.",
  "@maxConcurrentDownloadsSubtitle": {
    "description": "Description of setting controlling max concurrent downloads."
  },
  "maxConcurrentDownloadsLabel": "{ count} Concurrent Downloads",
  "@maxConcurrentDownloadsLabel": {
    "description": "Label of values on max concurrent downloads slider",
    "placeholders": {
      "count": {
        "type": "String"
      }
    }
  },
  "downloadsWorkersSetting": "Download Worker count",
  "@downloadsWorkersSetting": {
    "description": "Title of setting controlling download worker count."
  },
  "downloadsWorkersSettingSubtitle": "Amount of workers for syncing metadata and deleting downloads.  Increasing download workers may speed up download syncing and deleting, especially when server latency is high, but can introduce lag.",
  "@downloadsWorkersSettingSubtitle": {
    "description": "Description of setting controlling download worker count."
  },
  "downloadsWorkersSettingLabel": "{ count} Download Workers",
  "@downloadsWorkersSettingLabel": {
    "description": "Label of values on download worker count slider",
    "placeholders": {
      "count": {
        "type": "String"
      }
    }
  },
  "syncOnStartupSwitch": "Automatically Sync Downloads at Startup",
  "@syncOnStartupSwitch": {
    "description": "Title of setting for automatically triggering a throttled resync on app startup."
  },
  "preferQuickSyncSwitch": "Prefer Quick Syncs",
  "@preferQuickSyncSwitch": {
    "description": "Title of setting that skips completed albums while syncing."
  },
  "preferQuickSyncSwitchSubtitle": "When performing syncs, some typically static items (like songs and albums) will not be updated.  Download repair will always perform a full sync.",
  "@preferQuickSyncSwitchSubtitle": {
    "description": "Description of setting that skips completed albums while syncing."
  },
  "itemTypeSubtitle": "{itemType, select, album{Album} playlist{Playlist} artist{Artist} genre{Genre} song{Song} library{Library} unknown{Item} other{{itemType}}} {itemName}",
  "@itemTypeSubtitle": {
    "placeholders": {
      "itemType": {
        "type": "String",
        "example": "album"
      },
      "itemName": {
        "type": "String"
      }
    },
    "description": "Subtitle for the type of a downloaded item, shown when syncing fails and in DownloadButton tooltip."
  },
  "incidentalDownloadTooltip": "This item is required to be downloaded by {parentName}.",
  "@incidentalDownloadTooltip": {
    "placeholders": {
      "parentName": {
        "type": "String"
      }
    },
    "description": "Tooltip for downloadbutton on incidental downloads, which show a lock icon.  It says one of the requiring downloads."
  },
  "finampCollectionNames": "{itemType, select, favorites{Favorites} allPlaylists{All Playlists} fiveLatestAlbums{5 Latest Albums} other{{itemType}} }",
  "@finampCollectionNames": {
    "placeholders": {
      "itemType": {
        "type": "String"
      }
    },
    "description": "Localized names of special downloadable collections like favorites."
  },
  "downloadTranscodeEnableTitle": "Enable Transcoded Downloads",
  "@downloadTranscodeEnableTitle": {
    "description": "Title for Enable Transcoded Downloads dropdown"
  },
  "downloadTranscodeCodecTitle": "Select Download Codec",
  "@downloadTranscodeCodecTitle": {
    "description": "Title for Select Download Codec dropdown"
  },
  "downloadTranscodeEnableOption": "{option, select, always{Always} never{Never} ask{Ask} other{{option}} }",
  "@downloadTranscodeEnableOption": {
    "placeholders": {
      "option": {
        "type": "String"
      }
    },
    "description": "Options in Select Download Codec dropdown"
  },
  "downloadBitrate": "Download Bitrate",
  "@downloadBitrate": {
    "description": "Title for Download Bitrate settings slider"
  },
  "downloadBitrateSubtitle": "A higher bitrate gives higher quality audio at the cost of larger storage requirements.",
  "@downloadBitrateSubtitle": {
    "description": "subtitle for Download Bitrate settings slider"
  },
  "transcodeHint": "Transcode?",
  "@transcodeHint": {
    "description": "Initial text in downloads dropdown when 'Enable Transcoded Downloads' is set to ask."
  },
  "doTranscode": "Download as {codec} @ {bitrate}{size, select, null{} other{ - ~{size}}}",
  "@doTranscode": {
    "placeholders": {
      "bitrate": {
        "type": "String",
        "example": "123kbps"
      },
      "codec": {
        "type": "String",
        "example": "OPUS"
      },
      "size": {
        "type": "String",
        "example": "167 MB"
      }
    },
    "description": "Dropdown option to download transcoded version of songs"
  },
  "downloadInfo": "{size} {codec}{bitrate, select, null{} other{ @ {bitrate} Transcoded}}",
  "@downloadInfo": {
    "placeholders": {
      "bitrate": {
        "type": "String",
        "example": "234kbps"
      },
      "codec": {
        "type": "String",
        "example": "FLAC"
      },
      "size": {
        "type": "String",
        "example": "456"
      }
    },
    "description": "Song info line in downloads screen lists"
  },
  "collectionDownloadInfo": "{size}{codec, select, ORIGINAL{} other{ as {codec} @ {bitrate}}}",
  "@collectionDownloadInfo": {
    "placeholders": {
      "bitrate": {
        "type": "String",
        "example": "234kbps"
      },
      "codec": {
        "type": "String",
        "example": "FLAC"
      },
      "size": {
        "type": "String",
        "example": "456"
      }
    },
    "description": "Collection info line in downloads screen lists"
  },
  "dontTranscode": "Download original{description, select, null{} other { - {description}}}",
  "@dontTranscode": {
    "placeholders": {
      "description": {
        "type": "String",
        "example": "456 MB FLAC"
      }
    },
    "description": "Dropdown option to download original version of songs"
  },
  "redownloadcomplete": "Transcode Redownload queued.",
  "@redownloadcomplete": {
    "description": "Mesage when Automatically Redownload Transcodes transcode setting completes operations."
  },
  "redownloadTitle": "Automatically Redownload Transcodes",
  "@redownloadTitle": {
    "description": "Title for download transcode setting which redownloads songs with higher allowed qualities"
  },
  "redownloadSubtitle": "Automatically redownload songs which are expected to be at a different quality due to parent collection changes.",
  "@redownloadSubtitle": {
    "description": "subtitle for download transcode setting which redownloads songs with higher allowed qualities"
  },
<<<<<<< HEAD
  "lockDownload": "Keep on Device",
  "@lockDownload": {
    "description": "Text shown on button to require an item which is already downloaded by a parent collection, preventing it from being deleted if the parent is removed."
  }
=======
  "enableVibration": "Enable vibration",
  "@enableVibration": {},
  "enableVibrationSubtitle": "Whether to enable vibration.",
  "@enableVibrationSubtitle": {}
>>>>>>> 549d50e0
}<|MERGE_RESOLUTION|>--- conflicted
+++ resolved
@@ -1253,15 +1253,12 @@
   "@redownloadSubtitle": {
     "description": "subtitle for download transcode setting which redownloads songs with higher allowed qualities"
   },
-<<<<<<< HEAD
+  "enableVibration": "Enable vibration",
+  "@enableVibration": {},
+  "enableVibrationSubtitle": "Whether to enable vibration.",
+  "@enableVibrationSubtitle": {},
   "lockDownload": "Keep on Device",
   "@lockDownload": {
     "description": "Text shown on button to require an item which is already downloaded by a parent collection, preventing it from being deleted if the parent is removed."
   }
-=======
-  "enableVibration": "Enable vibration",
-  "@enableVibration": {},
-  "enableVibrationSubtitle": "Whether to enable vibration.",
-  "@enableVibrationSubtitle": {}
->>>>>>> 549d50e0
 }