{
  "finamp": "Finamp",
  "@finamp": {
    "description": "App name, possibly translated"
  },
  "startupError": "Something went wrong during app startup. The error was: {error}\n\nPlease create an issue on github.com/UnicornsOnLSD/finamp with a screenshot of this page. If this problem persists you can clear your app data to reset the app.",
  "@startupError": {
    "description": "The error message that shows when startup fails.",
    "placeholders": {
      "error": {
        "type": "String",
        "example": "Failed to open download DB"
      }
    }
  },
  "loginFlowWelcomeHeading": "Welcome to",
  "@loginFlowWelcomeHeading": {
    "description": "Greeting shown on the login screen. The full message will be 'Welcome to Finamp'."
  },
  "loginFlowSlogan": "Your music, the way you want it.",
  "@loginFlowSlogan": {
    "description": "Slogan shown on the login screen."
  },
  "loginFlowGetStarted": "Get Started!",
  "@loginFlowGetStarted": {
    "description": "Button label for the login/splash screen."
  },
  "viewLogs": "View Logs",
  "@viewLogs": {
    "description": "Label for button shown during the login process that allows the user to view the app logs"
  },
  "changeLanguage": "Change Language",
  "@changeLanguage": {
    "description": "Label for button shown during the login process that allows the user to change the app language"
  },
  "loginFlowServerSelectionHeading": "Connect to Jellyfin",
  "@loginFlowServerSelectionHeading": {
    "description": "Heading for the server selection step during the login flow."
  },
  "back": "Back",
  "@back": {
    "description": "Label for the back button."
  },
  "serverUrl": "Server URL",
  "@serverUrl": {},
  "internalExternalIpExplanation": "If you want to be able to access your Jellyfin server remotely, you need to use your external IP.\n\nIf your server is on a HTTP default port (80 or 443) or Jellyfin's default port (8096), you don't have to specify the port.\n\nIf the URL is correct, you should see some information about your server pop up below the input field.",
  "@internalExternalIpExplanation": {
    "description": "Extra info for which IP to use for remote access, and info on whether or not the user needs to specify a port."
  },
  "serverUrlHint": "e.g. demo.jellyfin.org/stable",
  "@serverUrlHint": {
    "description": "Hint text for the server URL input field. Should be the address to an actual, public Jellyfin server."
  },
  "serverUrlInfoButtonTooltip": "Server URL Help",
  "@serverUrlInfoButtonTooltip": {
    "description": "Tooltip for the button that shows the extra info dialog for which IP to use for remote access, and info on whether or not the user needs to specify a port."
  },
  "emptyServerUrl": "Server URL cannot be empty",
  "@emptyServerUrl": {
    "description": "Error message that shows when the user submits a login without a server URL"
  },
  "connectingToServer": "Trying to connect to server...",
  "@connectingToServer": {
    "description": "Text shown while the connection to the specified server is attempted"
  },
  "loginFlowLocalNetworkServers": "Servers on your local network:",
  "@loginFlowLocalNetworkServers": {
    "description": "Heading for the list of servers on the local network, shown during the login flow. Should ideally have a colon at the end."
  },
  "loginFlowLocalNetworkServersScanningForServers": "Scanning for servers...",
  "@loginFlowLocalNetworkServersScanningForServers": {
    "description": "Text shown while servers are being discovered via UDP broadcasts"
  },
  "loginFlowAccountSelectionHeading": "Select your account",
  "@loginFlowAccountSelectionHeading": {
    "description": "Heading for the account selection step during the login flow."
  },
  "backToServerSelection": "Back to Server Selection",
  "@backToServerSelection": {
    "description": "Label for the button that takes the user back to the server selection step during the login flow."
  },
  "loginFlowNamelessUser": "Unnamed User",
  "@loginFlowNamelessUser": {
    "description": "Name for a user that doesn't have a name set on the server."
  },
  "loginFlowCustomUser": "Custom User",
  "@loginFlowCustomUser": {
    "description": "Label for a button that allows the user to enter a custom username/password, for example if their user account is hidden."
  },
  "loginFlowAuthenticationHeading": "Log in to your account",
  "@loginFlowAuthenticationHeading": {
    "description": "Heading for the authentication step during the login flow."
  },
  "backToAccountSelection": "Back to Account Selection",
  "@backToAccountSelection": {
    "description": "Label for the button that takes the user back to the account selection step during the login flow."
  },
  "loginFlowQuickConnectPrompt": "Use Quick Connect code",
  "@loginFlowQuickConnectPrompt": {
    "description": "Text shown above the quick connect code. The full message will be 'Use Quick Connect code {code}'. The code will be a 6-digit number. Ideally, 'Quick Connect' should be capitalized and translated exactly as it is in the Jellyfin web UI."
  },
  "loginFlowQuickConnectInstructions": "Open the Jellyfin app or website, click on your user icon, and select Quick Connect.",
  "@loginFlowQuickConnectInstructions": {
    "description": "Instructions for how and where to enter the Quick Connect code. Ideally, 'Quick Connect' should be capitalized and translated exactly as it is in the Jellyfin web UI."
  },
  "loginFlowQuickConnectDisabled": "Quick Connect is disabled on this server.",
  "@loginFlowQuickConnectDisabled": {
    "description": "Warning that is shown during authentication if Quick Connect is disabled on the server."
  },
  "orDivider": "or",
  "@orDivider": {
    "description": "Text that separates two different ways to log in. For example, after selecting a server during the login flow, the other can either use Quick Connect, *or* select an account from a list. The text is stylized by wrapping it in dashes: '- or -'."
  },
  "loginFlowSelectAUser": "Select a user",
  "@loginFlowSelectAUser": {
    "description": "Heading for the list of users that the user can select from during the login flow."
  },
  "username": "Username",
  "@username": {},
  "usernameHint": "Enter your username",
  "@usernameHint": {
    "description": "Hint text for the username input field."
  },
  "usernameValidationMissingUsername": "Please enter a username",
  "@usernameValidationMissingUsername": {
    "description": "Error message that shows when the user submits a login without a username"
  },
  "password": "Password",
  "@password": {},
  "passwordHint": "Enter your password",
  "@passwordHint": {
    "description": "Hint text for the password input field."
  },
  "login": "Log In",
  "@login": {
    "description": "Label for the login button."
  },
  "logs": "Logs",
  "@logs": {},
  "next": "Next",
  "@next": {},
  "selectMusicLibraries": "Select Music Libraries",
  "@selectMusicLibraries": {
    "description": "App bar title for library select screen"
  },
  "couldNotFindLibraries": "Could not find any libraries.",
  "@couldNotFindLibraries": {
    "description": "Error message when the user does not have any libraries"
  },
  "unknownName": "Unknown Name",
  "@unknownName": {},
  "songs": "Songs",
  "@songs": {},
  "albums": "Albums",
  "@albums": {},
  "artists": "Artists",
  "@artists": {},
  "genres": "Genres",
  "@genres": {},
  "playlists": "Playlists",
  "@playlists": {},
  "startMix": "Start Mix",
  "@startMix": {},
  "startMixNoSongsArtist": "Long-press an artist to add or remove it from the mix builder before starting a mix",
  "@startMixNoSongsArtist": {
    "description": "Snackbar message that shows when the user presses the instant mix button with no artists selected"
  },
  "startMixNoSongsAlbum": "Long-press an album to add or remove it from the mix builder before starting a mix",
  "@startMixNoSongsAlbum": {
    "description": "Snackbar message that shows when the user presses the instant mix button with no albums selected"
  },
  "music": "Music",
  "@music": {},
  "clear": "Clear",
  "@clear": {},
  "favourites": "Favourites",
  "@favourites": {},
  "shuffleAll": "Shuffle all",
  "@shuffleAll": {},
  "downloads": "Downloads",
  "@downloads": {},
  "settings": "Settings",
  "@settings": {},
  "offlineMode": "Offline Mode",
  "@offlineMode": {},
  "sortOrder": "Sort order",
  "@sortOrder": {},
  "sortBy": "Sort by",
  "@sortBy": {},
  "album": "Album",
  "@album": {},
  "albumArtist": "Album Artist",
  "@albumArtist": {},
  "artist": "Artist",
  "@artist": {},
  "budget": "Budget",
  "@budget": {},
  "communityRating": "Community Rating",
  "@communityRating": {},
  "criticRating": "Critic Rating",
  "@criticRating": {},
  "dateAdded": "Date Added",
  "@dateAdded": {},
  "datePlayed": "Date Played",
  "@datePlayed": {},
  "playCount": "Play Count",
  "@playCount": {},
  "premiereDate": "Premiere Date",
  "@premiereDate": {},
  "productionYear": "Production Year",
  "@productionYear": {},
  "name": "Name",
  "@name": {},
  "random": "Random",
  "@random": {},
  "revenue": "Revenue",
  "@revenue": {},
  "runtime": "Runtime",
  "@runtime": {},
  "syncDownloadedPlaylists": "Sync downloaded playlists",
  "@syncDownloadedPlaylists": {},
  "downloadMissingImages": "Download missing images",
  "@downloadMissingImages": {},
  "downloadedMissingImages": "{count,plural, =0{No missing images found} =1{Downloaded {count} missing image} other{Downloaded {count} missing images}}",
  "@downloadedMissingImages": {
    "description": "Message that shows when the user downloads missing images",
    "placeholders": {
      "count": {
        "type": "int"
      }
    }
  },
  "downloadErrors": "Active Downloads",
  "@downloadErrors": {},
  "downloadCount": "{count,plural, =1{{count} download} other{{count} downloads}}",
  "@downloadCount": {
    "placeholders": {
      "count": {
        "type": "int"
      }
    }
  },
  "downloadedCountUnified": "{songCount,plural,=1{{songCount} song} other{{songCount} songs}}, {imageCount,plural,=1{{imageCount} image} other{{imageCount} images}}\n{syncCount,plural,=1{{syncCount} node syncing} other{{syncCount} nodes syncing}}{repairing, plural, =0{} other{\nCurrently repairing}}",
  "@downloadedCountUnified": {
    "description": "Display of downloaded song and image count on downloads screen.",
    "placeholders": {
        "songCount": {
          "type": "int"
        },
        "imageCount": {
          "type": "int"
        },
      "syncCount": {
        "type": "int"
      },
      "repairing": {
        "type": "int"
      }
    }
  },
  "dlComplete": "{count} complete",
  "@dlComplete": {
    "placeholders": {
      "count": {
        "type": "int"
      }
    }
  },
  "dlFailed": "{count} failed",
  "@dlFailed": {
    "placeholders": {
      "count": {
        "type": "int"
      }
    }
  },
  "dlEnqueued": "{count} enqueued",
  "@dlEnqueued": {
    "placeholders": {
      "count": {
        "type": "int"
      }
    }
  },
  "dlRunning": "{count} running",
  "@dlRunning": {
    "placeholders": {
      "count": {
        "type": "int"
      }
    }
  },
  "downloadErrorsTitle": "Active Downloads",
  "@downloadErrorsTitle": {},
  "noErrors": "No active downloads.",
  "@noErrors": {},
  "errorScreenError": "An error occurred while getting the list of errors! At this point, you should probably just create an issue on GitHub and delete app data",
  "@errorScreenError": {},
  "failedToGetSongFromDownloadId": "Failed to get song from download ID",
  "@failedToGetSongFromDownloadId": {},
  "deleteDownloadsPrompt": "Are you sure you want to delete the {itemType, select, album{album} playlist{playlist} artist{artist} genre{genre} song{song} library{library} other{item}} '{itemName}' from this device?",
  "@deleteDownloadsPrompt": {
    "placeholders": {
      "itemName": {
        "type": "String",
        "example": "Abandon Ship"
      },
      "itemType": {
        "type": "String",
        "example": "album"
      }
    },
    "description": "Confirmation prompt shown before deleting downloaded media from the local device, destructive action, doesn't affect the media on the server."
  },
  "deleteDownloadsConfirmButtonText": "Delete",
  "@deleteDownloadsConfirmButtonText": {
    "description": "Shown in the confirmation dialog for deleting downloaded media from the local device."
  },
  "deleteDownloadsAbortButtonText": "Cancel",
  "error": "Error",
  "@error": {},
  "discNumber": "Disc {number}",
  "@discNumber": {
    "placeholders": {
      "number": {
        "type": "int"
      }
    }
  },
  "playButtonLabel": "PLAY",
  "@playButtonLabel": {},
  "shuffleButtonLabel": "SHUFFLE",
  "@shuffleButtonLabel": {},
  "songCount": "{count,plural,=1{{count} Song} other{{count} Songs}}",
  "@songCount": {
    "placeholders": {
      "count": {
        "type": "int"
      }
    }
  },
  "offlineSongCount": "{count,plural,=1{{count} Song} other{{count} Songs}}, {downloads} Downloaded",
  "@offlineSongCount": {
    "placeholders": {
      "count": {
        "type": "int"
      },
      "downloads": {
        "type": "int"
      }
    }
  },
  "offlineSongCountArtist": "{count,plural,=1{{count} Song} other{{count} Songs}} Downloaded",
  "@offlineSongCountArtis": {
    "placeholders": {
      "count": {
        "type": "int"
      }
    }
  },
  "editPlaylistNameTooltip": "Edit playlist name",
  "@editPlaylistNameTooltip": {},
  "editPlaylistNameTitle": "Edit Playlist Name",
  "@editPlaylistNameTitle": {},
  "required": "Required",
  "@required": {},
  "updateButtonLabel": "UPDATE",
  "@updateButtonLabel": {},
  "playlistNameUpdated": "Playlist name updated.",
  "@playlistNameUpdated": {},
  "favourite": "Favourite",
  "@favourite": {},
  "downloadsDeleted": "Downloads deleted.",
  "@downloadsDeleted": {},
  "addDownloads": "Add Downloads",
  "@addDownloads": {},
  "location": "Location",
  "@location": {},
  "downloadsAdded": "Downloads queued.",
  "@downloadsAdded": {},
  "addButtonLabel": "ADD",
  "@addButtonLabel": {},
  "shareLogs": "Share logs",
  "@shareLogs": {},
  "logsCopied": "Logs copied.",
  "@logsCopied": {},
  "message": "Message",
  "@message": {},
  "stackTrace": "Stack Trace",
  "@stackTrace": {},
  "applicationLegalese": "Licensed with the Mozilla Public License 2.0. Source code available at:\n\ngithub.com/jmshrv/finamp",
  "@applicationLegalese": {},
  "transcoding": "Transcoding",
  "@transcoding": {},
  "downloadLocations": "Download Locations",
  "@downloadLocations": {},
  "audioService": "Audio Service",
  "@audioService": {},
  "interactions": "Interactions",
  "@interactions": {},
  "layoutAndTheme": "Layout & Theme",
  "@layoutAndTheme": {},
  "notAvailableInOfflineMode": "Not available in offline mode",
  "@notAvailableInOfflineMode": {},
  "logOut": "Log Out",
  "@logOut": {},
  "downloadedSongsWillNotBeDeleted": "Downloaded songs will not be deleted",
  "@downloadedSongsWillNotBeDeleted": {},
  "areYouSure": "Are you sure?",
  "@areYouSure": {},
  "jellyfinUsesAACForTranscoding": "Jellyfin uses AAC for transcoding",
  "@jellyfinUsesAACForTranscoding": {},
  "enableTranscoding": "Enable Transcoding",
  "@enableTranscoding": {},
  "enableTranscodingSubtitle": "Transcodes music streams on the server side.",
  "@enableTranscodingSubtitle": {},
  "bitrate": "Bitrate",
  "@bitrate": {},
  "bitrateSubtitle": "A higher bitrate gives higher quality audio at the cost of higher bandwidth.",
  "@bitrateSubtitle": {},
  "customLocation": "Custom Location",
  "@customLocation": {},
  "appDirectory": "App Directory",
  "@appDirectory": {},
  "addDownloadLocation": "Add Download Location",
  "@addDownloadLocation": {},
  "selectDirectory": "Select Directory",
  "@selectDirectory": {},
  "unknownError": "Unknown Error",
  "@unknownError": {},
  "pathReturnSlashErrorMessage": "Paths that return \"/\" can''t be used",
  "@pathReturnSlashErrorMessage": {},
  "directoryMustBeEmpty": "Directory must be empty",
  "@directoryMustBeEmpty": {},
  "customLocationsBuggy": "Custom locations are extremely buggy due to issues with permissions. I'm thinking of ways to fix this, but for now I wouldn't recommend using them.",
  "@customLocationsBuggy": {},
  "enterLowPriorityStateOnPause": "Enter Low-Priority State on Pause",
  "@enterLowPriorityStateOnPause": {},
  "enterLowPriorityStateOnPauseSubtitle": "Lets the notification be swiped away when paused. Also allows Android to kill the service when paused.",
  "@enterLowPriorityStateOnPauseSubtitle": {},
  "shuffleAllSongCount": "Shuffle All Song Count",
  "@shuffleAllSongCount": {},
  "shuffleAllSongCountSubtitle": "Amount of songs to load when using the shuffle all songs button.",
  "@shuffleAllSongCountSubtitle": {},
  "viewType": "View Type",
  "@viewType": {},
  "viewTypeSubtitle": "View type for the music screen",
  "@viewTypeSubtitle": {},
  "list": "List",
  "@list": {},
  "grid": "Grid",
  "@grid": {},
  "portrait": "Portrait",
  "@portrait": {},
  "landscape": "Landscape",
  "@landscape": {},
  "gridCrossAxisCount": "{value} Grid Cross-Axis Count",
  "@gridCrossAxisCount": {
    "description": "List tile title for grid cross axis count. Value will either be the portrait or landscape key.",
    "placeholders": {
      "value": {
        "type": "String",
        "example": "Portrait"
      }
    }
  },
  "gridCrossAxisCountSubtitle": "Amount of grid tiles to use per-row when {value}.",
  "@gridCrossAxisCountSubtitle": {
    "description": "List tile subtitle for grid cross axis count. Value will either be the portrait or landscape key.",
    "placeholders": {
      "value": {
        "type": "String",
        "example": "landscape"
      }
    }
  },
  "showTextOnGridView": "Show text in grid view",
  "@showTextOnGridView": {},
  "showTextOnGridViewSubtitle": "Whether or not to show the text (title, artist etc) on the grid music screen.",
  "@showTextOnGridViewSubtitle": {},
  "showCoverAsPlayerBackground": "Show blurred cover as player background",
  "@showCoverAsPlayerBackground": {},
  "showCoverAsPlayerBackgroundSubtitle": "Whether or not to use blurred cover art as background on player screen.",
  "@showCoverAsPlayerBackgroundSubtitle": {},
  "hideSongArtistsIfSameAsAlbumArtists": "Hide song artists if same as album artists",
  "@hideSongArtistsIfSameAsAlbumArtists": {},
  "hideSongArtistsIfSameAsAlbumArtistsSubtitle": "Whether to show song artists on the album screen if not differing from album artists.",
  "@hideSongArtistsIfSameAsAlbumArtistsSubtitle": {},
  "disableGesture": "Disable gestures",
  "@disableGesture": {},
  "disableGestureSubtitle": "Whether to disables gestures.",
  "@disableGestureSubtitle": {},
  "showFastScroller": "Show fast scroller",
  "@showFastScroller": {},
  "theme": "Theme",
  "@theme": {},
  "system": "System",
  "@system": {},
  "light": "Light",
  "@light": {},
  "dark": "Dark",
  "@dark": {},
  "tabs": "Tabs",
  "@tabs": {},
  "cancelSleepTimer": "Cancel Sleep Timer?",
  "@cancelSleepTimer": {},
  "yesButtonLabel": "YES",
  "@yesButtonLabel": {},
  "noButtonLabel": "NO",
  "@noButtonLabel": {},
  "setSleepTimer": "Set Sleep Timer",
  "@setSleepTimer": {},
  "minutes": "Minutes",
  "@minutes": {},
  "invalidNumber": "Invalid Number",
  "@invalidNumber": {},
  "sleepTimerTooltip": "Sleep timer",
  "@sleepTimerTooltip": {},
  "sleepTimerRemainingTime": "Sleeping in {time} minutes",
  "@sleepTimerRemainingTime": {
    "description": "Button label for sleep timer. {time} is the amount of minutes left.",
    "placeholders": {
      "time": {
        "type": "int"
      }
    }
  },
  "addToPlaylistTooltip": "Add to playlist",
  "@addToPlaylistTooltip": {},
  "addToPlaylistTitle": "Add to Playlist",
  "@addToPlaylistTitle": {},
  "removeFromPlaylistTooltip": "Remove from playlist",
  "@removeFromPlaylistTooltip": {},
  "removeFromPlaylistTitle": "Remove from Playlist",
  "@removeFromPlaylistTitle": {},
  "newPlaylist": "New Playlist",
  "@newPlaylist": {},
  "createButtonLabel": "CREATE",
  "@createButtonLabel": {},
  "playlistCreated": "Playlist created.",
  "@playlistCreated": {},
  "noAlbum": "No Album",
  "@noAlbum": {},
  "noItem": "No Item",
  "@noItem": {},
  "noArtist": "No Artist",
  "@noArtist": {},
  "unknownArtist": "Unknown Artist",
  "@unknownArtist": {},
  "unknownAlbum": "Unknown Album",
  "@unknownAlbum": {},
  "playbackModeDirectPlaying": "Direct Playing",
  "@playbackModeDirectPlaying": {
    "description": "Feature chip that is shown when songs are being played directly from the server, without transcoding"
  },
  "playbackModeTranscoding": "Transcoding",
  "@playbackModeTranscoding": {
    "description": "Feature chip that is shown when songs are being transcoded by the server"
  },
  "kiloBitsPerSecondLabel": "{bitrate} kbps",
  "@kiloBitsPerSecondLabel": {
    "description": "Label for the bitrate of a song or for transcoding. The value will be the bitrate in kilobits per second.",
    "placeholders": {
      "bitrate": {
        "type": "int",
        "example": "320"
      }
    }
  },
  "playbackModeLocal": "Locally Playing",
  "@playbackModeLocal": {
    "description": "Feature chip that is shown when songs are being played from local downloads, without using the server"
  },
  "queue": "Queue",
  "@queue": {},
  "addToQueue": "Add to Queue",
  "@addToQueue": {
    "description": "Popup menu item title for adding an item to the end of the play queue."
  },
  "replaceQueue": "Replace Queue",
  "@replaceQueue": {},
  "instantMix": "Instant Mix",
  "@instantMix": {},
  "goToAlbum": "Go to Album",
  "@goToAlbum": {},
  "goToArtist": "Go to Artist",
  "@goToArtist": {},
  "goToGenre": "Go to Genre",
  "@goToGenre": {},
  "removeFavourite": "Remove Favourite",
  "@removeFavourite": {},
  "addFavourite": "Add Favourite",
  "@addFavourite": {},
  "addedToQueue": "Added to queue.",
  "@addedToQueue": {
    "description": "Snackbar message that shows when the user successfully adds items to the end of the play queue."
  },
  "insertedIntoQueue": "Inserted into queue.",
  "@insertedIntoQueue": {
    "description": "Snackbar message that shows when the user successfully inserts items into the play queue at a location that is not necessarily the end."
  },
  "queueReplaced": "Queue replaced.",
  "@queueReplaced": {},
  "removedFromPlaylist": "Removed from playlist.",
  "@removedFromPlaylist": {},
  "startingInstantMix": "Starting instant mix.",
  "@startingInstantMix": {},
  "anErrorHasOccured": "An error has occured.",
  "@anErrorHasOccured": {},
  "responseError": "{error} Status code {statusCode}.",
  "@responseError": {
    "placeholders": {
      "error": {
        "type": "String",
        "example": "Forbidden"
      },
      "statusCode": {
        "type": "int",
        "example": "403"
      }
    }
  },
  "responseError401": "{error} Status code {statusCode}. This probably means you used the wrong username/password, or your client is no longer logged in.",
  "@responseError401": {
    "placeholders": {
      "error": {
        "type": "String",
        "example": "Unauthorized"
      },
      "statusCode": {
        "type": "int",
        "example": "401"
      }
    }
  },
  "removeFromMix": "Remove From Mix",
  "@removeFromMix": {},
  "addToMix": "Add To Mix",
  "@addToMix": {},
  "redownloadedItems": "{count,plural, =0{No redownloads needed.} =1{Redownloaded {count} item} other{Redownloaded {count} items}}",
  "@redownloadedItems": {
    "placeholders": {
      "count": {
        "type": "int"
      }
    }
  },
  "bufferDuration": "Buffer Duration",
  "@bufferDuration": {},
  "bufferDurationSubtitle": "How much the player should buffer, in seconds. Requires a restart.",
  "@bufferDurationSubtitle": {},
  "language": "Language",
  "@language": {},
  "previousTracks": "Previous Tracks",
  "@previousTracks": {
    "description": "Description in the queue panel for the list of tracks that come before the current track in the queue. The tracks might not actually have been played (e.g. if the user skipped ahead to a specific track)."
  },
  "nextUp": "Next Up",
  "@nextUp": {
    "description": "Description in the queue panel for the list of tracks were manually added to be played after the current track. This should be capitalized (if applicable) to be more recognizable throughout the UI"
  },
  "clearNextUp": "Clear Next Up",
  "@clearNextUp": {
    "description": "Label for the action that deletes all tracks added to Next Up"
  },
  "playingFrom": "Playing from",
  "@playingFrom": {
    "description": "Prefix shown before the name of the main queue source, like the album or playlist that was used to start playback. Example: \"Playing from {My Nice Playlist}\""
  },
  "playNext": "Play next",
  "@playNext": {
    "description": "Used for adding a track to the \"Next Up\" queue at the first position, to play right after the current track finishes playing"
  },
  "addToNextUp": "Add to Next Up",
  "@addToNextUp": {
    "description": "Used for adding a track to the \"Next Up\" queue at the end, to play after all prior tracks from Next Up have played "
  },
  "shuffleNext": "Shuffle next",
  "@shuffleNext": {
    "description": "Used for shuffling a list (album, playlist, etc.) to the \"Next Up\" queue at the first position, to play right after the current track finishes playing"
  },
  "shuffleToNextUp": "Shuffle to Next Up",
  "@shuffleToNextUp": {
    "description": "Used for shuffling a list (album, playlist, etc.) to the end of the \"Next Up\" queue, to play after all prior tracks from Next Up have played "
  },
  "shuffleToQueue": "Shuffle to queue",
  "@shuffleToQueue": {
    "description": "Used for shuffling a list (album, playlist, etc.) to the end of the regular queue, to play after all prior tracks from the queue have played "
  },
  "confirmPlayNext": "{type, select, track{Track} album{Album} artist{Artist} playlist{Playlist} other{Item}} will play next",
  "@confirmPlayNext": {
    "description": "A confirmation message that is shown after successfully adding a track to the front of the \"Next Up\" queue",
    "placeholders": {
      "type": {
        "type": "String"
      }
    }
  },
  "confirmAddToNextUp": "Added {type, select, track{track} album{album} artist{artist} playlist{playlist} other{item}} to Next Up",
  "@confirmAddToNextUp": {
    "description": "A confirmation message that is shown after successfully adding a track to the end of the \"Next Up\" queue",
    "placeholders": {
      "type": {
        "type": "String"
      }
    }
  },
  "confirmAddToQueue": "Added {type, select, track{track} album{album} artist{artist} playlist{playlist} other{item}} to queue",
  "@confirmAddToQueue": {
    "description": "A confirmation message that is shown after successfully adding a track to the end of the regular queue",
    "placeholders": {
      "type": {
        "type": "String"
      }
    }
  },
  "confirmShuffleNext": "Will shuffle next",
  "@confirmShuffleNext": {
    "description": "A confirmation message that is shown after successfully shuffling a list (album, playlist, etc.) to the front of the \"Next Up\" queue"
  },
  "confirmShuffleToNextUp": "Shuffled to Next Up",
  "@confirmShuffleToNextUp": {
    "description": "A confirmation message that is shown after successfully shuffling a list (album, playlist, etc.) to the end of the \"Next Up\" queue"
  },
  "confirmShuffleToQueue": "Shuffled to queue",
  "@confirmShuffleToQueue": {
    "description": "A confirmation message that is shown after successfully shuffling a list (album, playlist, etc.) to the end of the regular queue"
  },
  "placeholderSource": "Somewhere",
  "@placeholderSource": {
    "description": "Placeholder text used when the source of the current track/queue is unknown"
  },
  "playbackHistory": "Playback History",
  "@playbackHistory": {
    "description": "Title for the playback history screen, where the user can see a list of recently played tracks, sorted by "
  },
  "shareOfflineListens": "Share offline listens",
  "@shareOfflineListens": {
    "description": "Button for exporting the JSON file containing any playback events that couldn't be submitted to the server, either because offline mode was enabled or the connection failed"
  },
  "yourLikes": "Your Likes",
  "@yourLikes": {
    "description": "Title for the queue source when the user is playing their liked tracks"
  },
  "mix": "{mixSource} - Mix",
  "@mix": {
    "description": "Suffix added to a queue source when playing a mix. Example: \"Never Gonna Give You Up - Mix\"",
    "placeholders": {
      "mixSource": {
        "type": "String",
        "example": "Never Gonna Give You Up"
      }
    }
  },
  "tracksFormerNextUp": "Tracks added via Next Up",
  "@tracksFormerNextUp": {
    "description": "Title for the queue source for tracks that were once added to the queue via the \"Next Up\" feature, but have since been played"
  },
  "savedQueue": "Saved Queue",
  "@savedQueue": {
    "description": "Title for the queue source for tracks were previously in the queue before an app restart and have been reloaded"
  },
  "playingFromType": "Playing From {source, select, album{Album} playlist{Playlist} songMix{Song Mix} artistMix{Artist Mix} albumMix{Album Mix} favorites{Favorites} allSongs{All Songs} filteredList{Songs} genre{Genre} artist{Artist} nextUpAlbum{Album in Next Up} nextUpPlaylist{Playlist in Next Up} nextUpArtist{Artist in Next Up} other{}}",
  "@playingFromType": {
    "description": "Prefix shown before the type of the main queue source at the top of the player screen. Example: \"Playing From Album\"",
    "placeholders": {
      "source": {
        "type": "String"
      }
    }
  },
  "shuffleAllQueueSource": "Shuffle All",
  "@shuffleAllQueueSource": {
    "description": "Title for the queue source when the user is shuffling all tracks. Should be capitalized (if applicable) to be more recognizable throughout the UI"
  },
  "playbackOrderLinearButtonLabel": "Playing in order",
  "@playbackOrderLinearButtonLabel": {
    "description": "Label for the button that toggles the playback order between linear/in-order and shuffle, while the queue is in linear/in-order mode"
  },
  "playbackOrderShuffledButtonLabel": "Shuffling songs",
  "@playbackOrderShuffledButtonLabel": {
    "description": "Label for the button that toggles the playback order between linear/in-order and shuffle, while the queue is in shuffle mode"
  },
  "loopModeNoneButtonLabel": "Looping off",
  "@loopModeNoneButtonLabel": {
    "description": "Label for the button that toggles the loop mode between off, loop one, and loop all, while the queue is in loop off mode"
  },
  "loopModeOneButtonLabel": "Looping this song",
  "@loopModeOneButtonLabel": {
    "description": "Label for the button that toggles the loop mode between off, loop one, and loop all, while the queue is in loop one mode"
  },
  "loopModeAllButtonLabel": "Looping all",
  "@loopModeAllButtonLabel": {
    "description": "Label for the button that toggles the loop mode between off, loop one, and loop all, while the queue is in loop all mode"
  },
  "queuesScreen": "Restore Now Playing",
  "@queuesScreen": {
     "description": "Title for the screen where older now playing queues can be restored"
  },
  "queueRestoreButtonLabel": "Restore",
  "@queueRestoreButtonLabel": {
    "description": "Button to restore archived now playing queue, overwriting current queue"
  },
  "queueRestoreTitle": "Saved {date}",
  "@queueRestoreTitle": {
    "description": "Description of when a saved queue was saved",
    "placeholders": {
      "date" : {
        "type": "DateTime",
        "format": "yyy-MM-dd hh:mm",
        "isCustomDateFormat": "true"
      }
    }
  },
  "queueRestoreSubtitle1": "Playing: {song}",
  "@queueRestoreSubtitle1": {
    "description": "Description of playing song in a saved queue",
    "placeholders": {
      "song": {
        "type": "String"
      }
    }
  },
  "queueRestoreSubtitle2": "{count,plural,=1{1 Song} other{{count} Songs}}, {remaining} Unplayed",
  "@queueRestoreSubtitle2": {
    "description": "Description of length of a saved queue",
    "placeholders": {
      "count": {
        "type": "int"
      },
      "remaining": {
        "type": "int"
      }
    }
  },
  "queueLoadingMessage": "Restoring queue...",
  "@queueLoadingMessage": {
    "description": "Message displayed on now-playing bar when a saved queue is loading."
  },
  "queueRetryMessage": "Failed to restore queue. Retry?",
  "@queueRetryMessage": {
    "description": "Message displayed on now-playing bar when all items in a saved queue fail to load."
  },
  "autoloadLastQueueOnStartup": "Auto-Restore Last Queue",
  "@autoloadLastQueueOnStartup": {
    "description": "Setting to restore last queue on startup"
  },
  "autoloadLastQueueOnStartupSubtitle": "Upon app startup, attempt to restore the last played queue.",
  "@autoloadLastQueueOnStartupSubtitle": {
    "description": "Description of the setting to restore last queue on startup"
  },
  "topSongs": "Top Songs",
  "@topSongs": {},
  "albumCount": "{count,plural,=1{{count} Album} other{{count} Albums}}",
  "@albumCount": {},
  "shuffleAlbums": "Shuffle Albums",
  "@shuffleAlbums": {
    "description": "Label for action that shuffles all albums of an artist or genre"
  },
  "shuffleAlbumsNext": "Shuffle Albums Next",
  "@shuffleAlbumsNext": {
    "description": "Label for action that shuffles all albums of an artist or genre and adds them at the start of Next Up"
  },
  "shuffleAlbumsToNextUp": "Shuffle Albums To Next Up",
  "@shuffleAlbumsToNextUp": {
    "description": "Label for action that shuffles all albums of an artist or genre and adds them at the end of Next Up"
  },
  "shuffleAlbumsToQueue": "Shuffle Albums To Queue",
  "@shuffleAlbumsToQueue": {
    "description": "Label for action that shuffles all albums of an artist or genre and adds them at the end of the regular queue"
  },
  "playCountValue": "{playCount,plural,=1{{playCount} play} other{{playCount} plays}}",
  "@playCountValue": {
    "placeholders": {
      "playCount": {
        "type": "int",
        "example": "12"
      }
    }
  },
  "couldNotLoad": "Couldn't load {source, select, album{album} playlist{playlist} songMix{song mix} artistMix{artist mix} albumMix{album mix} favorites{favorites} allSongs{all songs} filteredList{songs} genre{genre} artist{artist} nextUpAlbum{album in next up} nextUpPlaylist{playlist in next up} nextUpArtist{artist in next up} other{}}",
  "@couldNotLoad": {},
  "confirm": "Confirm",
  "showUncensoredLogMessage": "This log contains your login information. Show?",
  "resetTabs": "Reset tabs",
  "noMusicLibrariesTitle": "No Music Libraries",
  "@noMusicLibrariesTitle": {
    "description": "Title for message that shows on the views screen when no music libraries could be found."
  },
  "noMusicLibrariesBody": "Finamp could not find any music libraries. Please ensure that your Jellyfin server contains at least one library with the content type set to \"Music\".",
  "refresh": "REFRESH",
<<<<<<< HEAD
  "downloadItem": "Download",
  "@downloadItem": {
    "description": "Option to download item in long-press widget."
  },
  "deleteItem": "Delete",
  "@deletedItem": {
    "description": "Option to delete item in long-press widget."
  },
  "repairComplete": "Downloads Repair complete.",
  "@repairComplete": {
    "description": "Message displayed after download repair completes."
  },
  "syncComplete": "All downloads re-synced.",
  "@syncComplete": {
    "description": "Message displayed after download sync completes."
  },
  "syncDownloads": "Sync and download all items.",
  "@syncDownloads": {
    "description": "Tooltip for downloads sync button."
  },
  "repairDownloads": "Repair issues with download files or metadata.",
  "@repairDownloads": {
    "description": "Tooltip for downloads repair button."
  },
  "requireWifiForDownloads": "Require WiFi when downloading.",
  "@requireWifiForDownloads": {
    "description": "Description of setting for only starting downloads while on wifi"
  },
  "queueRestoreError": "Warning: {count,plural, =1{{count} song} other{{count} Songs}} could not be restored to the queue.",
  "@queueRestoreError": {
    "description": "Message that shows when some, but not all, songs in the Now-Playing queue from the previous session cannot be restored due to server issues or being offline.",
    "placeholders": {
      "count": {
        "type": "int"
      }
    }
  },
  "activeDownloadsListHeader": "{itemCount} {typeName, select, downloading{Running} failed{Failed} syncFailed{Repeatedly Unsynced} enqueued{Queued} other{}} {itemCount, plural, =1{Download} other{Downloads}}}",
  "@activeDownloadsListHeader": {
    "description": "Header text for lists of active downloads of a particular state.",
    "placeholders": {
      "typeName": {
        "type": "String"
      },
      "itemCount": {
        "type": "int"
      }
    }
  },
  "downloadLibraryPrompt": "Are you sure you want to download all contents of the library '{ libraryName }'?",
  "@downloadLibraryPrompt": {
    "description": "Confirmation prompt before downloading entire library, which may be large.",
    "placeholders": {
      "libraryName": {
        "type": "String"
      }
    }
  },
  "onlyShowFullyDownloaded": "Only show fully downloaded albums",
  "@onlyShowFullyDownloaded": {
    "description": "Tooltip for button that hides all partially downloaded albums"
  },
  "filesystemFull": "Remaining downloads cannot be completed.  The filesystem is full.",
  "@filesystemFull": {
    "description": "Message shown when a download cannot complete due to the filesystem being full."
  },
  "connectionInterrupted": "Connection interrupted, pausing downloads.",
  "@connectionInterrupted": {
    "description": "Message shown when the connection is interrupted during a download."
  },
  "connectionInterruptedBackground": "Connection was interrupted while downloading in the background.  This can be caused by OS settings.",
  "@connectionInterruptedBackground": {
    "description": "Message shown when the connection is interrupted during a download while in the background.  It advises checking OS settings, as they may cause background downloads to be blocked."
  },
  "connectionInterruptedBackgroundAndroid": "Connection was interrupted while downloading in the background.  This can be caused by enabling 'Enter Low-Priority State on Pause' or OS settings.",
  "@connectionInterruptedBackgroundAndroid": {
    "description": "Message shown when the connection is interrupted during a download while in the background on android.  It advises checking OS settings, as they may cause background downloads to be blocked, or checking the  'Enter Low-Priority State on Pause' setting."
  },
  "activeDownloadSize": "Downloading...",
  "@activeDownloadSize": {
    "description": "Message shown for download size while item is still being downloaded"
  },
  "missingDownloadSize": "Deleting...",
  "@missingDownloadSize": {
    "description": "Message shown for download size while item is still being downloaded"
  },
  "syncingDownloadSize": "Syncing...",
  "@syncingDownloadSize": {
    "description": "Message shown for download size while item is still syncing."
  },
  "runRepairWarning": "The server could not be contacted to finalize downloads migration.  Please run 'Repair Downloads' from the downloads screen as soon as you are back online.",
  "@runRepairWarning": {
    "description": "Message shown when an error occurs during the downloads repair step of the Isar downloads migration, which requires a server connection."
  },
  "downloadSettings": "Download Settings",
  "@downloadSettings": {},
  "showPlaylistSongs": "Show Items with Unknown Library.",
  "@showPlaylistSongs": {
    "description": "Title of setting that shows songs/albums from an unknown library in all libraries when on, or in no libraries when off."
  },
  "showPlaylistSongsSubtitle": "Some items may be downloaded with an unknown library.  They can show in all libraries, or none.",
  "@showPlaylistSongsSubtitle": {
    "description": "Description of setting that shows songs/albums from an unknown library in all libraries when on, or in no libraries when off."
  },
  "maxConcurrentDownloads": "Max Concurrent Downloads",
  "@maxConcurrentDownloads": {
    "description": "Title of setting controlling max concurrent downloads."
  },
  "maxConcurrentDownloadsSubtitle": "Increasing concurrent downloads may allow increased downloading in the background but will delay the effect of some settings changes and may cause some downloads to fail if very large, or cause lag in some cases.",
  "@maxConcurrentDownloadsSubtitle": {
    "description": "Description of setting controlling max concurrent downloads."
  },
  "maxConcurrentDownloadsLabel": "{ count} Concurrent Downloads",
  "@maxConcurrentDownloadsLabel": {
    "description": "Label of values on max concurrent downloads slider",
    "placeholders": {
      "count": {
        "type": "String"
      }
    }
  },
  "downloadsWorkersSetting": "Download Worker count",
  "@downloadsWorkersSetting": {
    "description": "Title of setting controlling download worker count."
  },
  "downloadsWorkersSettingSubtitle": "Amount of workers for syncing metadata and deleting downloads.  Increasing download workers may speed up download syncing and deleting, especially when server latency is high, but can introduce lag.",
  "@downloadsWorkersSettingSubtitle": {
    "description": "Description of setting controlling download worker count."
  },
  "downloadsWorkersSettingLabel": "{ count} Download Workers",
  "@downloadsWorkersSettingLabel": {
    "description": "Label of values on download worker count slider",
    "placeholders": {
      "count": {
        "type": "String"
      }
    }
  },
  "syncOnStartupSwitch": "Automatically Sync Downloads at Startup",
  "@syncOnStartupSwitch": {
    "description": "Title of setting for automatically triggering a throttled resync on app startup."
  },
  "preferQuickSyncSwitch": "Prefer Quick Syncs",
  "@preferQuickSyncSwitch": {
    "description": "Title of setting that skips completed albums while syncing."
  },
  "preferQuickSyncSwitchSubtitle": "When performing syncs, fully downloaded songs and albums will be skipped.  Download repair will always perform a full sync.",
  "@preferQuickSyncSwitchSubtitle": {
    "description": "Description of setting that skips completed albums while syncing."
  },
  "itemTypeSubtitle": "{itemType, select, album{Album} playlist{Playlist} artist{Artist} genre{Genre} song{Song} library{Library} unknown{Item} other{{itemType}}}",
  "@itemTypeSubtitle": {
    "placeholders": {
      "itemType": {
        "type": "String",
        "example": "album"
      }
    },
    "description": "Subtitle for the type of a downloaded item, shown when syncing fails and in DownloadButton tooltip."
  },
  "incidentalDownloadTip": "This item is required to be downloaded by {parentName}.",
  "@incidentalDownloadTip": {
    "placeholders": {
      "parentName": {
        "type": "String"
      }
    },
    "description": "Tooltip for downloadbutton on incidental downloads, which show a lock icon.  It says one of the requiring downloads."
  },
  "finampCollectionNames": "{itemType, select, favorites{Favorites} allPlaylists{All Playlists} fiveLatestAlbums{5 Latest Albums} other{{itemType}} }",
  "@finampCollectionNames": {
    "placeholders": {
      "itemType": {
        "type": "String"
      }
    },
    "description": "Localized names of special downloadable collections like favorites."
  },
  "downloadTranscodeEnableTitle": "Enable Transcoded Downloads",
  "@downloadTranscodeEnableTitle": {
    "description": "Title for Enable Transcoded Downloads dropdown"
  },
  "downloadTranscodeCodecTitle": "Select Download Codec",
  "@downloadTranscodeCodecTitle": {
    "description": "Title for Select Download Codec dropdown"
  },
  "downloadTranscodeEnableOption": "{option, select, always{Always} never{Never} ask{Ask} other{{option}} }",
  "@downloadTranscodeEnableOption": {
    "placeholders": {
      "option": {
        "type": "String"
      }
    },
    "description": "Options in Select Download Codec dropdown"
  },
  "downloadBitrate": "Download Bitrate",
  "@downloadBitrate": {
    "description": "Title for Download Bitrate settings slider"
  },
  "downloadBitrateSubtitle": "A higher bitrate gives higher quality audio at the cost of larger storage requirements.",
  "@downloadBitrateSubtitle": {
    "description": "subtitle for Download Bitrate settings slider"
  },
  "transcodeHint": "Transcode?",
  "@transcodeHint": {
    "description": "Initial text in downloads dropdown when 'Enable Transcoded Downloads' is set to ask."
  },
  "doTranscode":  "Download as {bitrate} {codec}{size, select, null{} other{ - ~{size}}}",
  "@doTranscode": {
    "placeholders": {
      "bitrate": {
        "type": "String",
        "example": "123kbps"
      },
      "codec": {
        "type": "String",
        "example": "OPUS"
      },
      "size": {
        "type": "String",
        "example": "167 MB"
      }
    },
    "description": "Dropdown option to download transcoded version of songs"
  },
  "downloadInfo":  "{size} {codec} {bitrate, select, null{} other{{bitrate} Transcoded}}",
  "@downloadInfo": {
    "placeholders": {
      "bitrate": {
        "type": "String",
        "example": "234kbps"
      },
      "codec": {
        "type": "String",
        "example": "FLAC"
      },
      "size": {
        "type": "String",
        "example": "456"
      }
    },
    "description": "Song info line in downloads screen lists"
  },
  "collectionDownloadInfo":  "{size} {codec, select, ORIGINAL{} other{ as {bitrate} {codec}}}",
  "@collectionDownloadInfo": {
    "placeholders": {
      "bitrate": {
        "type": "String",
        "example": "234kbps"
      },
      "codec": {
        "type": "String",
        "example": "FLAC"
      },
      "size": {
        "type": "String",
        "example": "456"
      }
    },
    "description": "Collection info line in downloads screen lists"
  },
  "dontTranscode": "Download original{description, select, null{} other { - {description}}}",
  "@dontTranscode": {
    "placeholders": {
      "description": {
        "type": "String",
        "example": "456 MB FLAC"
      }
    },
    "description": "Dropdown option to download original version of songs"
  },
  "redownloadcomplete": "Transcode Redownload queued.",
  "@redownloadcomplete": {
    "description": "Mesage when Automatically Redownload Transcodes transcode setting completes operations."
  },
  "redownloadTitle": "Automatically Redownload Transcodes",
  "@redownloadTitle": {
    "description": "Title for download transcode setting which redownloads songs with higher allowed qualities"
  },
  "redownloadSubtitle": "Automatically redownload songs which are expected to be at a different quality due to parent collection changes.",
  "@redownloadSubtitle": {
    "description": "subtitle for download transcode setting which redownloads songs with higher allowed qualities"
  }
=======
  "swipeInsertQueueNext": "Play Swiped Song Next",
  "@swipeInsertQueueNext": {},
  "swipeInsertQueueNextSubtitle": "Enable to insert a song as next item in queue when swiped in song list instead of appending it to the end.",
  "@swipeInsertQueueNextSubtitle": {}
>>>>>>> 147b149f
}<|MERGE_RESOLUTION|>--- conflicted
+++ resolved
@@ -889,7 +889,10 @@
   },
   "noMusicLibrariesBody": "Finamp could not find any music libraries. Please ensure that your Jellyfin server contains at least one library with the content type set to \"Music\".",
   "refresh": "REFRESH",
-<<<<<<< HEAD
+  "swipeInsertQueueNext": "Play Swiped Song Next",
+  "@swipeInsertQueueNext": {},
+  "swipeInsertQueueNextSubtitle": "Enable to insert a song as next item in queue when swiped in song list instead of appending it to the end.",
+  "@swipeInsertQueueNextSubtitle": {},
   "downloadItem": "Download",
   "@downloadItem": {
     "description": "Option to download item in long-press widget."
@@ -1173,10 +1176,4 @@
   "@redownloadSubtitle": {
     "description": "subtitle for download transcode setting which redownloads songs with higher allowed qualities"
   }
-=======
-  "swipeInsertQueueNext": "Play Swiped Song Next",
-  "@swipeInsertQueueNext": {},
-  "swipeInsertQueueNextSubtitle": "Enable to insert a song as next item in queue when swiped in song list instead of appending it to the end.",
-  "@swipeInsertQueueNextSubtitle": {}
->>>>>>> 147b149f
 }