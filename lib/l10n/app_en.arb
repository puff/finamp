--- conflicted
+++ resolved
@@ -1556,8 +1556,19 @@
   },
   "showProgressOnNowPlayingBarSubtitle": "Controls if the in-app miniplayer / now playing bar at the botton of the music screen functions as a progress bar.",
   "@showProgressOnNowPlayingBarSubtitle": {
-<<<<<<< HEAD
-    "description": "Subtitle for the setting that controls if the in-app miniplayer / now playing bar at the botton of the music screen functions as a progress bar"
+    "description": "Subtitle for the setting that controls if the now playing bar / miniplayer at the botton of the music screen functions as a progress bar"
+  },
+  "lyricsScreen": "Lyrics View",
+  "@lyricsScreen": {
+    "description": "Name for the view/screen that shows lyrics for the currently playing track"
+  },
+  "showLyricsTimestampsTitle": "Show timestamps for synchronized lyrics",
+  "@showLyricsTimestampsTitle": {
+    "description": "Title for the setting that controls if timestamps are shown for lyrics"
+  },
+  "showLyricsTimestampsSubtitle": "Controls if the timestamp of each lyric line is shown in the lyrics view, if available.",
+  "@showLyricsTimestampsSubtitle": {
+    "description": "Subtitle for the setting that controls if timestamps are shown for lyrics"
   },
   "showStopButtonOnMediaNotificationTitle": "Show stop button on media notification",
   "@showStopButtonOnMediaNotificationTitle": {
@@ -1574,20 +1585,5 @@
   "showSeekControlsOnMediaNotificationSubtitle": "Controls if the media notification has a seekable progress bar. This lets you change the playback position without opening the app.",
   "@showSeekControlsOnMediaNotificationSubtitle": {
     "description": "Subtitle for the setting that controls if the media notification has a seekable progress bar."
-=======
-    "description": "Subtitle for the setting that controls if the now playing bar / miniplayer at the botton of the music screen functions as a progress bar"
-  },
-  "lyricsScreen": "Lyrics View",
-  "@lyricsScreen": {
-    "description": "Name for the view/screen that shows lyrics for the currently playing track"
-  },
-  "showLyricsTimestampsTitle": "Show timestamps for synchronized lyrics",
-  "@showLyricsTimestampsTitle": {
-    "description": "Title for the setting that controls if timestamps are shown for lyrics"
-  },
-  "showLyricsTimestampsSubtitle": "Controls if the timestamp of each lyric line is shown in the lyrics view, if available.",
-  "@showLyricsTimestampsSubtitle": {
-    "description": "Subtitle for the setting that controls if timestamps are shown for lyrics"
->>>>>>> dac61265
   }
 }