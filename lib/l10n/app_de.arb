{
  "music": "Musik",
  "@music": {},
  "areYouSure": "Bist du sicher?",
  "@areYouSure": {},
  "albums": "Alben",
  "@albums": {},
  "artists": "Künstler",
  "@artists": {},
  "album": "Album",
  "@album": {},
  "albumArtist": "Albumkünstler",
  "@albumArtist": {},
  "artist": "Künstler",
  "@artist": {},
  "bitrate": "Bitrate",
  "@bitrate": {},
  "emptyServerUrl": "Server Webadresse darf nicht leer sein",
  "@emptyServerUrl": {
    "description": "Error message that shows when the user submits a login without a server URL"
  },
  "urlStartWithHttps": "Webadresse muss mit http:// oder https:// beginnen",
  "@urlStartWithHttps": {
    "description": "Error message that shows when the user submits a server URL that doesn't start with http:// or https:// (for example, ftp://0.0.0.0"
  },
  "urlTrailingSlash": "Webadresse darf keinen Schrägstrich am Ende enthalten",
  "@urlTrailingSlash": {
    "description": "Error message that shows when the user submits a server URL that ends with a trailing slash (for example, http://0.0.0.0/)"
  },
  "couldNotFindLibraries": "Konnte keine Bibliotheken finden.",
  "@couldNotFindLibraries": {
    "description": "Error message when the user does not have any libraries"
  },
  "startMix": "Starte Mix",
  "@startMix": {},
  "startMixNoSongsAlbum": "Vor dem Starten eines Mixes lange auf ein Album gedrückt halten, um es zum Mixzusammensteller hinzuzufügen oder zu entfernen",
  "@startMixNoSongsAlbum": {
    "description": "Snackbar message that shows when the user presses the instant mix button with no albums selected"
  },
  "clear": "Entfernen",
  "@clear": {},
  "internalExternalIpExplanation": "Wenn du deinen Jellyfin Server aus der Ferne erreichen möchtest, benötigst du eine externe IP.\n\nWenn dein Server einen HTTP Port (80/443) benutzt, musst du keinen Port festlegen. Dies ist vermutlich der Fall wenn dein Server sich hinter einem Reverse Proxy befindet.",
  "@internalExternalIpExplanation": {
    "description": "Extra info for which IP to use for remote access, and info on whether or not the user needs to specify a port."
  },
  "next": "Weiter",
  "@next": {},
  "logs": "Protokolle",
  "@logs": {},
  "startMixNoSongsArtist": "Vor dem Starten eines Mixes lange auf einen Künstler gedrückt halten, um ihn zum Mixzusammensteller hinzuzufügen oder zu entfernen",
  "@startMixNoSongsArtist": {
    "description": "Snackbar message that shows when the user presses the instant mix button with no artists selected"
  },
  "unknownName": "Unbekannter Name",
  "@unknownName": {},
  "username": "Benutzername",
  "@username": {},
  "genres": "Genres",
  "@genres": {},
  "playlists": "Playlists",
  "@playlists": {},
  "songs": "Lieder",
  "@songs": {},
  "favourites": "Favoriten",
  "@favourites": {},
  "finamp": "Finamp",
  "@finamp": {},
  "settings": "Einstellungen",
  "@settings": {},
  "communityRating": "Community-Bewertung",
  "@communityRating": {},
  "offlineMode": "Offline-Modus",
  "@offlineMode": {},
  "sortBy": "Sortieren nach",
  "@sortBy": {},
  "sortOrder": "Sortierreihenfolge",
  "@sortOrder": {},
  "productionYear": "Produktionsjahr",
  "@productionYear": {},
  "random": "Zufällig",
  "@random": {},
  "error": "Fehler",
  "@error": {},
  "required": "Erforderlich",
  "@required": {},
  "message": "Nachricht",
  "@message": {},
  "logOut": "Abmelden",
  "@logOut": {},
  "notAvailableInOfflineMode": "Im Offline-Modus nicht verfügbar",
  "@notAvailableInOfflineMode": {},
  "directoryMustBeEmpty": "Verzeichnis muss leer sein",
  "@directoryMustBeEmpty": {},
  "enableTranscoding": "Transkodierung aktivieren",
  "@enableTranscoding": {},
  "grid": "Raster",
  "@grid": {},
  "jellyfinUsesAACForTranscoding": "Jellyfin verwendet AAC zur Transkodierung",
  "@jellyfinUsesAACForTranscoding": {},
  "list": "Liste",
  "@list": {},
  "unknownError": "Unbekannter Fehler",
  "@unknownError": {},
  "invalidNumber": "Ungültige Zahl",
  "@invalidNumber": {},
  "noButtonLabel": "NEIN",
  "@noButtonLabel": {},
  "yesButtonLabel": "JA",
  "@yesButtonLabel": {},
  "createButtonLabel": "ERSTELLEN",
  "@createButtonLabel": {},
  "direct": "DIREKT",
  "@direct": {},
  "newPlaylist": "Neue Wiedergabeliste",
  "@newPlaylist": {},
  "playlistCreated": "Wiedergabeliste erstellt.",
  "@playlistCreated": {},
  "removeFavourite": "Favorit entfernen",
  "@removeFavourite": {},
  "unknownArtist": "Unbekannter Künstler",
  "@unknownArtist": {},
  "downloadedSongsWillNotBeDeleted": "Heruntergeladene Lieder werden nicht gelöscht",
  "@downloadedSongsWillNotBeDeleted": {},
  "favourite": "Favorit",
  "@favourite": {},
  "name": "Name",
  "@name": {},
  "password": "Passwort",
  "@password": {},
  "showTextOnGridView": "Text in Rasteransicht anzeigen",
  "@showTextOnGridView": {},
  "noErrors": "Keine Fehler!",
  "@noErrors": {},
  "selectMusicLibraries": "Musikbibliotheken auswählen",
  "@selectMusicLibraries": {
    "description": "App bar title for library select screen"
  },
  "startupError": "Während dem Starten der App ist etwas schief gelaufen. Der Fehler war: {error}\n\nBitte öffne einen Issue auf github.com/UnicornsOnLSD/finamp mit einem Bildschirmfoto von dieser Seite. Wenn dieses Problem weiterhin besteht, kannst du deine App-Daten löschen, um die App zurückzusetzen.",
  "@startupError": {
    "description": "The error message that shows when startup fails.",
    "placeholders": {
      "error": {
        "type": "String",
        "example": "Failed to open download DB"
      }
    }
  },
  "serverUrl": "Server Webadresse",
  "@serverUrl": {},
  "shuffleAll": "Alle mischen",
  "@shuffleAll": {},
  "downloads": "Downloads",
  "@downloads": {},
  "budget": "Budget",
  "@budget": {},
  "criticRating": "Kritikerbewertung",
  "@criticRating": {},
  "dateAdded": "Datum hinzugefügt",
  "@dateAdded": {},
  "datePlayed": "Datum gespielt",
  "@datePlayed": {},
  "playCount": "Anzahl abgespielt",
  "@playCount": {},
  "revenue": "Einspielergebnis",
  "@revenue": {},
  "runtime": "Dauer",
  "@runtime": {},
  "downloadMissingImages": "Fehlende Bilder herunterladen",
  "@downloadMissingImages": {},
  "downloadErrors": "Downloadfehler",
  "@downloadErrors": {},
  "downloadCount": "{count,plural, =1{{count} Download} other{{count} Downloads}}",
  "@downloadCount": {
    "placeholders": {
      "count": {
        "type": "int"
      }
    }
  },
  "dlFailed": "{count} fehlgeschlagen",
  "@dlFailed": {
    "placeholders": {
      "count": {
        "type": "int"
      }
    }
  },
  "dlComplete": "{count} fertiggestellt",
  "@dlComplete": {
    "placeholders": {
      "count": {
        "type": "int"
      }
    }
  },
  "dlEnqueued": "{count} in der Warteschlange",
  "@dlEnqueued": {
    "placeholders": {
      "count": {
        "type": "int"
      }
    }
  },
  "dlRunning": "{count} laufend",
  "@dlRunning": {
    "placeholders": {
      "count": {
        "type": "int"
      }
    }
  },
  "downloadErrorsTitle": "Downloadfehler",
  "@downloadErrorsTitle": {},
  "downloadedItemsImagesCount": "{downloadedItems}, {downloadedImages}",
  "@downloadedItemsImagesCount": {
    "description": "This is for merging downloadedItemsCount and downloadedImagesCount as Flutter's intl stuff doesn't support multiple plurals in one string. https://github.com/flutter/flutter/issues/86906",
    "placeholders": {
      "downloadedItems": {
        "type": "String",
        "example": "12 downloads"
      },
      "downloadedImages": {
        "type": "String",
        "example": "1 image"
      }
    }
  },
  "failedToGetSongFromDownloadId": "Song konnte nicht über die Download-ID abgerufen werden",
  "@failedToGetSongFromDownloadId": {},
  "playButtonLabel": "ABSPIELEN",
  "@playButtonLabel": {},
  "shuffleButtonLabel": "MISCHEN",
  "@shuffleButtonLabel": {},
  "editPlaylistNameTitle": "Wiedergabeliste-Name editieren",
  "@editPlaylistNameTitle": {},
  "updateButtonLabel": "AKTUALISIERUNG",
  "@updateButtonLabel": {},
  "downloadsDeleted": "Downloads gelöscht.",
  "@downloadsDeleted": {},
  "addDownloads": "Downloads hinzufügen",
  "@addDownloads": {},
  "location": "Ort",
  "@location": {},
  "shareLogs": "Protokolle teilen",
  "@shareLogs": {},
  "stackTrace": "Stacktrace",
  "@stackTrace": {},
  "downloadLocations": "Download Orte",
  "@downloadLocations": {},
  "audioService": "Audio Service",
  "@audioService": {},
  "layoutAndTheme": "Aufbau & Thema",
  "@layoutAndTheme": {},
  "transcoding": "Transkodierung",
  "@transcoding": {},
  "enableTranscodingSubtitle": "Transkodiert Musikstreams serverseitig.",
  "@enableTranscodingSubtitle": {},
  "bitrateSubtitle": "Eine höhere Bitrate verbessert die Audioqualität auf Kosten der benötigten Bandbreite.",
  "@bitrateSubtitle": {},
  "customLocation": "Benutzerdefinierter Ort",
  "@customLocation": {},
  "appDirectory": "App-Verzeichnis",
  "@appDirectory": {},
  "addDownloadLocation": "Download-Ort hinzufügen",
  "@addDownloadLocation": {},
  "selectDirectory": "Verzeichnis auswählen",
  "@selectDirectory": {},
  "pathReturnSlashErrorMessage": "Pfade die mit \"/\" antworten können nicht genutzt werden",
  "@pathReturnSlashErrorMessage": {},
  "customLocationsBuggy": "Benutzerdefinierte Orte sind extrem fehlerbehaftet aufgrund von Problemen mit Berechtigungen. Ich denke über Möglichkeiten nach, um dies zu beheben, aber im Moment würde ich davon abraten, diese zu nutzen.",
  "@customLocationsBuggy": {},
  "enterLowPriorityStateOnPause": "Niedrige Priorität-Modus beim Pausieren aktivieren",
  "@enterLowPriorityStateOnPause": {},
  "shuffleAllSongCount": "Mische-Alle Titelanzahl",
  "@shuffleAllSongCount": {},
  "shuffleAllSongCountSubtitle": "Die Anzahl der zu ladenden Titel wenn der Mische-Alle Knopf betätigt wird.",
  "@shuffleAllSongCountSubtitle": {},
  "viewType": "Ansichtsart",
  "@viewType": {},
  "viewTypeSubtitle": "Ansichtsart für den Musik-Bildschirm",
  "@viewTypeSubtitle": {},
  "portrait": "Portrait",
  "@portrait": {},
  "landscape": "Landschaft",
  "@landscape": {},
  "gridCrossAxisCountSubtitle": "Menge der zu benutzenden Rasterkacheln wenn {value}.",
  "@gridCrossAxisCountSubtitle": {
    "description": "List tile subtitle for grid cross axis count. Value will either be the portrait or landscape key.",
    "placeholders": {
      "value": {
        "type": "String",
        "example": "landscape"
      }
    }
  },
  "showTextOnGridViewSubtitle": "Ob Text (Titel, Künstler etc.) auf dem Raster des Musikbildschirms angezeigt werden soll.",
  "@showTextOnGridViewSubtitle": {},
<<<<<<< HEAD
  "showCoverAsPlayerBackground": "Zeige verschwommene Cover als Player-Hintergrund",
  "@showCoverAsPlayerBackground": {},
  "showCoverAsPlayerBackgroundSubtitle": "Ob verschwommene Cover als Hintergrund im Player-Bildschirm benutzt werden sollen.",
  "@showCoverAsPlayerBackgroundSubtitle": {},
=======
  "useCoverAsBackground": "Zeige verschwommene Cover als Player-Hintergrund",
  "@useCoverAsBackground": {},
  "useCoverAsBackgroundSubtitle": "Ob oder nicht verschwommene Cover als Hintergrund im Player-Bildschirm benutzt werden sollen.",
  "@useCoverAsBackgroundSubtitle": {},
>>>>>>> cfd305da
  "hideSongArtistsIfSameAsAlbumArtists": "Verstecke Titel-Künstler falls derselbe wie Album-Künstler",
  "@hideSongArtistsIfSameAsAlbumArtists": {},
  "showArtistsTopSongs": "Meistgehörte Lieder von Künstlern anzeigen",
  "@showArtistsTopSongs": {},
  "showArtistsTopSongsSubtitle": "Ob die meistgehörten Lieder eines Künstlers angezeigt werden sollen.",
  "@showArtistsTopSongsSubtitle": {},
  "theme": "Thema",
  "@theme": {},
  "system": "System",
  "@system": {},
  "light": "Hell",
  "@light": {},
  "dark": "Dunkel",
  "@dark": {},
  "tabs": "Tabs",
  "@tabs": {},
  "cancelSleepTimer": "Schlaf-Timer abbrechen?",
  "@cancelSleepTimer": {},
  "setSleepTimer": "Schlaf-Timer einstellen",
  "@setSleepTimer": {},
  "minutes": "Minuten",
  "@minutes": {},
  "downloaded": "HERUNTERGELADEN",
  "@downloaded": {},
  "transcode": "TRANSKODIERUNG",
  "@transcode": {},
  "addToPlaylistTitle": "Zur Wiedergabeliste hinzufügen",
  "@addToPlaylistTitle": {},
  "noAlbum": "Kein Album",
  "@noAlbum": {},
  "noItem": "Kein Element",
  "@noItem": {},
  "noArtist": "Kein Künstler",
  "@noArtist": {},
  "streaming": "STREAMING",
  "@streaming": {},
  "statusError": "STATUS FEHLER",
  "@statusError": {},
  "queue": "Warteschlange",
  "@queue": {},
  "addToQueue": "Zur Warteschlange hinzufügen",
  "@addToQueue": {},
  "replaceQueue": "Warteschlange austauschen",
  "@replaceQueue": {},
  "instantMix": "Sofort Mix",
  "@instantMix": {},
  "goToAlbum": "Gehe zu Album",
  "@goToAlbum": {},
  "addFavourite": "Favorit hinzufügen",
  "@addFavourite": {},
  "addedToQueue": "Zur Warteschlange hinzugefügt.",
  "@addedToQueue": {},
  "queueReplaced": "Warteschlange ausgetauscht.",
  "@queueReplaced": {},
  "startingInstantMix": "Starte Sofort-Mix.",
  "@startingInstantMix": {},
  "anErrorHasOccured": "Ein Fehler ist aufgetreten.",
  "@anErrorHasOccured": {},
  "responseError": "{error} Status Code {statusCode}.",
  "@responseError": {
    "placeholders": {
      "error": {
        "type": "String",
        "example": "Forbidden"
      },
      "statusCode": {
        "type": "int",
        "example": "403"
      }
    }
  },
  "discNumber": "CD {number}",
  "@discNumber": {
    "placeholders": {
      "number": {
        "type": "int"
      }
    }
  },
  "songCount": "{count,plural,=1{{count} Titel} other{{count} Titel}}",
  "@songCount": {
    "placeholders": {
      "count": {
        "type": "int"
      }
    }
  },
  "editPlaylistNameTooltip": "Wiedergabeliste-Name editieren",
  "@editPlaylistNameTooltip": {},
  "playlistNameUpdated": "Wiedergabeliste-Name aktualisiert.",
  "@playlistNameUpdated": {},
  "logsCopied": "Protokolle kopiert.",
  "@logsCopied": {},
  "downloadsQueued": "Downloads hinzugefügt.",
  "@downloadsQueued": {},
  "addButtonLabel": "HINZUFÜGEN",
  "@addButtonLabel": {},
  "applicationLegalese": "Lizensiert mit der Mozilla Public License 2.0. Quellcode verfügbar unter:\n\ngithub.com/jmshrv/finamp",
  "@applicationLegalese": {},
  "enterLowPriorityStateOnPauseSubtitle": "Ermöglicht, dass die Benachrichtigung im pausierten Zustand weggewischt werden kann. Dies erlaubt es Android ebenfalls, den Prozess im pausierten Zustand zu terminieren.",
  "@enterLowPriorityStateOnPauseSubtitle": {},
  "gridCrossAxisCount": "{value} Raster Querachsen-Anzahl",
  "@gridCrossAxisCount": {
    "description": "List tile title for grid cross axis count. Value will either be the portrait or landscape key.",
    "placeholders": {
      "value": {
        "type": "String",
        "example": "Portrait"
      }
    }
  },
  "hideSongArtistsIfSameAsAlbumArtistsSubtitle": "Ob Titel-Künstler in der Albenansicht angezeigt werden sollen, falls sie sich nicht von den Album-Künstlern unterscheiden.",
  "@hideSongArtistsIfSameAsAlbumArtistsSubtitle": {},
  "sleepTimerTooltip": "Schlaf-Timer",
  "@sleepTimerTooltip": {},
  "addToPlaylistTooltip": "Zur Wiedergabeliste hinzufügen",
  "@addToPlaylistTooltip": {},
  "responseError401": "{error} Status Code {statusCode}. Dies bedeutet vermutlich, dass du den falschen Benutzernamen oder Passwort benutzt hast oder dass dein Client nicht länger authentifiziert ist.",
  "@responseError401": {
    "placeholders": {
      "error": {
        "type": "String",
        "example": "Unauthorized"
      },
      "statusCode": {
        "type": "int",
        "example": "401"
      }
    }
  },
  "downloadedImagesCount": "{count,plural,=1{{count} Bild} other{{count} Bilder}}",
  "@downloadedImagesCount": {
    "placeholders": {
      "count": {
        "type": "int"
      }
    }
  },
  "downloadedItemsCount": "{count,plural,=1{{count} Element} other{{count} Elemente}}",
  "@downloadedItemsCount": {
    "placeholders": {
      "count": {
        "type": "int"
      }
    }
  },
  "premiereDate": "Erscheinungsdatum",
  "@premiereDate": {},
  "downloadedMissingImages": "{count,plural, =0{Keine fehlenden Bilder gefunden} =1{{count} fehlendes Bild heruntergeladen} other{{count} fehlende Bilder heruntergeladen}}",
  "@downloadedMissingImages": {
    "description": "Message that shows when the user downloads missing images",
    "placeholders": {
      "count": {
        "type": "int"
      }
    }
  },
  "errorScreenError": "Beim Erstellen der Fehlerliste kam es zu einem Fehler! An dieser Stelle solltest du ein Fehlerticket auf GitHub erstellen und die App-Daten löschen",
  "@errorScreenError": {},
  "addToMix": "Zu Mix hinzufügen",
  "@addToMix": {},
  "removeFromMix": "Aus Mix entfernen",
  "@removeFromMix": {},
  "redownloadedItems": "{count,plural, =0{Keine erneuten Downloads notwendig.} =1{{count} Element erneut heruntergeladen} other{{count} Elemente erneut heruntergeladen}}",
  "@redownloadedItems": {
    "placeholders": {
      "count": {
        "type": "int"
      }
    }
  },
  "bufferDuration": "Pufferdauer",
  "@bufferDuration": {},
  "disableGesture": "Gesten deaktivieren",
  "@disableGesture": {},
  "disableGestureSubtitle": "Ob Gesten deaktiviert werden sollen.",
  "@disableGestureSubtitle": {},
  "removeFromPlaylistTooltip": "Aus Wiedergabeliste entfernen",
  "@removeFromPlaylistTooltip": {},
  "removeFromPlaylistTitle": "Aus Wiedergabeliste entfernen",
  "@removeFromPlaylistTitle": {},
  "removedFromPlaylist": "Aus der Wiedergabeliste entfernt.",
  "@removedFromPlaylist": {},
  "topSongs": "Top Lieder",
  "@topSongs": {},
  "shuffleAlbums": "Alben mischen",
  "@shuffleAlbums": {},
  "playCountInline": " · {playCount} Wiedergaben",
  "@playCountInline": {},
  "couldNotLoad": "{source, select, album{album} playlist{playlist} songMix{song mix} artistMix{artist mix} albumMix{album mix} favorites{favorites} allSongs{all songs} filteredList{songs} genre{genre} artist{artist} nextUpAlbum{album in next up} nextUpPlaylist{playlist in next up} nextUpArtist{artist in next up} other{}} konnte nicht geladen werden",
  "@couldNotLoad": {},
  "bufferDurationSubtitle": "Wie viele Sekunden der Player vorladen soll. Benötigt einen Neustart.",
  "@bufferDurationSubtitle": {},
  "language": "Sprache",
  "@language": {},
  "confirm": "Bestätigen",
  "@confirm": {},
  "showUncensoredLogMessage": "Dieses Protokoll enthält Ihre Anmeldeinformationen. Anzeigen?",
  "@showUncensoredLogMessage": {},
  "resetTabs": "Tabs zurücksetzen",
  "@resetTabs": {},
  "insertedIntoQueue": "Zur Warteschlange hinzufügen.",
  "@insertedIntoQueue": {
    "description": "Snackbar message that shows when the user successfully inserts items into the play queue at a location that is not necessarily the end."
  },
  "deleteDownloadsPrompt": "Bist du sicher, dass du {itemType, select, album{album} playlist{playlist} artist{artist} genre{genre} track{song} other{}} '{itemName}' von diesem Gerät löschen willst?",
  "@deleteDownloadsPrompt": {
    "placeholders": {
      "itemName": {
        "type": "String",
        "example": "Abandon Ship"
      },
      "itemType": {
        "type": "String",
        "example": "album"
      }
    },
    "description": "Confirmation prompt shown before deleting downloaded media from the local device, destructive action, doesn't affect the media on the server."
  },
  "deleteDownloadsAbortButtonText": "Abbrechen",
  "@deleteDownloadsAbortButtonText": {},
  "deleteDownloadsConfirmButtonText": "Löschen",
  "@deleteDownloadsConfirmButtonText": {
    "description": "Shown in the confirmation dialog for deleting downloaded media from the local device."
  },
  "syncDownloadedPlaylists": "Heruntergeladene Playlisten synchronisieren",
  "@syncDownloadedPlaylists": {},
  "showFastScroller": "Schnellen Scroller anzeigen",
  "@showFastScroller": {},
  "swipeInsertQueueNext": "Gewischtes Lied als nächstes abspielen.",
  "@swipeInsertQueueNext": {},
  "swipeInsertQueueNextSubtitle": "Aktivieren um das in der Liste nach links/rechts gewischte Lied als nächstes abzuspielen.",
  "@swipeInsertQueueNextSubtitle": {}
}<|MERGE_RESOLUTION|>--- conflicted
+++ resolved
@@ -295,17 +295,10 @@
   },
   "showTextOnGridViewSubtitle": "Ob Text (Titel, Künstler etc.) auf dem Raster des Musikbildschirms angezeigt werden soll.",
   "@showTextOnGridViewSubtitle": {},
-<<<<<<< HEAD
-  "showCoverAsPlayerBackground": "Zeige verschwommene Cover als Player-Hintergrund",
-  "@showCoverAsPlayerBackground": {},
-  "showCoverAsPlayerBackgroundSubtitle": "Ob verschwommene Cover als Hintergrund im Player-Bildschirm benutzt werden sollen.",
-  "@showCoverAsPlayerBackgroundSubtitle": {},
-=======
   "useCoverAsBackground": "Zeige verschwommene Cover als Player-Hintergrund",
   "@useCoverAsBackground": {},
-  "useCoverAsBackgroundSubtitle": "Ob oder nicht verschwommene Cover als Hintergrund im Player-Bildschirm benutzt werden sollen.",
+  "useCoverAsBackgroundSubtitle": "Ob verschwommene Cover als Hintergrund im Player-Bildschirm benutzt werden sollen.",
   "@useCoverAsBackgroundSubtitle": {},
->>>>>>> cfd305da
   "hideSongArtistsIfSameAsAlbumArtists": "Verstecke Titel-Künstler falls derselbe wie Album-Künstler",
   "@hideSongArtistsIfSameAsAlbumArtists": {},
   "showArtistsTopSongs": "Meistgehörte Lieder von Künstlern anzeigen",
