{
  "music": "Musik",
  "@music": {},
  "areYouSure": "Bist du sicher?",
  "@areYouSure": {},
  "albums": "Alben",
  "@albums": {},
  "artists": "Künstler",
  "@artists": {},
  "album": "Album",
  "@album": {},
  "albumArtist": "Albumkünstler",
  "@albumArtist": {},
  "artist": "Künstler",
  "@artist": {},
  "bitrate": "Bitrate",
  "@bitrate": {},
  "emptyServerUrl": "Server Webadresse darf nicht leer sein",
  "@emptyServerUrl": {
    "description": "Error message that shows when the user submits a login without a server URL"
  },
  "urlStartWithHttps": "Webadresse muss mit http:// oder https:// beginnen",
  "@urlStartWithHttps": {
    "description": "Error message that shows when the user submits a server URL that doesn't start with http:// or https:// (for example, ftp://0.0.0.0"
  },
  "urlTrailingSlash": "Webadresse darf keinen Schrägstrich am Ende enthalten",
  "@urlTrailingSlash": {
    "description": "Error message that shows when the user submits a server URL that ends with a trailing slash (for example, http://0.0.0.0/)"
  },
  "couldNotFindLibraries": "Konnte keine Bibliotheken finden.",
  "@couldNotFindLibraries": {
    "description": "Error message when the user does not have any libraries"
  },
  "startMix": "Starte Mix",
  "@startMix": {},
  "startMixNoSongsAlbum": "Vor dem Starten eines Mixes lange auf ein Album gedrückt halten, um es zum Mixzusammensteller hinzuzufügen oder zu entfernen",
  "@startMixNoSongsAlbum": {
    "description": "Snackbar message that shows when the user presses the instant mix button with no albums selected"
  },
  "clear": "Entfernen",
  "@clear": {},
  "internalExternalIpExplanation": "Wenn du deinen Jellyfin Server aus der Ferne erreichen möchtest, benötigst du eine externe IP.\n\nWenn dein Server einen HTTP Port (80/443) benutzt, musst du keinen Port festlegen. Dies ist vermutlich der Fall wenn dein Server sich hinter einem Reverse Proxy befindet.",
  "@internalExternalIpExplanation": {
    "description": "Extra info for which IP to use for remote access, and info on whether or not the user needs to specify a port."
  },
  "next": "Weiter",
  "@next": {},
  "logs": "Protokolle",
  "@logs": {},
  "startMixNoSongsArtist": "Vor dem Starten eines Mixes lange auf einen Künstler gedrückt halten, um ihn zum Mixzusammensteller hinzuzufügen oder zu entfernen",
  "@startMixNoSongsArtist": {
    "description": "Snackbar message that shows when the user presses the instant mix button with no artists selected"
  },
  "unknownName": "Unbekannter Name",
  "@unknownName": {},
  "username": "Benutzername",
  "@username": {},
  "genres": "Genres",
  "@genres": {},
  "playlists": "Playlists",
  "@playlists": {},
  "songs": "Lieder",
  "@songs": {},
  "favourites": "Favoriten",
  "@favourites": {},
  "finamp": "Finamp",
  "@finamp": {},
  "settings": "Einstellungen",
  "@settings": {},
  "communityRating": "Community-Bewertung",
  "@communityRating": {},
  "offlineMode": "Offline-Modus",
  "@offlineMode": {},
  "sortBy": "Sortieren nach",
  "@sortBy": {},
  "sortOrder": "Sortierreihenfolge",
  "@sortOrder": {},
  "productionYear": "Produktionsjahr",
  "@productionYear": {},
  "random": "Zufällig",
  "@random": {},
  "error": "Fehler",
  "@error": {},
  "required": "Erforderlich",
  "@required": {},
  "message": "Nachricht",
  "@message": {},
  "logOut": "Abmelden",
  "@logOut": {},
  "notAvailableInOfflineMode": "Im Offline-Modus nicht verfügbar",
  "@notAvailableInOfflineMode": {},
  "directoryMustBeEmpty": "Verzeichnis muss leer sein",
  "@directoryMustBeEmpty": {},
  "enableTranscoding": "Transkodierung aktivieren",
  "@enableTranscoding": {},
  "grid": "Raster",
  "@grid": {},
  "jellyfinUsesAACForTranscoding": "Jellyfin verwendet AAC zur Transkodierung",
  "@jellyfinUsesAACForTranscoding": {},
  "list": "Liste",
  "@list": {},
  "unknownError": "Unbekannter Fehler",
  "@unknownError": {},
  "invalidNumber": "Ungültige Zahl",
  "@invalidNumber": {},
  "noButtonLabel": "NEIN",
  "@noButtonLabel": {},
  "yesButtonLabel": "JA",
  "@yesButtonLabel": {},
  "createButtonLabel": "ERSTELLEN",
  "@createButtonLabel": {},
  "direct": "DIREKT",
  "@direct": {},
  "newPlaylist": "Neue Wiedergabeliste",
  "@newPlaylist": {},
  "playlistCreated": "Wiedergabeliste erstellt.",
  "@playlistCreated": {},
  "removeFavourite": "Favorit entfernen",
  "@removeFavourite": {},
  "unknownArtist": "Unbekannter Künstler",
  "@unknownArtist": {},
  "downloadedSongsWillNotBeDeleted": "Heruntergeladene Lieder werden nicht gelöscht",
  "@downloadedSongsWillNotBeDeleted": {},
  "favourite": "Favorit",
  "@favourite": {},
  "name": "Name",
  "@name": {},
  "password": "Passwort",
  "@password": {},
  "showTextOnGridView": "Text in Rasteransicht anzeigen",
  "@showTextOnGridView": {},
  "noErrors": "Keine Fehler!",
  "@noErrors": {},
  "selectMusicLibraries": "Musikbibliotheken auswählen",
  "@selectMusicLibraries": {
    "description": "App bar title for library select screen"
  },
  "startupError": "Während dem Starten der App ist etwas schief gelaufen. Der Fehler war: {error}\n\nBitte öffne einen Issue auf github.com/UnicornsOnLSD/finamp mit einem Bildschirmfoto von dieser Seite. Wenn dieses Problem weiterhin besteht, kannst du deine App-Daten löschen, um die App zurückzusetzen.",
  "@startupError": {
    "description": "The error message that shows when startup fails.",
    "placeholders": {
      "error": {
        "type": "String",
        "example": "Failed to open download DB"
      }
    }
  },
  "serverUrl": "Server Webadresse",
  "@serverUrl": {},
  "shuffleAll": "Alle mischen",
  "@shuffleAll": {},
  "downloads": "Downloads",
  "@downloads": {},
  "budget": "Budget",
  "@budget": {},
  "criticRating": "Kritikerbewertung",
  "@criticRating": {},
  "dateAdded": "Datum hinzugefügt",
  "@dateAdded": {},
  "datePlayed": "Datum gespielt",
  "@datePlayed": {},
  "playCount": "Anzahl abgespielt",
  "@playCount": {},
  "revenue": "Einspielergebnis",
  "@revenue": {},
  "runtime": "Dauer",
  "@runtime": {},
  "downloadMissingImages": "Fehlende Bilder herunterladen",
  "@downloadMissingImages": {},
  "downloadErrors": "Downloadfehler",
  "@downloadErrors": {},
  "downloadCount": "{count,plural, =1{{count} Download} other{{count} Downloads}}",
  "@downloadCount": {
    "placeholders": {
      "count": {
        "type": "int"
      }
    }
  },
  "dlFailed": "{count} fehlgeschlagen",
  "@dlFailed": {
    "placeholders": {
      "count": {
        "type": "int"
      }
    }
  },
  "dlComplete": "{count} fertiggestellt",
  "@dlComplete": {
    "placeholders": {
      "count": {
        "type": "int"
      }
    }
  },
  "dlEnqueued": "{count} in der Warteschlange",
  "@dlEnqueued": {
    "placeholders": {
      "count": {
        "type": "int"
      }
    }
  },
  "dlRunning": "{count} laufend",
  "@dlRunning": {
    "placeholders": {
      "count": {
        "type": "int"
      }
    }
  },
  "downloadErrorsTitle": "Downloadfehler",
  "@downloadErrorsTitle": {},
  "downloadedItemsImagesCount": "{downloadedItems}, {downloadedImages}",
  "@downloadedItemsImagesCount": {
    "description": "This is for merging downloadedItemsCount and downloadedImagesCount as Flutter's intl stuff doesn't support multiple plurals in one string. https://github.com/flutter/flutter/issues/86906",
    "placeholders": {
      "downloadedItems": {
        "type": "String",
        "example": "12 downloads"
      },
      "downloadedImages": {
        "type": "String",
        "example": "1 image"
      }
    }
  },
  "failedToGetSongFromDownloadId": "Song konnte nicht über die Download-ID abgerufen werden",
  "@failedToGetSongFromDownloadId": {},
  "playButtonLabel": "ABSPIELEN",
  "@playButtonLabel": {},
  "shuffleButtonLabel": "MISCHEN",
  "@shuffleButtonLabel": {},
  "editPlaylistNameTitle": "Wiedergabeliste-Name editieren",
  "@editPlaylistNameTitle": {},
  "updateButtonLabel": "AKTUALISIERUNG",
  "@updateButtonLabel": {},
  "downloadsDeleted": "Downloads gelöscht.",
  "@downloadsDeleted": {},
  "addDownloads": "Downloads hinzufügen",
  "@addDownloads": {},
  "location": "Ort",
  "@location": {},
  "shareLogs": "Protokolle teilen",
  "@shareLogs": {},
  "stackTrace": "Stacktrace",
  "@stackTrace": {},
  "downloadLocations": "Download Orte",
  "@downloadLocations": {},
  "audioService": "Audio Service",
  "@audioService": {},
  "layoutAndTheme": "Aufbau & Thema",
  "@layoutAndTheme": {},
  "transcoding": "Transkodierung",
  "@transcoding": {},
  "enableTranscodingSubtitle": "Transkodiert Musikstreams serverseitig.",
  "@enableTranscodingSubtitle": {},
  "bitrateSubtitle": "Eine höhere Bitrate verbessert die Audioqualität auf Kosten der benötigten Bandbreite.",
  "@bitrateSubtitle": {},
  "customLocation": "Benutzerdefinierter Ort",
  "@customLocation": {},
  "appDirectory": "App-Verzeichnis",
  "@appDirectory": {},
  "addDownloadLocation": "Download-Ort hinzufügen",
  "@addDownloadLocation": {},
  "selectDirectory": "Verzeichnis auswählen",
  "@selectDirectory": {},
  "pathReturnSlashErrorMessage": "Pfade die mit \"/\" antworten können nicht genutzt werden",
  "@pathReturnSlashErrorMessage": {},
  "customLocationsBuggy": "Benutzerdefinierte Orte sind extrem fehlerbehaftet aufgrund von Problemen mit Berechtigungen. Ich denke über Möglichkeiten nach, um dies zu beheben, aber im Moment würde ich davon abraten, diese zu nutzen.",
  "@customLocationsBuggy": {},
  "enterLowPriorityStateOnPause": "Niedrige Priorität-Modus beim Pausieren aktivieren",
  "@enterLowPriorityStateOnPause": {},
  "shuffleAllSongCount": "Mische-Alle Titelanzahl",
  "@shuffleAllSongCount": {},
  "shuffleAllSongCountSubtitle": "Die Anzahl der zu ladenden Titel wenn der Mische-Alle Knopf betätigt wird.",
  "@shuffleAllSongCountSubtitle": {},
  "viewType": "Ansichtsart",
  "@viewType": {},
  "viewTypeSubtitle": "Ansichtsart für den Musik-Bildschirm",
  "@viewTypeSubtitle": {},
  "portrait": "Portrait",
  "@portrait": {},
  "landscape": "Landschaft",
  "@landscape": {},
  "gridCrossAxisCountSubtitle": "Menge der zu benutzenden Rasterkacheln wenn {value}.",
  "@gridCrossAxisCountSubtitle": {
    "description": "List tile subtitle for grid cross axis count. Value will either be the portrait or landscape key.",
    "placeholders": {
      "value": {
        "type": "String",
        "example": "landscape"
      }
    }
  },
  "showTextOnGridViewSubtitle": "Ob oder nicht Text (Titel, Künstler etc.) auf dem Raster des Musikbildschirms angezeigt werden soll.",
  "@showTextOnGridViewSubtitle": {},
  "showCoverAsPlayerBackground": "Zeige verschwommene Cover als Player-Hintergrund",
  "@showCoverAsPlayerBackground": {},
  "showCoverAsPlayerBackgroundSubtitle": "Ob oder nicht verschwommene Cover als Hintergrund im Player-Bildschirm benutzt werden sollen.",
  "@showCoverAsPlayerBackgroundSubtitle": {},
  "hideSongArtistsIfSameAsAlbumArtists": "Verstecke Titel-Künstler falls derselbe wie Album-Künstler",
  "@hideSongArtistsIfSameAsAlbumArtists": {},
  "theme": "Thema",
  "@theme": {},
  "system": "System",
  "@system": {},
  "light": "Hell",
  "@light": {},
  "dark": "Dunkel",
  "@dark": {},
  "tabs": "Tabs",
  "@tabs": {},
  "cancelSleepTimer": "Schlaf-Timer abbrechen?",
  "@cancelSleepTimer": {},
  "setSleepTimer": "Schlaf-Timer einstellen",
  "@setSleepTimer": {},
  "minutes": "Minuten",
  "@minutes": {},
  "downloaded": "HERUNTERGELADEN",
  "@downloaded": {},
  "transcode": "TRANSKODIERUNG",
  "@transcode": {},
  "addToPlaylistTitle": "Zur Wiedergabeliste hinzufügen",
  "@addToPlaylistTitle": {},
  "noAlbum": "Kein Album",
  "@noAlbum": {},
  "noItem": "Kein Element",
  "@noItem": {},
  "noArtist": "Kein Künstler",
  "@noArtist": {},
  "streaming": "STREAMING",
  "@streaming": {},
  "statusError": "STATUS FEHLER",
  "@statusError": {},
  "queue": "Warteschlange",
  "@queue": {},
  "addToQueue": "Zur Warteschlange hinzufügen",
  "@addToQueue": {},
  "replaceQueue": "Warteschlange austauschen",
  "@replaceQueue": {},
  "instantMix": "Sofort Mix",
  "@instantMix": {},
  "goToAlbum": "Gehe zu Album",
  "@goToAlbum": {},
  "addFavourite": "Favorit hinzufügen",
  "@addFavourite": {},
  "addedToQueue": "Zur Warteschlange hinzugefügt.",
  "@addedToQueue": {},
  "queueReplaced": "Warteschlange ausgetauscht.",
  "@queueReplaced": {},
  "startingInstantMix": "Starte Sofort-Mix.",
  "@startingInstantMix": {},
  "anErrorHasOccured": "Ein Fehler ist aufgetreten.",
  "@anErrorHasOccured": {},
  "responseError": "{error} Status Code {statusCode}.",
  "@responseError": {
    "placeholders": {
      "error": {
        "type": "String",
        "example": "Forbidden"
      },
      "statusCode": {
        "type": "int",
        "example": "403"
      }
    }
  },
  "discNumber": "CD {number}",
  "@discNumber": {
    "placeholders": {
      "number": {
        "type": "int"
      }
    }
  },
  "songCount": "{count,plural,=1{{count} Titel} other{{count} Titel}}",
  "@songCount": {
    "placeholders": {
      "count": {
        "type": "int"
      }
    }
  },
  "editPlaylistNameTooltip": "Wiedergabeliste-Name editieren",
  "@editPlaylistNameTooltip": {},
  "playlistNameUpdated": "Wiedergabeliste-Name aktualisiert.",
  "@playlistNameUpdated": {},
  "logsCopied": "Protokolle kopiert.",
  "@logsCopied": {},
  "downloadsAdded": "Downloads hinzugefügt.",
  "@downloadsAdded": {},
  "addButtonLabel": "HINZUFÜGEN",
  "@addButtonLabel": {},
  "applicationLegalese": "Lizensiert mit der Mozilla Public License 2.0. Quellcode verfügbar unter:\n\ngithub.com/jmshrv/finamp",
  "@applicationLegalese": {},
  "enterLowPriorityStateOnPauseSubtitle": "Ermöglicht, dass die Benachrichtigung im pausierten Zustand weggewischt werden kann. Dies erlaubt es Android ebenfalls, den Prozess im pausierten Zustand zu terminieren.",
  "@enterLowPriorityStateOnPauseSubtitle": {},
  "gridCrossAxisCount": "{value} Raster Querachsen-Anzahl",
  "@gridCrossAxisCount": {
    "description": "List tile title for grid cross axis count. Value will either be the portrait or landscape key.",
    "placeholders": {
      "value": {
        "type": "String",
        "example": "Portrait"
      }
    }
  },
  "hideSongArtistsIfSameAsAlbumArtistsSubtitle": "Ob Titel-Künstler in der Albenansicht angezeigt werden sollen, falls sie sich nicht von den Album-Künstlern unterscheiden.",
  "@hideSongArtistsIfSameAsAlbumArtistsSubtitle": {},
  "sleepTimerTooltip": "Schlaf-Timer",
  "@sleepTimerTooltip": {},
  "addToPlaylistTooltip": "Zur Wiedergabeliste hinzufügen",
  "@addToPlaylistTooltip": {},
  "responseError401": "{error} Status Code {statusCode}. Dies bedeutet vermutlich, dass du den falschen Benutzernamen oder Passwort benutzt hast oder dass dein Client nicht länger authentifiziert ist.",
  "@responseError401": {
    "placeholders": {
      "error": {
        "type": "String",
        "example": "Unauthorized"
      },
      "statusCode": {
        "type": "int",
        "example": "401"
      }
    }
  },
  "downloadedImagesCount": "{count,plural,=1{{count} Bild} other{{count} Bilder}}",
  "@downloadedImagesCount": {
    "placeholders": {
      "count": {
        "type": "int"
      }
    }
  },
  "downloadedItemsCount": "{count,plural,=1{{count} Element} other{{count} Elemente}}",
  "@downloadedItemsCount": {
    "placeholders": {
      "count": {
        "type": "int"
      }
    }
  },
  "premiereDate": "Erscheinungsdatum",
  "@premiereDate": {},
  "downloadedMissingImages": "{count,plural, =0{Keine fehlenden Bilder gefunden} =1{{count} fehlendes Bild heruntergeladen} other{{count} fehlende Bilder heruntergeladen}}",
  "@downloadedMissingImages": {
    "description": "Message that shows when the user downloads missing images",
    "placeholders": {
      "count": {
        "type": "int"
      }
    }
  },
  "errorScreenError": "Beim Erstellen der Fehlerliste kam es zu einem Fehler! An dieser Stelle solltest du ein Fehlerticket auf GitHub erstellen und die App-Daten löschen",
  "@errorScreenError": {},
  "addToMix": "Zu Mix hinzufügen",
  "@addToMix": {},
  "removeFromMix": "Aus Mix entfernen",
  "@removeFromMix": {},
  "redownloadedItems": "{count,plural, =0{Keine erneuten Downloads notwendig.} =1{{count} Element erneut heruntergeladen} other{{count} Elemente erneut heruntergeladen}}",
  "@redownloadedItems": {
    "placeholders": {
      "count": {
        "type": "int"
      }
    }
  },
  "bufferDuration": "Pufferdauer",
  "@bufferDuration": {},
  "disableGesture": "Gesten deaktivieren",
  "@disableGesture": {},
  "disableGestureSubtitle": "Ob Gesten deaktiviert werden sollen.",
  "@disableGestureSubtitle": {},
  "removeFromPlaylistTooltip": "Aus Wiedergabeliste entfernen",
  "@removeFromPlaylistTooltip": {},
  "removeFromPlaylistTitle": "Aus Wiedergabeliste entfernen",
  "@removeFromPlaylistTitle": {},
  "removedFromPlaylist": "Aus der Wiedergabeliste entfernt.",
  "@removedFromPlaylist": {},
  "bufferDurationSubtitle": "Wie viele Sekunden der Player vorladen soll. Benötigt einen Neustart.",
  "@bufferDurationSubtitle": {},
  "language": "Sprache",
  "@language": {},
  "confirm": "Bestätigen",
  "@confirm": {},
  "showUncensoredLogMessage": "Dieses Protokoll enthält Ihre Anmeldeinformationen. Anzeigen?",
  "@showUncensoredLogMessage": {},
  "resetTabs": "Tabs zurücksetzen",
  "@resetTabs": {},
  "insertedIntoQueue": "Zur Warteschlange hinzufügen.",
  "@insertedIntoQueue": {
    "description": "Snackbar message that shows when the user successfully inserts items into the play queue at a location that is not necessarily the end."
  },
<<<<<<< HEAD
  "deleteDownloadsPrompt": "Bist du sicher, dass du {itemType, select, album{album} playlist{playlist} artist{artist} genre{genre} track{song} other{}} '{itemName}' von diesem Gerät löschen willst?",
  "@deleteDownloadsPrompt": {
    "placeholders": {
      "itemName": {
        "type": "String",
        "example": "Abandon Ship"
      },
      "itemType": {
        "type": "String",
        "example": "album"
      }
    },
    "description": "Confirmation prompt shown before deleting downloaded media from the local device, destructive action, doesn't affect the media on the server."
  },
  "deleteDownloadsAbortButtonText": "Abbrechen",
  "@deleteDownloadsAbortButtonText": {},
  "deleteDownloadsConfirmButtonText": "Löschen",
  "@deleteDownloadsConfirmButtonText": {
    "description": "Shown in the confirmation dialog for deleting downloaded media from the local device."
  },
  "syncDownloadedPlaylists": "Heruntergeladene Playlisten synchronisieren",
  "@syncDownloadedPlaylists": {},
  "showFastScroller": "Schnellen Scroller anzeigen",
  "@showFastScroller": {}
=======
  "swipeInsertQueueNext": "Gewischtes Lied als nächstes abspielen.",
  "@swipeInsertQueueNext": {},
  "swipeInsertQueueNextSubtitle": "Aktivieren um das in der Liste nach links/rechts gewischte Lied als nächstes abzuspielen.",
  "@swipeInsertQueueNextSubtitle": {}

>>>>>>> 7f68454b
}<|MERGE_RESOLUTION|>--- conflicted
+++ resolved
@@ -492,7 +492,6 @@
   "@insertedIntoQueue": {
     "description": "Snackbar message that shows when the user successfully inserts items into the play queue at a location that is not necessarily the end."
   },
-<<<<<<< HEAD
   "deleteDownloadsPrompt": "Bist du sicher, dass du {itemType, select, album{album} playlist{playlist} artist{artist} genre{genre} track{song} other{}} '{itemName}' von diesem Gerät löschen willst?",
   "@deleteDownloadsPrompt": {
     "placeholders": {
@@ -516,12 +515,9 @@
   "syncDownloadedPlaylists": "Heruntergeladene Playlisten synchronisieren",
   "@syncDownloadedPlaylists": {},
   "showFastScroller": "Schnellen Scroller anzeigen",
-  "@showFastScroller": {}
-=======
+  "@showFastScroller": {},
   "swipeInsertQueueNext": "Gewischtes Lied als nächstes abspielen.",
   "@swipeInsertQueueNext": {},
   "swipeInsertQueueNextSubtitle": "Aktivieren um das in der Liste nach links/rechts gewischte Lied als nächstes abzuspielen.",
   "@swipeInsertQueueNextSubtitle": {}
-
->>>>>>> 7f68454b
 }